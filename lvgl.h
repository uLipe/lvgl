--- conflicted
+++ resolved
@@ -2,7 +2,7 @@
  * @file lvgl.h
  * Include all LittleV GL related headers
  */
-
+ 
 #ifndef LVGL_H
 #define LVGL_H
 
@@ -13,13 +13,8 @@
 /***************************
  * CURRENT VERSION OF LVGL
  ***************************/
-<<<<<<< HEAD
 #define LVGL_VERSION_MAJOR 8
 #define LVGL_VERSION_MINOR 0
-=======
-#define LVGL_VERSION_MAJOR 7
-#define LVGL_VERSION_MINOR 10
->>>>>>> eaacde67
 #define LVGL_VERSION_PATCH 0
 #define LVGL_VERSION_INFO "dev"
 
