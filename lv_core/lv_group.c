/**
 * @file lv_group.c
 *
 */

/*********************
 *      INCLUDES
 *********************/
#include "lv_group.h"
#if USE_LV_GROUP != 0
#include "../lv_themes/lv_theme.h"
#include <stddef.h>
#include "../lv_misc/lv_gc.h"

/*********************
 *      DEFINES
 *********************/

/**********************
 *      TYPEDEFS
 **********************/

/**********************
 *  STATIC PROTOTYPES
 **********************/
static void style_mod_def(lv_group_t * group, lv_style_t * style);
static void style_mod_edit_def(lv_group_t * group, lv_style_t * style);
static void refresh_theme(lv_group_t * g, lv_theme_t * th);
static void focus_next_core(lv_group_t * group, void * (*begin)(const lv_ll_t *), void * (*move)(const lv_ll_t *, const void *));
static void lv_group_refocus(lv_group_t * g);
static void obj_to_foreground(lv_obj_t * obj);



/**********************
 *  STATIC VARIABLES
 **********************/

/**********************
 *      MACROS
 **********************/

/**********************
 *   GLOBAL FUNCTIONS
 **********************/

/**
 * Init. the group module
 */
void lv_group_init(void)
{
    lv_ll_init(&LV_GC_ROOT(_lv_group_ll), sizeof(lv_group_t));
}

/**
 * Create a new object group
 * @return pointer to the new object group
 */
lv_group_t * lv_group_create(void)
{
    lv_group_t * group = lv_ll_ins_head(&LV_GC_ROOT(_lv_group_ll));
    lv_mem_assert(group);
    if(group == NULL) return NULL;
    lv_ll_init(&group->obj_ll, sizeof(lv_obj_t *));

    group->obj_focus = NULL;
    group->frozen = 0;
    group->focus_cb = NULL;
    group->click_focus = 1;
    group->editing = 0;
    group->refocus_policy = LV_GROUP_REFOCUS_POLICY_PREV;
    group->wrap = 1;




    /*Initialize style modification callbacks from current theme*/
    refresh_theme(group, lv_theme_get_current());

    return group;
}

/**
 * Delete a group object
 * @param group pointer to a group
 */
void lv_group_del(lv_group_t * group)
{
    /*Defocus the the currently focused object*/
    if(group->obj_focus != NULL) {
        (*group->obj_focus)->signal_cb(*group->obj_focus, LV_SIGNAL_DEFOCUS, NULL);
        lv_obj_invalidate(*group->obj_focus);
    }

    /*Remove the objects from the group*/
    lv_obj_t ** obj;
    LL_READ(group->obj_ll, obj) {
        (*obj)->group_p = NULL;
    }

    lv_ll_clear(&(group->obj_ll));
    lv_mem_free(group);
}

/**
 * Add an object to a group
 * @param group pointer to a group
 * @param obj pointer to an object to add
 */
void lv_group_add_obj(lv_group_t * group, lv_obj_t * obj)
{
    if(group == NULL) return;

    /*If the object is already in a group and focused then defocus it*/
    if(obj->group_p) {
        if(lv_obj_is_focused(obj)) {
            lv_group_refocus(obj->group_p);

            LV_LOG_INFO("group: assign object to an other group");
        }
    }

    obj->group_p = group;
    lv_obj_t ** next = lv_ll_ins_tail(&group->obj_ll);
    lv_mem_assert(next);
    if(next == NULL) return;
    *next = obj;

    /* If the head and the tail is equal then there is only one object in the linked list.
     * In this case automatically activate it*/
    if(lv_ll_get_head(&group->obj_ll) == next) {
        lv_group_refocus(group);
    }
}

/**
 * Remove an object from its group
 * @param obj pointer to an object to remove
 */
void lv_group_remove_obj(lv_obj_t * obj)
{
    lv_group_t * g = obj->group_p;
    if(g == NULL) return;
    if(g->obj_focus == NULL) return;        /*Just to be sure (Not possible if there is at least one object in the group)*/

    /*Focus on the next object*/
    if(*g->obj_focus == obj) {
        /*If this is the only object in the group then focus to nothing.*/
        if(lv_ll_get_head(&g->obj_ll) == g->obj_focus && lv_ll_get_tail(&g->obj_ll) == g->obj_focus) {
            (*g->obj_focus)->signal_cb(*g->obj_focus, LV_SIGNAL_DEFOCUS, NULL);
        }
        /*If there more objects in the group then focus to the next/prev object*/
        else {
            lv_group_refocus(g);
        }
    }

    /* If the focuses object is still the same then it was the only object in the group but it will be deleted.
     * Set the `obj_focus` to NULL to get back to the initial state of the group with zero objects*/
    if(*g->obj_focus == obj) {
        g->obj_focus = NULL;
    }

    /*Search the object and remove it from its group */
    lv_obj_t ** i;
    LL_READ(g->obj_ll, i) {
        if(*i == obj) {
            lv_ll_rem(&g->obj_ll, i);
            lv_mem_free(i);
            obj->group_p = NULL;
            break;
        }
    }
}

/**
 * Focus on an object (defocus the current)
 * @param obj pointer to an object to focus on
 */
void lv_group_focus_obj(lv_obj_t * obj)
{
    lv_group_t * g = obj->group_p;
    if(g == NULL) return;

    if(g->frozen != 0) return;

    /*On defocus edit mode must be leaved*/
    lv_group_set_editing(g, false);

    lv_obj_t ** i;
    LL_READ(g->obj_ll, i) {
        if(*i == obj) {
            if(g->obj_focus == i) return;       /*Don't focus the already focused object again*/
            if(g->obj_focus != NULL) {
                (*g->obj_focus)->signal_cb(*g->obj_focus, LV_SIGNAL_DEFOCUS, NULL);
                lv_obj_send_event(*g->obj_focus, LV_EVENT_DEFOCUSED);
                lv_obj_invalidate(*g->obj_focus);
            }

            g->obj_focus = i;

            if(g->obj_focus != NULL) {
                (*g->obj_focus)->signal_cb(*g->obj_focus, LV_SIGNAL_FOCUS, NULL);
                if(g->focus_cb) g->focus_cb(g);
                lv_obj_send_event(*g->obj_focus, LV_EVENT_FOCUSED);
                lv_obj_invalidate(*g->obj_focus);

                /*If the object or its parent has `top == true` bring it to the foregorund*/
                obj_to_foreground(*g->obj_focus);
            }
            break;
        }
    }
}

/**
 * Focus the next object in a group (defocus the current)
 * @param group pointer to a group
 */
void lv_group_focus_next(lv_group_t * group)
{
    focus_next_core(group, lv_ll_get_head, lv_ll_get_next);
}

/**
 * Focus the previous object in a group (defocus the current)
 * @param group pointer to a group
 */
void lv_group_focus_prev(lv_group_t * group)
{
    focus_next_core(group, lv_ll_get_tail, lv_ll_get_prev);
}

/**
 * Do not let to change the focus from the current object
 * @param group pointer to a group
 * @param en true: freeze, false: release freezing (normal mode)
 */
void lv_group_focus_freeze(lv_group_t * group, bool en)
{
    if(en == false) group->frozen = 0;
    else group->frozen = 1;
}

/**
 * Send a control character to the focuses object of a group
 * @param group pointer to a group
 * @param c a character (use LV_GROUP_KEY_.. to navigate)
 * @return result of focused object in group.
 */
lv_res_t lv_group_send_data(lv_group_t * group, uint32_t c)
{
    lv_obj_t * act = lv_group_get_focused(group);
    if(act == NULL) return LV_RES_OK;

    return act->signal_cb(act, LV_SIGNAL_CONTROLL, &c);
}

/**
 * Set a function for a group which will modify the object's style if it is in focus
 * @param group pointer to a group
 * @param style_mod_func the style modifier function pointer
 */
void lv_group_set_style_mod_cb(lv_group_t * group, lv_group_style_mod_func_t style_mod_func)
{
    group->style_mod = style_mod_func;
    if(group->obj_focus != NULL) lv_obj_invalidate(*group->obj_focus);
}

/**
 * Set a function for a group which will modify the object's style if it is in focus in edit mode
 * @param group pointer to a group
 * @param style_mod_func the style modifier function pointer
 */
void lv_group_set_style_mod_edit_cb(lv_group_t * group, lv_group_style_mod_func_t style_mod_func)
{
    group->style_mod_edit = style_mod_func;
    if(group->obj_focus != NULL) lv_obj_invalidate(*group->obj_focus);
}

/**
 * Set a function for a group which will be called when a new object is focused
 * @param group pointer to a group
 * @param focus_cb the call back function or NULL if unused
 */
void lv_group_set_focus_cb(lv_group_t * group, lv_group_focus_cb_t focus_cb)
{
    group->focus_cb = focus_cb;
}

/**
 * Manually set the current mode (edit or navigate).
 * @param group pointer to group
 * @param edit: true: edit mode; false: navigate mode
 */
void lv_group_set_editing(lv_group_t * group, bool edit)
{
    uint8_t en_val = edit ? 1 : 0;

    if(en_val == group->editing) return;        /*Do not set the same mode again*/

    group->editing = en_val;
    lv_obj_t * focused = lv_group_get_focused(group);

    if(focused) {
        focused->signal_cb(focused, LV_SIGNAL_FOCUS, NULL);       /*Focus again to properly leave/open edit/navigate mode*/
        lv_obj_send_event(*group->obj_focus, LV_EVENT_FOCUSED);
    }

    lv_obj_invalidate(focused);
}

/**
 * Set the `click_focus` attribute. If enabled then the object will be focused then it is clicked.
 * @param group pointer to group
 * @param en: true: enable `click_focus`
 */
void lv_group_set_click_focus(lv_group_t * group, bool en)
{
    group->click_focus = en ? 1 : 0;
}

void lv_group_set_refocus_policy(lv_group_t * group, lv_group_refocus_policy_t policy) {
    group->refocus_policy = policy & 0x01;
}

static void lv_group_refocus(lv_group_t *g) {
    /*Refocus must temporarily allow wrapping to work correctly*/
    uint8_t temp_wrap = g->wrap;
    g->wrap = 1;

    if(g->refocus_policy == LV_GROUP_REFOCUS_POLICY_NEXT)
        lv_group_focus_next(g);
    else if(g->refocus_policy == LV_GROUP_REFOCUS_POLICY_PREV)
        lv_group_focus_prev(g);
    /*Restore wrap property*/
    g->wrap = temp_wrap;
}

/**
 * Set whether focus next/prev will allow wrapping from first->last or last->first.
 * @param group pointer to group
 * @param en: true: enable `click_focus`
 */
void lv_group_set_wrap(lv_group_t * group, bool en)
{
    group->wrap = en ? 1 : 0;
}

/**
 * Modify a style with the set 'style_mod' function. The input style remains unchanged.
 * @param group pointer to group
 * @param style pointer to a style to modify
 * @return a copy of the input style but modified with the 'style_mod' function
 */
lv_style_t * lv_group_mod_style(lv_group_t * group, const lv_style_t * style)
{
    /*Load the current style. It will be modified by the callback*/
    lv_style_copy(&group->style_tmp, style);

    if(group->editing) {
        if(group->style_mod_edit) group->style_mod_edit(group, &group->style_tmp);
    } else {
        if(group->style_mod) group->style_mod(group, &group->style_tmp);
    }
    return &group->style_tmp;
}

/**
 * Get the focused object or NULL if there isn't one
 * @param group pointer to a group
 * @return pointer to the focused object
 */
lv_obj_t * lv_group_get_focused(const lv_group_t * group)
{
    if(!group) return NULL;
    if(group->obj_focus == NULL) return NULL;

    return *group->obj_focus;
}

/**
 * Get a the style modifier function of a group
 * @param group pointer to a group
 * @return pointer to the style modifier function
 */
lv_group_style_mod_func_t lv_group_get_style_mod_cb(const lv_group_t * group)
{
    if(!group) return false;
    return group->style_mod ;
}

/**
 * Get a the style modifier function of a group in edit mode
 * @param group pointer to a group
 * @return pointer to the style modifier function
 */
lv_group_style_mod_func_t lv_group_get_style_mod_edit_cb(const lv_group_t * group)
{
    if(!group) return false;
    return group->style_mod_edit;
}

/**
 * Get the focus callback function of a group
 * @param group pointer to a group
 * @return the call back function or NULL if not set
 */
lv_group_focus_cb_t lv_group_get_focus_cb(const lv_group_t * group)
{
    if(!group) return false;
    return group->focus_cb;
}

/**
 * Get the current mode (edit or navigate).
 * @param group pointer to group
 * @return true: edit mode; false: navigate mode
 */
bool lv_group_get_editing(const lv_group_t * group)
{
    if(!group) return false;
    return group->editing ? true : false;
}

/**
 * Get the `click_focus` attribute.
 * @param group pointer to group
 * @return true: `click_focus` is enabled; false: disabled
 */
bool lv_group_get_click_focus(const lv_group_t * group)
{
    if(!group) return false;
    return group->click_focus ? true : false;
}

/**
 * Get whether focus next/prev will allow wrapping from first->last or last->first object.
 * @param group pointer to group
 * @param en: true: wrapping enabled; false: wrapping disabled
 */
bool lv_group_get_wrap(lv_group_t * group)
{
    if(!group) return false;
    return group->wrap ? true : false;
}

/**
 * Notify the group that current theme changed and style modification callbacks need to be refreshed.
 * @param group pointer to group. If NULL then all groups are notified.
 */
void lv_group_report_style_mod(lv_group_t * group)
{
    lv_theme_t * th = lv_theme_get_current();

    if(group != NULL) {
        refresh_theme(group, th);
        return;
    }

    lv_group_t * i;
    LL_READ(LV_GC_ROOT(_lv_group_ll), i) {
        refresh_theme(i, th);
    }
}

/**********************
 *   STATIC FUNCTIONS
 **********************/

/**
 * Default style modifier function
 * @param group pointer to the caller group
 * @param style pointer to a style to modify. (Typically group.style_tmp) It will be OVERWRITTEN.
 */
static void style_mod_def(lv_group_t * group, lv_style_t * style)
{
    (void)group;    /*Unused*/
#if LV_COLOR_DEPTH != 1

    /*Make the style to be a little bit orange*/
    style->body.border.opa = LV_OPA_COVER;
    style->body.border.color = LV_COLOR_ORANGE;

    /*If not empty or has border then emphasis the border*/
    if(style->body.opa != LV_OPA_TRANSP || style->body.border.width != 0) style->body.border.width = LV_DPI / 20;

    style->body.main_color = lv_color_mix(style->body.main_color, LV_COLOR_ORANGE, LV_OPA_70);
    style->body.grad_color = lv_color_mix(style->body.grad_color, LV_COLOR_ORANGE, LV_OPA_70);
    style->body.shadow.color = lv_color_mix(style->body.shadow.color, LV_COLOR_ORANGE, LV_OPA_60);

    style->text.color = lv_color_mix(style->text.color, LV_COLOR_ORANGE, LV_OPA_70);
#else
    style->body.border.opa = LV_OPA_COVER;
    style->body.border.color = LV_COLOR_BLACK;
    style->body.border.width = 2;

#endif

}

/**
 * Default style modifier function
 * @param group pointer to the caller group
 * @param style pointer to a style to modify. (Typically group.style_tmp) It will be OVERWRITTEN.
 */
static void style_mod_edit_def(lv_group_t * group, lv_style_t * style)
{
    (void)group;    /*Unused*/
#if LV_COLOR_DEPTH != 1

    /*Make the style to be a little bit orange*/
    style->body.border.opa = LV_OPA_COVER;
    style->body.border.color = LV_COLOR_GREEN;

    /*If not empty or has border then emphasis the border*/
    if(style->body.opa != LV_OPA_TRANSP || style->body.border.width != 0) style->body.border.width = LV_DPI / 20;

    style->body.main_color = lv_color_mix(style->body.main_color, LV_COLOR_GREEN, LV_OPA_70);
    style->body.grad_color = lv_color_mix(style->body.grad_color, LV_COLOR_GREEN, LV_OPA_70);
    style->body.shadow.color = lv_color_mix(style->body.shadow.color, LV_COLOR_GREEN, LV_OPA_60);

    style->text.color = lv_color_mix(style->text.color, LV_COLOR_GREEN, LV_OPA_70);
#else
    style->body.border.opa = LV_OPA_COVER;
    style->body.border.color = LV_COLOR_BLACK;
    style->body.border.width = 3;

#endif

}

static void refresh_theme(lv_group_t * g, lv_theme_t * th)
{
    g->style_mod = style_mod_def;
    g->style_mod_edit = style_mod_edit_def;
    if(th) {
        if(th->group.style_mod)
            g->style_mod = th->group.style_mod;
        if(th->group.style_mod_edit)
            g->style_mod_edit = th->group.style_mod_edit;
    }
}

static void focus_next_core(lv_group_t * group, void * (*begin)(const lv_ll_t *), void * (*move)(const lv_ll_t *, const void *))
{
    if (group->frozen) return;

    lv_obj_t ** obj_next = group->obj_focus;
    lv_obj_t ** obj_sentinel = NULL;
    bool can_move = true;
    bool can_begin = true;

    for(;;) {
        if(obj_next == NULL) {
            if(group->wrap || obj_sentinel == NULL) {
                if(!can_begin) return;
                obj_next = begin(&group->obj_ll);
                can_move = false;
                can_begin = false;
            } else {
                /*Currently focused object is the last/first in the group, keep it that way*/
                return;
            }
        }

        if(obj_sentinel == NULL) {
            obj_sentinel = obj_next;
            if(obj_sentinel == NULL) return; /*Group is empty*/
        }

        if(can_move) {
            obj_next = move(&group->obj_ll, obj_next);

            /*Give up if we walked the entire list and haven't found another visible object*/
            if(obj_next == obj_sentinel) return;
        }

        can_move = true;

        if(obj_next == NULL) continue;

        /*Hidden objects don't receive focus*/
        if(!lv_obj_get_hidden(*obj_next)) break;
    }

    if(obj_next == group->obj_focus) return; /*There's only one visible object and it's already focused*/

    if(group->obj_focus) {
        (*group->obj_focus)->signal_cb(*group->obj_focus, LV_SIGNAL_DEFOCUS, NULL);
        lv_obj_send_event(*group->obj_focus, LV_EVENT_DEFOCUSED);
        lv_obj_invalidate(*group->obj_focus);
    }

    group->obj_focus = obj_next;

<<<<<<< HEAD
    (*group->obj_focus)->signal_cb(*group->obj_focus, LV_SIGNAL_FOCUS, NULL);
    lv_obj_send_event(*group->obj_focus, LV_EVENT_FOCUSED);
=======
    (*group->obj_focus)->signal_func(*group->obj_focus, LV_SIGNAL_FOCUS, NULL);

    /*If the object or its parent has `top == true` bring it to the foregorund*/
    obj_to_foreground(*group->obj_focus);

>>>>>>> 3d4f8238
    lv_obj_invalidate(*group->obj_focus);

    if(group->focus_cb) group->focus_cb(group);
}

static void obj_to_foreground(lv_obj_t * obj)
{
    /*Search for 'top' attribute*/
    lv_obj_t * i = obj;
    lv_obj_t * last_top = NULL;
    while(i != NULL) {
        if(i->top != 0) last_top = i;
        i = lv_obj_get_parent(i);
    }

    if(last_top != NULL) {
        /*Move the last_top object to the foreground*/
        lv_obj_t * par = lv_obj_get_parent(last_top);
        /*After list change it will be the new head*/
        lv_ll_chg_list(&par->child_ll, &par->child_ll, last_top);
        lv_obj_invalidate(last_top);
    }
}

#endif /*USE_LV_GROUP != 0*/<|MERGE_RESOLUTION|>--- conflicted
+++ resolved
@@ -71,7 +71,15 @@
     group->refocus_policy = LV_GROUP_REFOCUS_POLICY_PREV;
     group->wrap = 1;
 
-
+#if USE_LV_USER_DATA_SINGLE
+    memset(&group->user_data, 0, sizeof(lv_group_user_data_t));
+#endif
+
+#if USE_LV_USER_DATA_MULTI
+    memset(&group->focus_user_data, 0, sizeof(lv_group_user_data_t));
+    memset(&group->style_mod_user_data, 0, sizeof(lv_group_user_data_t));
+    memset(&group->style_mod_edit_user_data, 0, sizeof(lv_group_user_data_t));
+#endif
 
 
     /*Initialize style modification callbacks from current theme*/
@@ -324,6 +332,150 @@
     group->refocus_policy = policy & 0x01;
 }
 
+/**
+ * Set whether focus next/prev will allow wrapping from first->last or last->first.
+ * @param group pointer to group
+ * @param en: true: enable `click_focus`
+ */
+void lv_group_set_wrap(lv_group_t * group, bool en)
+{
+    group->wrap = en ? 1 : 0;
+}
+
+/**
+ * Modify a style with the set 'style_mod' function. The input style remains unchanged.
+ * @param group pointer to group
+ * @param style pointer to a style to modify
+ * @return a copy of the input style but modified with the 'style_mod' function
+ */
+lv_style_t * lv_group_mod_style(lv_group_t * group, const lv_style_t * style)
+{
+    /*Load the current style. It will be modified by the callback*/
+    lv_style_copy(&group->style_tmp, style);
+
+    if(group->editing) {
+        if(group->style_mod_edit) group->style_mod_edit(group, &group->style_tmp);
+    } else {
+        if(group->style_mod) group->style_mod(group, &group->style_tmp);
+    }
+    return &group->style_tmp;
+}
+
+/**
+ * Get the focused object or NULL if there isn't one
+ * @param group pointer to a group
+ * @return pointer to the focused object
+ */
+lv_obj_t * lv_group_get_focused(const lv_group_t * group)
+{
+    if(!group) return NULL;
+    if(group->obj_focus == NULL) return NULL;
+
+    return *group->obj_focus;
+}
+
+#if USE_LV_USER_DATA_SINGLE
+/**
+ * Get a pointer to the group's user data
+ * @param group pointer to an group
+ * @return pointer to the user data
+ */
+lv_group_user_data_t * lv_group_get_user_data(lv_group_t * group)
+{
+    return &group->user_data;
+}
+#endif
+
+
+/**
+ * Get a the style modifier function of a group
+ * @param group pointer to a group
+ * @return pointer to the style modifier function
+ */
+lv_group_style_mod_func_t lv_group_get_style_mod_cb(const lv_group_t * group)
+{
+    if(!group) return false;
+    return group->style_mod ;
+}
+
+/**
+ * Get a the style modifier function of a group in edit mode
+ * @param group pointer to a group
+ * @return pointer to the style modifier function
+ */
+lv_group_style_mod_func_t lv_group_get_style_mod_edit_cb(const lv_group_t * group)
+{
+    if(!group) return false;
+    return group->style_mod_edit;
+}
+
+/**
+ * Get the focus callback function of a group
+ * @param group pointer to a group
+ * @return the call back function or NULL if not set
+ */
+lv_group_focus_cb_t lv_group_get_focus_cb(const lv_group_t * group)
+{
+    if(!group) return false;
+    return group->focus_cb;
+}
+
+/**
+ * Get the current mode (edit or navigate).
+ * @param group pointer to group
+ * @return true: edit mode; false: navigate mode
+ */
+bool lv_group_get_editing(const lv_group_t * group)
+{
+    if(!group) return false;
+    return group->editing ? true : false;
+}
+
+/**
+ * Get the `click_focus` attribute.
+ * @param group pointer to group
+ * @return true: `click_focus` is enabled; false: disabled
+ */
+bool lv_group_get_click_focus(const lv_group_t * group)
+{
+    if(!group) return false;
+    return group->click_focus ? true : false;
+}
+
+/**
+ * Get whether focus next/prev will allow wrapping from first->last or last->first object.
+ * @param group pointer to group
+ * @param en: true: wrapping enabled; false: wrapping disabled
+ */
+bool lv_group_get_wrap(lv_group_t * group)
+{
+    if(!group) return false;
+    return group->wrap ? true : false;
+}
+
+/**
+ * Notify the group that current theme changed and style modification callbacks need to be refreshed.
+ * @param group pointer to group. If NULL then all groups are notified.
+ */
+void lv_group_report_style_mod(lv_group_t * group)
+{
+    lv_theme_t * th = lv_theme_get_current();
+
+    if(group != NULL) {
+        refresh_theme(group, th);
+        return;
+    }
+
+    lv_group_t * i;
+    LL_READ(LV_GC_ROOT(_lv_group_ll), i) {
+        refresh_theme(i, th);
+    }
+}
+
+/**********************
+ *   STATIC FUNCTIONS
+ **********************/
+
 static void lv_group_refocus(lv_group_t *g) {
     /*Refocus must temporarily allow wrapping to work correctly*/
     uint8_t temp_wrap = g->wrap;
@@ -336,137 +488,6 @@
     /*Restore wrap property*/
     g->wrap = temp_wrap;
 }
-
-/**
- * Set whether focus next/prev will allow wrapping from first->last or last->first.
- * @param group pointer to group
- * @param en: true: enable `click_focus`
- */
-void lv_group_set_wrap(lv_group_t * group, bool en)
-{
-    group->wrap = en ? 1 : 0;
-}
-
-/**
- * Modify a style with the set 'style_mod' function. The input style remains unchanged.
- * @param group pointer to group
- * @param style pointer to a style to modify
- * @return a copy of the input style but modified with the 'style_mod' function
- */
-lv_style_t * lv_group_mod_style(lv_group_t * group, const lv_style_t * style)
-{
-    /*Load the current style. It will be modified by the callback*/
-    lv_style_copy(&group->style_tmp, style);
-
-    if(group->editing) {
-        if(group->style_mod_edit) group->style_mod_edit(group, &group->style_tmp);
-    } else {
-        if(group->style_mod) group->style_mod(group, &group->style_tmp);
-    }
-    return &group->style_tmp;
-}
-
-/**
- * Get the focused object or NULL if there isn't one
- * @param group pointer to a group
- * @return pointer to the focused object
- */
-lv_obj_t * lv_group_get_focused(const lv_group_t * group)
-{
-    if(!group) return NULL;
-    if(group->obj_focus == NULL) return NULL;
-
-    return *group->obj_focus;
-}
-
-/**
- * Get a the style modifier function of a group
- * @param group pointer to a group
- * @return pointer to the style modifier function
- */
-lv_group_style_mod_func_t lv_group_get_style_mod_cb(const lv_group_t * group)
-{
-    if(!group) return false;
-    return group->style_mod ;
-}
-
-/**
- * Get a the style modifier function of a group in edit mode
- * @param group pointer to a group
- * @return pointer to the style modifier function
- */
-lv_group_style_mod_func_t lv_group_get_style_mod_edit_cb(const lv_group_t * group)
-{
-    if(!group) return false;
-    return group->style_mod_edit;
-}
-
-/**
- * Get the focus callback function of a group
- * @param group pointer to a group
- * @return the call back function or NULL if not set
- */
-lv_group_focus_cb_t lv_group_get_focus_cb(const lv_group_t * group)
-{
-    if(!group) return false;
-    return group->focus_cb;
-}
-
-/**
- * Get the current mode (edit or navigate).
- * @param group pointer to group
- * @return true: edit mode; false: navigate mode
- */
-bool lv_group_get_editing(const lv_group_t * group)
-{
-    if(!group) return false;
-    return group->editing ? true : false;
-}
-
-/**
- * Get the `click_focus` attribute.
- * @param group pointer to group
- * @return true: `click_focus` is enabled; false: disabled
- */
-bool lv_group_get_click_focus(const lv_group_t * group)
-{
-    if(!group) return false;
-    return group->click_focus ? true : false;
-}
-
-/**
- * Get whether focus next/prev will allow wrapping from first->last or last->first object.
- * @param group pointer to group
- * @param en: true: wrapping enabled; false: wrapping disabled
- */
-bool lv_group_get_wrap(lv_group_t * group)
-{
-    if(!group) return false;
-    return group->wrap ? true : false;
-}
-
-/**
- * Notify the group that current theme changed and style modification callbacks need to be refreshed.
- * @param group pointer to group. If NULL then all groups are notified.
- */
-void lv_group_report_style_mod(lv_group_t * group)
-{
-    lv_theme_t * th = lv_theme_get_current();
-
-    if(group != NULL) {
-        refresh_theme(group, th);
-        return;
-    }
-
-    lv_group_t * i;
-    LL_READ(LV_GC_ROOT(_lv_group_ll), i) {
-        refresh_theme(i, th);
-    }
-}
-
-/**********************
- *   STATIC FUNCTIONS
- **********************/
 
 /**
  * Default style modifier function
@@ -594,16 +615,12 @@
 
     group->obj_focus = obj_next;
 
-<<<<<<< HEAD
     (*group->obj_focus)->signal_cb(*group->obj_focus, LV_SIGNAL_FOCUS, NULL);
     lv_obj_send_event(*group->obj_focus, LV_EVENT_FOCUSED);
-=======
-    (*group->obj_focus)->signal_func(*group->obj_focus, LV_SIGNAL_FOCUS, NULL);
 
     /*If the object or its parent has `top == true` bring it to the foregorund*/
     obj_to_foreground(*group->obj_focus);
 
->>>>>>> 3d4f8238
     lv_obj_invalidate(*group->obj_focus);
 
     if(group->focus_cb) group->focus_cb(group);
