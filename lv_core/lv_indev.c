/**
 * @file lv_indev_proc.c
 *
 */

/*********************
 *      INCLUDES
 ********************/
#include "lv_indev.h"
#include "lv_disp.h"
#include "lv_obj.h"

#include "../lv_hal/lv_hal_tick.h"
#include "../lv_core/lv_group.h"
#include "../lv_core/lv_refr.h"
#include "../lv_misc/lv_task.h"
#include "../lv_misc/lv_math.h"

/*********************
 *      DEFINES
 *********************/

#if LV_INDEV_DRAG_THROW <= 0
#warning "LV_INDEV_DRAG_THROW must be greater than 0"
#endif

/**********************
 *      TYPEDEFS
 **********************/

/**********************
 *  STATIC PROTOTYPES
 **********************/

#if LV_INDEV_READ_PERIOD != 0
static void indev_proc_task(void * param);
static void indev_pointer_proc(lv_indev_t * i, lv_indev_data_t * data);
static void indev_keypad_proc(lv_indev_t * i, lv_indev_data_t * data);
static void indev_encoder_proc(lv_indev_t * i, lv_indev_data_t * data);
static void indev_button_proc(lv_indev_t * i, lv_indev_data_t * data);
static void indev_proc_press(lv_indev_proc_t * proc);
static void indev_proc_release(lv_indev_proc_t * proc);
static void indev_proc_reset_query_handler(lv_indev_t * indev);
static lv_obj_t * indev_search_obj(const lv_indev_proc_t * proc, lv_obj_t * obj);
static void indev_drag(lv_indev_proc_t * state);
static void indev_drag_throw(lv_indev_proc_t * proc);
#endif

/**********************
 *  STATIC VARIABLES
 **********************/
static lv_indev_t * indev_act;

/**********************
 *      MACROS
 **********************/

/**********************
 *   GLOBAL FUNCTIONS
 **********************/

/**
 * Initialize the display input device subsystem
 */
void lv_indev_init(void)
{
#if LV_INDEV_READ_PERIOD != 0
    lv_task_create(indev_proc_task, LV_INDEV_READ_PERIOD, LV_TASK_PRIO_MID, NULL);
#endif

    lv_indev_reset(NULL);   /*Reset all input devices*/
}

/**
 * Get the currently processed input device. Can be used in action functions too.
 * @return pointer to the currently processed input device or NULL if no input device processing right now
 */
lv_indev_t * lv_indev_get_act(void)
{
    return indev_act;
}

/**
 * Get the type of an input device
 * @param indev pointer to an input device
 * @return the type of the input device from `lv_hal_indev_type_t` (`LV_INDEV_TYPE_...`)
 */
lv_hal_indev_type_t lv_indev_get_type(const lv_indev_t * indev)
{
    if(indev == NULL) return LV_INDEV_TYPE_NONE;

    return indev->driver.type;
}
/**
 * Reset one or all input devices
 * @param indev pointer to an input device to reset or NULL to reset all of them
 */
void lv_indev_reset(lv_indev_t * indev)
{
    if(indev) indev->proc.reset_query = 1;
    else {
        lv_indev_t * i = lv_indev_next(NULL);
        while(i) {
            i->proc.reset_query = 1;
            i = lv_indev_next(i);
        }
    }
}

/**
 * Reset the long press state of an input device
 * @param indev pointer to an input device
 */
void lv_indev_reset_lpr(lv_indev_t * indev)
{
    indev->proc.long_pr_sent = 0;
    indev->proc.longpr_rep_timestamp = lv_tick_get();
    indev->proc.pr_timestamp = lv_tick_get();
}

/**
 * Enable input devices device by type
 * @param type Input device type
 * @param enable true: enable this type; false: disable this type
 */
void lv_indev_enable(lv_hal_indev_type_t type, bool enable)
{

    lv_indev_t * i = lv_indev_next(NULL);

    while(i) {
        if(i->driver.type == type) i->proc.disabled = enable == false ? 1 : 0;
        i = lv_indev_next(i);
    }
}

/**
 * Set a cursor for a pointer input device (for LV_INPUT_TYPE_POINTER and LV_INPUT_TYPE_BUTTON)
 * @param indev pointer to an input device
 * @param cur_obj pointer to an object to be used as cursor
 */
void lv_indev_set_cursor(lv_indev_t * indev, lv_obj_t * cur_obj)
{
    if(indev->driver.type != LV_INDEV_TYPE_POINTER) return;

    indev->cursor = cur_obj;
    lv_obj_set_parent(indev->cursor, lv_disp_get_layer_sys(indev->driver.disp));
    lv_obj_set_pos(indev->cursor, indev->proc.types.pointer.act_point.x,  indev->proc.types.pointer.act_point.y);
}

#if USE_LV_GROUP
/**
 * Set a destination group for a keypad input device (for LV_INDEV_TYPE_KEYPAD)
 * @param indev pointer to an input device
 * @param group point to a group
 */
void lv_indev_set_group(lv_indev_t * indev, lv_group_t * group)
{
    if(indev->driver.type == LV_INDEV_TYPE_KEYPAD || indev->driver.type == LV_INDEV_TYPE_ENCODER) indev->group = group;
}
#endif

/**
 * Set the an array of points for LV_INDEV_TYPE_BUTTON.
 * These points will be assigned to the buttons to press a specific point on the screen
 * @param indev pointer to an input device
 * @param group point to a group
 */
void lv_indev_set_button_points(lv_indev_t * indev, const lv_point_t * points)
{
    if(indev->driver.type == LV_INDEV_TYPE_BUTTON) indev->btn_points = points;
}

/**
 * Set feedback callback for indev.
 * @param indev pointer to an input device
 * @param feedback feedback callback
 */
void lv_indev_set_feedback(lv_indev_t *indev, lv_indev_feedback_t feedback)
{
	indev->feedback = feedback;
}

/**
 * Get the last point of an input device (for LV_INDEV_TYPE_POINTER and LV_INDEV_TYPE_BUTTON)
 * @param indev pointer to an input device
 * @param point pointer to a point to store the result
 */
void lv_indev_get_point(const lv_indev_t * indev, lv_point_t * point)
{
    if(indev->driver.type != LV_INDEV_TYPE_POINTER && indev->driver.type != LV_INDEV_TYPE_BUTTON) {
        point->x = -1;
        point->y = -1;
    } else {
        point->x = indev->proc.types.pointer.act_point.x;
        point->y = indev->proc.types.pointer.act_point.y;
    }
}

/**
 * Get the last key of an input device (for LV_INDEV_TYPE_KEYPAD)
 * @param indev pointer to an input device
 * @return the last pressed key (0 on error)
 */
uint32_t lv_indev_get_key(const lv_indev_t * indev)
{
    if(indev->driver.type != LV_INDEV_TYPE_KEYPAD) return 0;
    else return indev->proc.types.keypad.last_key;
}

/**
 * Check if there is dragging with an input device or not (for LV_INDEV_TYPE_POINTER and LV_INDEV_TYPE_BUTTON)
 * @param indev pointer to an input device
 * @return true: drag is in progress
 */
bool lv_indev_is_dragging(const lv_indev_t * indev)
{
    if(indev == NULL) return false;
    if(indev->driver.type != LV_INDEV_TYPE_POINTER && indev->driver.type != LV_INDEV_TYPE_BUTTON) return false;
    return indev->proc.types.pointer.drag_in_prog == 0 ? false : true;
}

/**
 * Get the types.pointer.vector of dragging of an input device (for LV_INDEV_TYPE_POINTER and LV_INDEV_TYPE_BUTTON)
 * @param indev pointer to an input device
 * @param point pointer to a point to store the types.pointer.vector
 */
void lv_indev_get_vect(const lv_indev_t * indev, lv_point_t * point)
{
    if(indev == NULL) {
        point->x = 0;
        point->y = 0;
        return;
    }

    if(indev->driver.type != LV_INDEV_TYPE_POINTER && indev->driver.type != LV_INDEV_TYPE_BUTTON) {
        point->x = 0;
        point->y = 0;
    } else {
        point->x = indev->proc.types.pointer.vect.x;
        point->y = indev->proc.types.pointer.vect.y;
    }
}

/**
 * Get elapsed time since last press
 * @param indev pointer to an input device (NULL to get the overall smallest inactivity)
 * @return Elapsed ticks (milliseconds) since last press
 */
uint32_t lv_indev_get_inactive_time(const lv_indev_t * indev)
{

    uint32_t t;

    if(indev) return t = lv_tick_elaps(indev->last_activity_time);

    lv_indev_t * i;
    t = UINT16_MAX;
    i = lv_indev_next(NULL);
    while(i) {
        t = LV_MATH_MIN(t, lv_tick_elaps(i->last_activity_time));
        i = lv_indev_next(i);
    }

    return t;
}

/**
 * Get feedback callback for indev.
 * @param indev pointer to an input device
 * @return feedback callback
 */
lv_indev_feedback_t lv_indev_get_feedback(const lv_indev_t *indev)
{
	return indev->feedback;
}

/**
 * Do nothing until the next release
 * @param indev pointer to an input device
 */
void lv_indev_wait_release(lv_indev_t * indev)
{
    indev->proc.types.pointer.wait_unil_release = 1;
}

/**********************
 *   STATIC FUNCTIONS
 **********************/

#if LV_INDEV_READ_PERIOD != 0
/**
 * Called periodically to handle the input devices
 * @param param unused
 */
static void indev_proc_task(void * param)
{
    (void)param;


    LV_LOG_TRACE("indev task started");

    lv_indev_data_t data;
    lv_indev_t * i;
    i = lv_indev_next(NULL);

    /*Read and process all indevs*/
    while(i) {
        indev_act = i;

        /*Handle reset query before processing the point*/
        indev_proc_reset_query_handler(i);

        if(i->proc.disabled == 0) {
            bool more_to_read;
            do {
                /*Read the data*/
                more_to_read = lv_indev_read(i, &data);
                indev_proc_reset_query_handler(i);          /*The active object might deleted even in the read function*/
                i->proc.state = data.state;

                if(i->proc.state == LV_INDEV_STATE_PR) {
                    i->last_activity_time = lv_tick_get();
                }

                if(i->driver.type == LV_INDEV_TYPE_POINTER) {
                    indev_pointer_proc(i, &data);
                } else if(i->driver.type == LV_INDEV_TYPE_KEYPAD) {
                    indev_keypad_proc(i, &data);
                } else if(i->driver.type == LV_INDEV_TYPE_ENCODER) {
                    indev_encoder_proc(i, &data);
                } else if(i->driver.type == LV_INDEV_TYPE_BUTTON) {
                    indev_button_proc(i, &data);
                }
                /*Handle reset query if it happened in during processing*/
                indev_proc_reset_query_handler(i);
            } while(more_to_read);
        }
        i = lv_indev_next(i);    /*Go to the next indev*/
    }

    indev_act = NULL;   /*End of indev processing, so no act indev*/

    LV_LOG_TRACE("indev task finished");
}


/**
 * Process a new point from LV_INDEV_TYPE_POINTER input device
 * @param i pointer to an input device
 * @param data pointer to the data read from the input device
 */
static void indev_pointer_proc(lv_indev_t * i, lv_indev_data_t * data)
{
    /*Move the cursor if set and moved*/
    if(i->cursor != NULL &&
            (i->proc.types.pointer.last_point.x != data->point.x ||
             i->proc.types.pointer.last_point.y != data->point.y)) {
        lv_obj_set_pos(i->cursor, data->point.x, data->point.y);
    }

    i->proc.types.pointer.act_point.x = data->point.x;
    i->proc.types.pointer.act_point.y = data->point.y;

    if(i->proc.state == LV_INDEV_STATE_PR) {
        indev_proc_press(&i->proc);
    } else {
        indev_proc_release(&i->proc);
    }

    i->proc.types.pointer.last_point.x = i->proc.types.pointer.act_point.x;
    i->proc.types.pointer.last_point.y = i->proc.types.pointer.act_point.y;
}

/**
 * Process a new point from LV_INDEV_TYPE_KEYPAD input device
 * @param i pointer to an input device
 * @param data pointer to the data read from the input device
 */
static void indev_keypad_proc(lv_indev_t * i, lv_indev_data_t * data)
{
#if USE_LV_GROUP
    if(i->group == NULL) return;

    lv_obj_t * focused = lv_group_get_focused(i->group);

    /*Key press happened*/
    if(data->state == LV_INDEV_STATE_PR &&
            i->proc.types.keypad.last_state == LV_INDEV_STATE_REL) {
        i->proc.pr_timestamp = lv_tick_get();
        if(focused && data->key == LV_GROUP_KEY_ENTER) {
            focused->signal_cb(focused, LV_SIGNAL_PRESSED, indev_act);
            lv_obj_send_event(focused, LV_EVENT_PRESSED);
        }
    }
    /*Pressing*/
    else if(data->state == LV_INDEV_STATE_PR && i->proc.types.keypad.last_state == LV_INDEV_STATE_PR) {
        if(data->key == LV_GROUP_KEY_ENTER &&
                i->proc.long_pr_sent == 0 &&
                lv_tick_elaps(i->proc.pr_timestamp) > LV_INDEV_LONG_PRESS_TIME) {
            /*On enter long press leave edit mode.*/
            lv_obj_t * focused = lv_group_get_focused(i->group);
            if(focused) {
                focused->signal_cb(focused, LV_SIGNAL_LONG_PRESS, indev_act);
                i->proc.long_pr_sent = 1;
                lv_obj_send_event(focused, LV_EVENT_LONG_PRESSED);
            }
        }
    }
    /*Release happened*/
    else if(data->state == LV_INDEV_STATE_REL && i->proc.types.keypad.last_state == LV_INDEV_STATE_PR) {
        /*The user might clear the key when it was released. Always release the pressed key*/
        data->key = i->proc.types.keypad.last_key;

        /* Edit mode is not used by KEYPAD devices.
         * So leave edit mode if we are in it before focusing on the next/prev object*/
        if(data->key == LV_GROUP_KEY_NEXT || data->key == LV_GROUP_KEY_PREV) {
            lv_group_set_editing(i->group, false);
        }

        if(data->key == LV_GROUP_KEY_NEXT) {
            lv_group_focus_next(i->group);
        } else if(data->key == LV_GROUP_KEY_PREV) {
            lv_group_focus_prev(i->group);
        } else if(data->key == LV_GROUP_KEY_ENTER) {
            if(!i->proc.long_pr_sent) {
                focused->signal_cb(focused, LV_SIGNAL_RELEASED, indev_act);
                lv_obj_send_event(focused, LV_EVENT_CLICKED);
            }
        } else {
            lv_group_send_data(i->group, data->key);
        }

        if(i->proc.reset_query) return;     /*The object might be deleted in `focus_cb` or due to any other user event*/

        i->proc.pr_timestamp = 0;
        i->proc.long_pr_sent = 0;
    }

    i->proc.types.keypad.last_state = data->state;
    i->proc.types.keypad.last_key = data->key;
#else
    (void)data; /*Unused*/
    (void)i; /*Unused*/
#endif
}

/**
 * Process a new point from LV_INDEV_TYPE_ENCODER input device
 * @param i pointer to an input device
 * @param data pointer to the data read from the input device
 */
static void indev_encoder_proc(lv_indev_t * i, lv_indev_data_t * data)
{
#if USE_LV_GROUP
    if(i->group == NULL) return;

    /*Process the steps first. They are valid only with released button*/
    if(data->state == LV_INDEV_STATE_REL) {
        /*In edit mode send LEFT/RIGHT keys*/
        if(lv_group_get_editing(i->group)) {
            int32_t s;
            if(data->enc_diff < 0) {
                for(s = 0; s < -data->enc_diff; s++) lv_group_send_data(i->group, LV_GROUP_KEY_LEFT);
            } else if(data->enc_diff > 0) {
                for(s = 0; s < data->enc_diff; s++) lv_group_send_data(i->group, LV_GROUP_KEY_RIGHT);
            }
        }
        /*In navigate mode focus on the next/prev objects*/
        else {
            int32_t s;
            if(data->enc_diff < 0) {
                for(s = 0; s < -data->enc_diff; s++) lv_group_focus_prev(i->group);
            } else if(data->enc_diff > 0) {
                for(s = 0; s < data->enc_diff; s++) lv_group_focus_next(i->group);
            }
        }
    }

    /*Key press happened*/
    if(data->state == LV_INDEV_STATE_PR &&
            i->proc.types.keypad.last_state == LV_INDEV_STATE_REL) {
        i->proc.pr_timestamp = lv_tick_get();
    }
    /*Pressing*/
    else if(data->state == LV_INDEV_STATE_PR && i->proc.types.keypad.last_state == LV_INDEV_STATE_PR) {
        if(i->proc.long_pr_sent == 0 &&
                lv_tick_elaps(i->proc.pr_timestamp) > LV_INDEV_LONG_PRESS_TIME) {
            /*On enter long press leave edit mode.*/
            lv_obj_t * focused = lv_group_get_focused(i->group);

            bool editable = false;
            if(focused) focused->signal_cb(focused, LV_SIGNAL_GET_EDITABLE, &editable);

            if(editable) {
                if(i->group->obj_ll.head != i->group->obj_ll.tail)
                    lv_group_set_editing(i->group, lv_group_get_editing(i->group) ? false : true);  /*Toggle edit mode on long press*/
                else if(focused)
                    focused->signal_cb(focused, LV_SIGNAL_LONG_PRESS, indev_act);
            }
            /*If not editable then just send a long press signal*/
            else {
                if(focused)
                    focused->signal_cb(focused, LV_SIGNAL_LONG_PRESS, indev_act);
            }
            i->proc.long_pr_sent = 1;
        }
    }
    /*Release happened*/
    else if(data->state == LV_INDEV_STATE_REL && i->proc.types.keypad.last_state == LV_INDEV_STATE_PR) {
        lv_obj_t * focused = lv_group_get_focused(i->group);
        bool editable = false;
        if(focused) focused->signal_cb(focused, LV_SIGNAL_GET_EDITABLE, &editable);

        /*The button was released on a non-editable object. Just send enter*/
        if(!editable) {
            lv_group_send_data(i->group, LV_GROUP_KEY_ENTER);
        }
        /*An object is being edited and the button is releases. Just send enter */
        else if(i->group->editing) {
            if(!i->proc.long_pr_sent || i->group->obj_ll.head == i->group->obj_ll.tail)
                lv_group_send_data(i->group, LV_GROUP_KEY_ENTER);  /*Ignore long pressed enter release because it comes from mode switch*/
        }
        /*If the focused object is editable and now in navigate mode then enter edit mode*/
        else if(editable && !i->group->editing && !i->proc.long_pr_sent) {
            lv_group_set_editing(i->group, lv_group_get_editing(i->group) ? false : true);  /*Toggle edit mode on long press*/
        }

        if(i->proc.reset_query) return;     /*The object might be deleted in `focus_cb` or due to any other user event*/

        i->proc.pr_timestamp = 0;
        i->proc.long_pr_sent = 0;
    }

    i->proc.types.keypad.last_state = data->state;
    i->proc.types.keypad.last_key = data->key;
#else
    (void)data; /*Unused*/
    (void)i; /*Unused*/
#endif
}

/**
 * Process new points from a input device. indev->state.pressed has to be set
 * @param indev pointer to an input device state
 * @param x x coordinate of the next point
 * @param y y coordinate of the next point
 */
static void indev_button_proc(lv_indev_t * i, lv_indev_data_t * data)
{
    i->proc.types.pointer.act_point.x = i->btn_points[data->btn_id].x;
    i->proc.types.pointer.act_point.y = i->btn_points[data->btn_id].y;

    /*Still the same point is pressed*/
    if(i->proc.types.pointer.last_point.x == i->proc.types.pointer.act_point.x &&
            i->proc.types.pointer.last_point.y == i->proc.types.pointer.act_point.y &&
            data->state == LV_INDEV_STATE_PR)
    {
        indev_proc_press(&i->proc);
    } else {
        /*If a new point comes always make a release*/
        indev_proc_release(&i->proc);
    }

    i->proc.types.pointer.last_point.x = i->proc.types.pointer.act_point.x;
    i->proc.types.pointer.last_point.y = i->proc.types.pointer.act_point.y;
}

/**
 * Process the pressed state of LV_INDEV_TYPE_POINER input devices
 * @param indev pointer to an input device 'proc'
 */
static void indev_proc_press(lv_indev_proc_t * proc)
{
    lv_obj_t * pr_obj = proc->types.pointer.act_obj;

    if(proc->types.pointer.wait_unil_release != 0) return;

    lv_disp_t * disp = indev_act->driver.disp;

    /*If there is no last object then search*/
    if(proc->types.pointer.act_obj == NULL) {
        pr_obj = indev_search_obj(proc, lv_disp_get_layer_sys(disp));
        if(pr_obj == NULL) pr_obj = indev_search_obj(proc, lv_disp_get_layer_top(disp));
        if(pr_obj == NULL) pr_obj = indev_search_obj(proc, lv_disp_get_scr_act(disp));
    }
    /*If there is last object but it is not dragged and not protected also search*/
    else if(proc->types.pointer.drag_in_prog == 0 &&
            lv_obj_is_protected(proc->types.pointer.act_obj, LV_PROTECT_PRESS_LOST) == false) {/*Now types.pointer.act_obj != NULL*/
        pr_obj = indev_search_obj(proc, lv_disp_get_layer_sys(disp));
        if(pr_obj == NULL) pr_obj = indev_search_obj(proc, lv_disp_get_layer_top(disp));
        if(pr_obj == NULL) pr_obj = indev_search_obj(proc, lv_disp_get_scr_act(disp));
    }
    /*If a dragable or a protected object was the last then keep it*/
    else {

    }

    /*If a new object was found reset some variables and send a pressed signal*/
    if(pr_obj != proc->types.pointer.act_obj) {

        proc->types.pointer.last_point.x = proc->types.pointer.act_point.x;
        proc->types.pointer.last_point.y = proc->types.pointer.act_point.y;

        /*If a new object found the previous was lost, so send a signal*/
<<<<<<< HEAD
        if(proc->act_obj != NULL) {
            proc->act_obj->signal_cb(proc->act_obj, LV_SIGNAL_PRESS_LOST, indev_act);
            lv_obj_send_event(proc->act_obj, LV_EVENT_PRESS_LOST);
=======
        if(proc->types.pointer.act_obj != NULL) {
            proc->types.pointer.act_obj->signal_func(proc->types.pointer.act_obj, LV_SIGNAL_PRESS_LOST, indev_act);
>>>>>>> e85e4a8e
            if(proc->reset_query != 0) return;
        }

        proc->types.pointer.act_obj = pr_obj;           /*Save the pressed object*/
        proc->types.pointer.last_obj = proc->types.pointer.act_obj;   /*Refresh the types.pointer.last_obj*/

        if(proc->types.pointer.act_obj != NULL) {
            /* Save the time when the obj pressed.
             * It is necessary to count the long press time.*/
            proc->pr_timestamp = lv_tick_get();
            proc->long_pr_sent = 0;
<<<<<<< HEAD
            proc->drag_limit_out = 0;
            proc->drag_in_prog = 0;
            proc->drag_sum.x = 0;
            proc->drag_sum.y = 0;
            proc->vect.x = 0;
            proc->vect.y = 0;
=======
            proc->types.pointer.drag_range_out = 0;
            proc->types.pointer.drag_in_prog = 0;
            proc->types.pointer.drag_sum.x = 0;
            proc->types.pointer.drag_sum.y = 0;
            proc->types.pointer.vect.x = 0;
            proc->types.pointer.vect.y = 0;
>>>>>>> e85e4a8e

            /*Search for 'top' attribute*/
            lv_obj_t * i = proc->types.pointer.act_obj;
            lv_obj_t * last_top = NULL;
            while(i != NULL) {
                if(i->top != 0) last_top = i;
                i = lv_obj_get_parent(i);
            }

            if(last_top != NULL) {
                /*Move the last_top object to the foreground*/
                lv_obj_t * par = lv_obj_get_parent(last_top);
                /*After list change it will be the new head*/
                lv_ll_chg_list(&par->child_ll, &par->child_ll, last_top);
                lv_obj_invalidate(last_top);
            }

            /*Send a signal about the press*/
<<<<<<< HEAD
            proc->act_obj->signal_cb(proc->act_obj, LV_SIGNAL_PRESSED, indev_act);
            lv_obj_send_event(proc->act_obj, LV_EVENT_PRESSED);
=======
            proc->types.pointer.act_obj->signal_func(proc->types.pointer.act_obj, LV_SIGNAL_PRESSED, indev_act);
>>>>>>> e85e4a8e
            if(proc->reset_query != 0) return;
        }
    }

    /*Calculate the types.pointer.vector*/
    proc->types.pointer.vect.x = proc->types.pointer.act_point.x - proc->types.pointer.last_point.x;
    proc->types.pointer.vect.y = proc->types.pointer.act_point.y - proc->types.pointer.last_point.y;

    proc->drawg_throw_vect.x = (proc->drawg_throw_vect.x * 5) >> 3;
    proc->drawg_throw_vect.y = (proc->drawg_throw_vect.y * 5) >> 3;

    if(proc->drawg_throw_vect.x < 0) proc->drawg_throw_vect.x++;
    else if(proc->drawg_throw_vect.x > 0) proc->drawg_throw_vect.x--;

    if(proc->drawg_throw_vect.y < 0) proc->drawg_throw_vect.y++;
    else if(proc->drawg_throw_vect.y > 0) proc->drawg_throw_vect.y--;

    proc->drawg_throw_vect.x += (proc->vect.x * 4) >> 3;
    proc->drawg_throw_vect.y += (proc->vect.y * 4) >> 3;

    printf("dtv:%d\n", proc->drawg_throw_vect.y);


    /*If there is active object and it can be dragged run the drag*/
<<<<<<< HEAD
    if(proc->act_obj != NULL) {
        proc->act_obj->signal_cb(proc->act_obj, LV_SIGNAL_PRESSING, indev_act);
        lv_obj_send_event(proc->act_obj, LV_EVENT_PRESSING);
=======
    if(proc->types.pointer.act_obj != NULL) {
        proc->types.pointer.act_obj->signal_func(proc->types.pointer.act_obj, LV_SIGNAL_PRESSING, indev_act);
>>>>>>> e85e4a8e
        if(proc->reset_query != 0) return;

        indev_drag(proc);
        if(proc->reset_query != 0) return;

        /*If there is no drag then check for long press time*/
        if(proc->types.pointer.drag_in_prog == 0 && proc->long_pr_sent == 0) {
            /*Send a signal about the long press if enough time elapsed*/
            if(lv_tick_elaps(proc->pr_timestamp) > LV_INDEV_LONG_PRESS_TIME) {
                pr_obj->signal_cb(pr_obj, LV_SIGNAL_LONG_PRESS, indev_act);
                lv_obj_send_event(pr_obj, LV_EVENT_LONG_PRESSED);
                if(proc->reset_query != 0) return;

                /*Mark the signal sending to do not send it again*/
                proc->long_pr_sent = 1;

                /*Save the long press time stamp for the long press repeat handler*/
                proc->longpr_rep_timestamp = lv_tick_get();
            }
        }
        /*Send long press repeated signal*/
        if(proc->types.pointer.drag_in_prog == 0 && proc->long_pr_sent == 1) {
            /*Send a signal about the long press repeate if enough time elapsed*/
            if(lv_tick_elaps(proc->longpr_rep_timestamp) > LV_INDEV_LONG_PRESS_REP_TIME) {
                pr_obj->signal_cb(pr_obj, LV_SIGNAL_LONG_PRESS_REP, indev_act);
                lv_obj_send_event(pr_obj, LV_EVENT_LONG_PRESSED_REPEAT);
                if(proc->reset_query != 0) return;
                proc->longpr_rep_timestamp = lv_tick_get();

            }
        }
    }
}

/**
 * Process the released state of LV_INDEV_TYPE_POINER input devices
 * @param proc pointer to an input device 'proc'
 */
static void indev_proc_release(lv_indev_proc_t * proc)
{
    if(proc->types.pointer.wait_unil_release != 0) {
        proc->types.pointer.act_obj = NULL;
        proc->types.pointer.last_obj = NULL;
        proc->pr_timestamp = 0;
        proc->longpr_rep_timestamp = 0;
        proc->types.pointer.wait_unil_release = 0;
    }

    /*Forgot the act obj and send a released signal */
    if(proc->types.pointer.act_obj != NULL) {
        /* If the object was protected against press lost then it possible that
         * the object is already not pressed but still it is the `types.pointer.act_obj`.
         * In this case send the `LV_SIGNAL_RELEASED` if the indev is ON the `types.pointer.act_obj` */
        if(lv_obj_is_protected(proc->types.pointer.act_obj, LV_PROTECT_PRESS_LOST)) {
            /* Search the object on the current current coordinates.
             * The start object is the object itself. If not ON it the the result will be NULL*/
<<<<<<< HEAD
            lv_obj_t * obj_on = indev_search_obj(proc, proc->act_obj);
            if(obj_on == proc->act_obj) {
                proc->act_obj->signal_cb(proc->act_obj, LV_SIGNAL_RELEASED, indev_act);
                if(proc->long_pr_sent == 0 && proc->drag_in_prog == 0) {
                    lv_obj_send_event(proc->act_obj, LV_EVENT_CLICKED);
                } else {
                    lv_obj_send_event(proc->act_obj, LV_EVENT_RELEASED);
                }
            }
            else {
                proc->act_obj->signal_cb(proc->act_obj, LV_SIGNAL_PRESS_LOST, indev_act);
                lv_obj_send_event(proc->act_obj, LV_SIGNAL_PRESS_LOST);
            }
=======
            lv_obj_t * obj_on = indev_search_obj(proc, proc->types.pointer.act_obj);
            if(obj_on == proc->types.pointer.act_obj) proc->types.pointer.act_obj->signal_func(proc->types.pointer.act_obj, LV_SIGNAL_RELEASED, indev_act);
            else proc->types.pointer.act_obj->signal_func(proc->types.pointer.act_obj, LV_SIGNAL_PRESS_LOST, indev_act);
>>>>>>> e85e4a8e

        }
        /* The simple case: `types.pointer.act_obj` was not protected against press lost.
         * If it is already not pressed then was handled in `indev_proc_press`*/
        else {
<<<<<<< HEAD
            proc->act_obj->signal_cb(proc->act_obj, LV_SIGNAL_RELEASED, indev_act);

            if(proc->long_pr_sent == 0 && proc->drag_in_prog == 0) {
                lv_obj_send_event(proc->act_obj, LV_EVENT_CLICKED);
            } else {
                lv_obj_send_event(proc->act_obj, LV_SIGNAL_RELEASED);
            }
=======
            proc->types.pointer.act_obj->signal_func(proc->types.pointer.act_obj, LV_SIGNAL_RELEASED, indev_act);
>>>>>>> e85e4a8e
        }

        if(proc->reset_query != 0) return;

        /*Handle click focus*/
#if USE_LV_GROUP
        /*Edit mode is not used by POINTER devices. So leave edit mode if we are in it*/
        lv_group_t * act_g = lv_obj_get_group(proc->types.pointer.act_obj);
        if(lv_group_get_editing(act_g)) {
            lv_group_set_editing(act_g, false);
        }

        /*Check, if the parent is in a group focus on it.*/
        if(lv_obj_is_protected(proc->types.pointer.act_obj, LV_PROTECT_CLICK_FOCUS) == false) {       /*Respect the click protection*/
            lv_group_t * g = lv_obj_get_group(proc->types.pointer.act_obj);
            lv_obj_t * parent = proc->types.pointer.act_obj;

            while(g == NULL) {
                parent = lv_obj_get_parent(parent);
                if(parent == NULL) break;
                if(lv_obj_is_protected(parent, LV_PROTECT_CLICK_FOCUS)) {   /*Ignore is the protected against click focus*/
                    parent = NULL;
                    break;
                }
                g = lv_obj_get_group(parent);
            }

            if(g != NULL && parent != NULL)
                if(lv_group_get_click_focus(g)) {
                    lv_group_focus_obj(parent);
                }
        }
#endif

        if(proc->reset_query != 0) return;
        proc->types.pointer.act_obj = NULL;
        proc->pr_timestamp = 0;
        proc->longpr_rep_timestamp = 0;
    }

    /*The reset can be set in the signal function.
     * In case of reset query ignore the remaining parts.*/
    if(proc->types.pointer.last_obj != NULL && proc->reset_query == 0) {
        indev_drag_throw(proc);
        if(proc->reset_query != 0) return;
    }
}

/**
 * Process a new point from LV_INDEV_TYPE_BUTTON input device
 * @param i pointer to an input device
 * @param data pointer to the data read from the input device
 * Reset input device if a reset query has been sent to it
 * @param indev pointer to an input device
 */
static void indev_proc_reset_query_handler(lv_indev_t * indev)
{
    if(indev->proc.reset_query) {
<<<<<<< HEAD
        indev->proc.act_obj = NULL;
        indev->proc.last_obj = NULL;
        indev->proc.drag_limit_out = 0;
        indev->proc.drag_in_prog = 0;
=======
        indev->proc.types.pointer.act_obj = NULL;
        indev->proc.types.pointer.last_obj = NULL;
        indev->proc.types.pointer.drag_range_out = 0;
        indev->proc.types.pointer.drag_in_prog = 0;
>>>>>>> e85e4a8e
        indev->proc.long_pr_sent = 0;
        indev->proc.pr_timestamp = 0;
        indev->proc.longpr_rep_timestamp = 0;
        indev->proc.types.pointer.drag_sum.x = 0;
        indev->proc.types.pointer.drag_sum.y = 0;
        indev->proc.reset_query = 0;
    }
}
/**
 * Search the most top, clickable object on the last point of an input device
 * @param proc pointer to  the `lv_indev_proc_t` part of the input device
 * @param obj pointer to a start object, typically the screen
 * @return pointer to the found object or NULL if there was no suitable object
 */
static lv_obj_t * indev_search_obj(const lv_indev_proc_t * proc, lv_obj_t * obj)
{
    lv_obj_t * found_p = NULL;

    /*If the point is on this object*/
    /*Check its children too*/
    if(lv_area_is_point_on(&obj->coords, &proc->types.pointer.act_point)) {
        lv_obj_t * i;

        LL_READ(obj->child_ll, i) {
            found_p = indev_search_obj(proc, i);

            /*If a child was found then break*/
            if(found_p != NULL) {
                break;
            }
        }

        /*If then the children was not ok, and this obj is clickable
         * and it or its parent is not hidden then save this object*/
        if(found_p == NULL && lv_obj_get_click(obj) != false) {
            lv_obj_t * hidden_i = obj;
            while(hidden_i != NULL) {
                if(lv_obj_get_hidden(hidden_i) == true) break;
                hidden_i = lv_obj_get_parent(hidden_i);
            }
            /*No parent found with hidden == true*/
            if(hidden_i == NULL) found_p = obj;
        }

    }

    return found_p;
}

/**
 * Handle the dragging of indev_proc_p->types.pointer.act_obj
 * @param indev pointer to a input device state
 */
static void indev_drag(lv_indev_proc_t * state)
{
    lv_obj_t * drag_obj = state->types.pointer.act_obj;

    /*If drag parent is active check recursively the drag_parent attribute*/
    while(lv_obj_get_drag_parent(drag_obj) != false &&
            drag_obj != NULL) {
        drag_obj = lv_obj_get_parent(drag_obj);
    }

    if(drag_obj == NULL) return;

    if(lv_obj_get_drag(drag_obj) == false) return;

    /*Count the movement by drag*/
    state->types.pointer.drag_sum.x += state->types.pointer.vect.x;
    state->types.pointer.drag_sum.y += state->types.pointer.vect.y;

    /*Enough move?*/
<<<<<<< HEAD
    if(state->drag_limit_out == 0) {
        /*If a move is greater then LV_DRAG_LIMIT then begin the drag*/
        if(LV_MATH_ABS(state->drag_sum.x) >= LV_INDEV_DRAG_LIMIT ||
                LV_MATH_ABS(state->drag_sum.y) >= LV_INDEV_DRAG_LIMIT) {
            state->drag_limit_out = 1;
        }
    }

    /*If the drag limit is exceeded handle the dragging*/
    if(state->drag_limit_out != 0) {
        /*Set new position if the vector is not zero*/
        if(state->vect.x != 0 ||
                state->vect.y != 0)
        {
=======
    if(state->types.pointer.drag_range_out == 0) {
        /*If a move is greater then LV_DRAG_LIMIT then begin the drag*/
        if(LV_MATH_ABS(state->types.pointer.drag_sum.x) >= LV_INDEV_DRAG_LIMIT ||
                LV_MATH_ABS(state->types.pointer.drag_sum.y) >= LV_INDEV_DRAG_LIMIT) {
            state->types.pointer.drag_range_out = 1;
        }
    }

    /*If the drag limit is stepped over then handle the dragging*/
    if(state->types.pointer.drag_range_out != 0) {
        /*Set new position if the types.pointer.vector is not zero*/
        if(state->types.pointer.vect.x != 0 ||
                state->types.pointer.vect.y != 0) {
>>>>>>> e85e4a8e
            /*Get the coordinates of the object and modify them*/
            lv_coord_t act_x = lv_obj_get_x(drag_obj);
            lv_coord_t act_y = lv_obj_get_y(drag_obj);
            uint16_t inv_buf_size = lv_disp_get_inv_buf_size(indev_act->driver.disp); /*Get the number of currently invalidated areas*/

            lv_coord_t prev_x = drag_obj->coords.x1;
            lv_coord_t prev_y = drag_obj->coords.y1;
            lv_coord_t prev_par_w = lv_obj_get_width(lv_obj_get_parent(drag_obj));
            lv_coord_t prev_par_h = lv_obj_get_height(lv_obj_get_parent(drag_obj));

            lv_obj_set_pos(drag_obj, act_x + state->types.pointer.vect.x, act_y + state->types.pointer.vect.y);

            /*Set the drag in progress flag if the object is really moved*/
            if(drag_obj->coords.x1 != prev_x || drag_obj->coords.y1 != prev_y) {
<<<<<<< HEAD
                if(state->drag_in_prog != 0) { /*Send the drag begin signal on first move*/
                    drag_obj->signal_cb(drag_obj,  LV_SIGNAL_DRAG_BEGIN, indev_act);
=======
                if(state->types.pointer.drag_range_out != 0) { /*Send the drag begin signal on first move*/
                    drag_obj->signal_func(drag_obj,  LV_SIGNAL_DRAG_BEGIN, indev_act);
>>>>>>> e85e4a8e
                    if(state->reset_query != 0) return;
                }
                state->types.pointer.drag_in_prog = 1;
            }
            /*If the object didn't moved then clear the invalidated areas*/
            else {
                /*In a special case if the object is moved on a page and
                 * the scrollable has fit == true and the object is dragged of the page then
                 * while its coordinate is not changing only the parent's size is reduced */
                lv_coord_t act_par_w = lv_obj_get_width(lv_obj_get_parent(drag_obj));
                lv_coord_t act_par_h = lv_obj_get_height(lv_obj_get_parent(drag_obj));
                if(act_par_w == prev_par_w && act_par_h == prev_par_h) {
                    uint16_t new_inv_buf_size = lv_disp_get_inv_buf_size(indev_act->driver.disp);
                    lv_disp_pop_from_inv_buf(indev_act->driver.disp, new_inv_buf_size - inv_buf_size);
                }
            }
        }
    }
}

/**
 * Handle throwing by drag if the drag is ended
 * @param indev pointer to an input device state
 */
static void indev_drag_throw(lv_indev_proc_t * proc)
{
<<<<<<< HEAD
    if(proc->drag_in_prog == 0) return;

    /*Set new position if the vector is not zero*/
    lv_obj_t * drag_obj = proc->last_obj;

=======
    if(state->types.pointer.drag_in_prog == 0) return;

    /*Set new position if the types.pointer.vector is not zero*/
    lv_obj_t * drag_obj = state->types.pointer.last_obj;
>>>>>>> e85e4a8e

    /*If drag parent is active check recursively the drag_parent attribute*/
    while(lv_obj_get_drag_parent(drag_obj) != false &&
            drag_obj != NULL) {
        drag_obj = lv_obj_get_parent(drag_obj);
    }

    if(drag_obj == NULL) {
        return;
    }

    /*Return if the drag throw is not enabled*/
    if(lv_obj_get_drag_throw(drag_obj) == false) {
<<<<<<< HEAD
        proc->drag_in_prog = 0;
        drag_obj->signal_cb(drag_obj, LV_SIGNAL_DRAG_END, indev_act);
        return;
    }

    /*Reduce the vectors*/
    proc->drawg_throw_vect.x = proc->drawg_throw_vect.x * (100 - LV_INDEV_DRAG_THROW) / 100;
    proc->drawg_throw_vect.y = proc->drawg_throw_vect.y * (100 - LV_INDEV_DRAG_THROW) / 100;

    if(proc->drawg_throw_vect.x != 0 ||
            proc->drawg_throw_vect.y != 0) {
        /*Get the coordinates and modify them*/
        lv_area_t coords_ori;
        lv_obj_get_coords(drag_obj, &coords_ori);
        lv_coord_t act_x = lv_obj_get_x(drag_obj) + proc->drawg_throw_vect.x;
        lv_coord_t act_y = lv_obj_get_y(drag_obj) + proc->drawg_throw_vect.y;
=======
        state->types.pointer.drag_in_prog = 0;
        drag_obj->signal_func(drag_obj, LV_SIGNAL_DRAG_END, indev_act);
        return;
    }

    /*Reduce the types.pointer.vectors*/
    state->types.pointer.vect.x = state->types.pointer.vect.x * (100 - LV_INDEV_DRAG_THROW) / 100;
    state->types.pointer.vect.y = state->types.pointer.vect.y * (100 - LV_INDEV_DRAG_THROW) / 100;

    if(state->types.pointer.vect.x != 0 ||
            state->types.pointer.vect.y != 0) {
        /*Get the coordinates and modify them*/
        lv_area_t coords_ori;
        lv_obj_get_coords(drag_obj, &coords_ori);
        lv_coord_t act_x = lv_obj_get_x(drag_obj) + state->types.pointer.vect.x;
        lv_coord_t act_y = lv_obj_get_y(drag_obj) + state->types.pointer.vect.y;
>>>>>>> e85e4a8e
        lv_obj_set_pos(drag_obj, act_x, act_y);

        lv_area_t coord_new;
        lv_obj_get_coords(drag_obj, &coord_new);

        /*If non of the coordinates are changed then do not continue throwing*/
<<<<<<< HEAD
        if((coords_ori.x1 == coord_new.x1 || proc->drawg_throw_vect.x == 0) &&
                (coords_ori.y1 == coord_new.y1 || proc->drawg_throw_vect.y == 0)) {
            proc->drag_in_prog = 0;
            proc->vect.x = 0;
            proc->vect.y = 0;
            proc->drawg_throw_vect.x = 0;
            proc->drawg_throw_vect.y = 0;
            drag_obj->signal_cb(drag_obj, LV_SIGNAL_DRAG_END, indev_act);
=======
        if((coords_ori.x1 == coord_new.x1 || state->types.pointer.vect.x == 0) &&
                (coords_ori.y1 == coord_new.y1 || state->types.pointer.vect.y == 0)) {
            state->types.pointer.drag_in_prog = 0;
            state->types.pointer.vect.x = 0;
            state->types.pointer.vect.y = 0;
            drag_obj->signal_func(drag_obj, LV_SIGNAL_DRAG_END, indev_act);
>>>>>>> e85e4a8e

        }
    }
    /*If the types.pointer.vectors become 0 -> types.pointer.drag_in_prog = 0 and send a drag end signal*/
    else {
<<<<<<< HEAD
        proc->drag_in_prog = 0;
        drag_obj->signal_cb(drag_obj, LV_SIGNAL_DRAG_END, indev_act);
=======
        state->types.pointer.drag_in_prog = 0;
        drag_obj->signal_func(drag_obj, LV_SIGNAL_DRAG_END, indev_act);
>>>>>>> e85e4a8e
    }

}
#endif<|MERGE_RESOLUTION|>--- conflicted
+++ resolved
@@ -603,14 +603,9 @@
         proc->types.pointer.last_point.y = proc->types.pointer.act_point.y;
 
         /*If a new object found the previous was lost, so send a signal*/
-<<<<<<< HEAD
-        if(proc->act_obj != NULL) {
-            proc->act_obj->signal_cb(proc->act_obj, LV_SIGNAL_PRESS_LOST, indev_act);
-            lv_obj_send_event(proc->act_obj, LV_EVENT_PRESS_LOST);
-=======
         if(proc->types.pointer.act_obj != NULL) {
-            proc->types.pointer.act_obj->signal_func(proc->types.pointer.act_obj, LV_SIGNAL_PRESS_LOST, indev_act);
->>>>>>> e85e4a8e
+            proc->types.pointer.act_obj->signal_cb(proc->types.pointer.act_obj, LV_SIGNAL_PRESS_LOST, indev_act);
+            lv_obj_send_event(proc->types.pointer.act_obj, LV_EVENT_PRESS_LOST);
             if(proc->reset_query != 0) return;
         }
 
@@ -622,21 +617,12 @@
              * It is necessary to count the long press time.*/
             proc->pr_timestamp = lv_tick_get();
             proc->long_pr_sent = 0;
-<<<<<<< HEAD
-            proc->drag_limit_out = 0;
-            proc->drag_in_prog = 0;
-            proc->drag_sum.x = 0;
-            proc->drag_sum.y = 0;
-            proc->vect.x = 0;
-            proc->vect.y = 0;
-=======
-            proc->types.pointer.drag_range_out = 0;
+            proc->types.pointer.drag_limit_out = 0;
             proc->types.pointer.drag_in_prog = 0;
             proc->types.pointer.drag_sum.x = 0;
             proc->types.pointer.drag_sum.y = 0;
             proc->types.pointer.vect.x = 0;
             proc->types.pointer.vect.y = 0;
->>>>>>> e85e4a8e
 
             /*Search for 'top' attribute*/
             lv_obj_t * i = proc->types.pointer.act_obj;
@@ -655,12 +641,8 @@
             }
 
             /*Send a signal about the press*/
-<<<<<<< HEAD
-            proc->act_obj->signal_cb(proc->act_obj, LV_SIGNAL_PRESSED, indev_act);
-            lv_obj_send_event(proc->act_obj, LV_EVENT_PRESSED);
-=======
-            proc->types.pointer.act_obj->signal_func(proc->types.pointer.act_obj, LV_SIGNAL_PRESSED, indev_act);
->>>>>>> e85e4a8e
+            proc->types.pointer.act_obj->signal_cb(proc->types.pointer.act_obj, LV_SIGNAL_PRESSED, indev_act);
+            lv_obj_send_event(proc->types.pointer.act_obj, LV_EVENT_PRESSED);
             if(proc->reset_query != 0) return;
         }
     }
@@ -669,30 +651,25 @@
     proc->types.pointer.vect.x = proc->types.pointer.act_point.x - proc->types.pointer.last_point.x;
     proc->types.pointer.vect.y = proc->types.pointer.act_point.y - proc->types.pointer.last_point.y;
 
-    proc->drawg_throw_vect.x = (proc->drawg_throw_vect.x * 5) >> 3;
-    proc->drawg_throw_vect.y = (proc->drawg_throw_vect.y * 5) >> 3;
-
-    if(proc->drawg_throw_vect.x < 0) proc->drawg_throw_vect.x++;
-    else if(proc->drawg_throw_vect.x > 0) proc->drawg_throw_vect.x--;
-
-    if(proc->drawg_throw_vect.y < 0) proc->drawg_throw_vect.y++;
-    else if(proc->drawg_throw_vect.y > 0) proc->drawg_throw_vect.y--;
-
-    proc->drawg_throw_vect.x += (proc->vect.x * 4) >> 3;
-    proc->drawg_throw_vect.y += (proc->vect.y * 4) >> 3;
-
-    printf("dtv:%d\n", proc->drawg_throw_vect.y);
+    proc->types.pointer.drag_throw_vect.x = (proc->types.pointer.drag_throw_vect.x * 5) >> 3;
+    proc->types.pointer.drag_throw_vect.y = (proc->types.pointer.drag_throw_vect.y * 5) >> 3;
+
+    if(proc->types.pointer.drag_throw_vect.x < 0) proc->types.pointer.drag_throw_vect.x++;
+    else if(proc->types.pointer.drag_throw_vect.x > 0) proc->types.pointer.drag_throw_vect.x--;
+
+    if(proc->types.pointer.drag_throw_vect.y < 0) proc->types.pointer.drag_throw_vect.y++;
+    else if(proc->types.pointer.drag_throw_vect.y > 0) proc->types.pointer.drag_throw_vect.y--;
+
+    proc->types.pointer.drag_throw_vect.x += (proc->types.pointer.vect.x * 4) >> 3;
+    proc->types.pointer.drag_throw_vect.y += (proc->types.pointer.vect.y * 4) >> 3;
+
+    printf("dtv:%d\n", proc->types.pointer.drag_throw_vect.y);
 
 
     /*If there is active object and it can be dragged run the drag*/
-<<<<<<< HEAD
-    if(proc->act_obj != NULL) {
-        proc->act_obj->signal_cb(proc->act_obj, LV_SIGNAL_PRESSING, indev_act);
-        lv_obj_send_event(proc->act_obj, LV_EVENT_PRESSING);
-=======
     if(proc->types.pointer.act_obj != NULL) {
-        proc->types.pointer.act_obj->signal_func(proc->types.pointer.act_obj, LV_SIGNAL_PRESSING, indev_act);
->>>>>>> e85e4a8e
+        proc->types.pointer.act_obj->signal_cb(proc->types.pointer.act_obj, LV_SIGNAL_PRESSING, indev_act);
+        lv_obj_send_event(proc->types.pointer.act_obj, LV_EVENT_PRESSING);
         if(proc->reset_query != 0) return;
 
         indev_drag(proc);
@@ -749,41 +726,30 @@
         if(lv_obj_is_protected(proc->types.pointer.act_obj, LV_PROTECT_PRESS_LOST)) {
             /* Search the object on the current current coordinates.
              * The start object is the object itself. If not ON it the the result will be NULL*/
-<<<<<<< HEAD
-            lv_obj_t * obj_on = indev_search_obj(proc, proc->act_obj);
-            if(obj_on == proc->act_obj) {
-                proc->act_obj->signal_cb(proc->act_obj, LV_SIGNAL_RELEASED, indev_act);
-                if(proc->long_pr_sent == 0 && proc->drag_in_prog == 0) {
-                    lv_obj_send_event(proc->act_obj, LV_EVENT_CLICKED);
+            lv_obj_t * obj_on = indev_search_obj(proc, proc->types.pointer.act_obj);
+            if(obj_on == proc->types.pointer.act_obj) {
+                proc->types.pointer.act_obj->signal_cb(proc->types.pointer.act_obj, LV_SIGNAL_RELEASED, indev_act);
+                if(proc->long_pr_sent == 0 && proc->types.pointer.drag_in_prog == 0) {
+                    lv_obj_send_event(proc->types.pointer.act_obj, LV_EVENT_CLICKED);
                 } else {
-                    lv_obj_send_event(proc->act_obj, LV_EVENT_RELEASED);
+                    lv_obj_send_event(proc->types.pointer.act_obj, LV_EVENT_RELEASED);
                 }
             }
             else {
-                proc->act_obj->signal_cb(proc->act_obj, LV_SIGNAL_PRESS_LOST, indev_act);
-                lv_obj_send_event(proc->act_obj, LV_SIGNAL_PRESS_LOST);
-            }
-=======
-            lv_obj_t * obj_on = indev_search_obj(proc, proc->types.pointer.act_obj);
-            if(obj_on == proc->types.pointer.act_obj) proc->types.pointer.act_obj->signal_func(proc->types.pointer.act_obj, LV_SIGNAL_RELEASED, indev_act);
-            else proc->types.pointer.act_obj->signal_func(proc->types.pointer.act_obj, LV_SIGNAL_PRESS_LOST, indev_act);
->>>>>>> e85e4a8e
-
+                proc->types.pointer.act_obj->signal_cb(proc->types.pointer.act_obj, LV_SIGNAL_PRESS_LOST, indev_act);
+                lv_obj_send_event(proc->types.pointer.act_obj, LV_SIGNAL_PRESS_LOST);
+            }
         }
         /* The simple case: `types.pointer.act_obj` was not protected against press lost.
          * If it is already not pressed then was handled in `indev_proc_press`*/
         else {
-<<<<<<< HEAD
-            proc->act_obj->signal_cb(proc->act_obj, LV_SIGNAL_RELEASED, indev_act);
-
-            if(proc->long_pr_sent == 0 && proc->drag_in_prog == 0) {
-                lv_obj_send_event(proc->act_obj, LV_EVENT_CLICKED);
+            proc->types.pointer.act_obj->signal_cb(proc->types.pointer.act_obj, LV_SIGNAL_RELEASED, indev_act);
+
+            if(proc->long_pr_sent == 0 && proc->types.pointer.drag_in_prog == 0) {
+                lv_obj_send_event(proc->types.pointer.act_obj, LV_EVENT_CLICKED);
             } else {
-                lv_obj_send_event(proc->act_obj, LV_SIGNAL_RELEASED);
-            }
-=======
-            proc->types.pointer.act_obj->signal_func(proc->types.pointer.act_obj, LV_SIGNAL_RELEASED, indev_act);
->>>>>>> e85e4a8e
+                lv_obj_send_event(proc->types.pointer.act_obj, LV_SIGNAL_RELEASED);
+            }
         }
 
         if(proc->reset_query != 0) return;
@@ -842,22 +808,17 @@
 static void indev_proc_reset_query_handler(lv_indev_t * indev)
 {
     if(indev->proc.reset_query) {
-<<<<<<< HEAD
-        indev->proc.act_obj = NULL;
-        indev->proc.last_obj = NULL;
-        indev->proc.drag_limit_out = 0;
-        indev->proc.drag_in_prog = 0;
-=======
         indev->proc.types.pointer.act_obj = NULL;
         indev->proc.types.pointer.last_obj = NULL;
-        indev->proc.types.pointer.drag_range_out = 0;
+        indev->proc.types.pointer.drag_limit_out = 0;
         indev->proc.types.pointer.drag_in_prog = 0;
->>>>>>> e85e4a8e
         indev->proc.long_pr_sent = 0;
         indev->proc.pr_timestamp = 0;
         indev->proc.longpr_rep_timestamp = 0;
         indev->proc.types.pointer.drag_sum.x = 0;
         indev->proc.types.pointer.drag_sum.y = 0;
+        indev->proc.types.pointer.drag_throw_vect.x = 0;
+        indev->proc.types.pointer.drag_throw_vect.y = 0;
         indev->proc.reset_query = 0;
     }
 }
@@ -925,36 +886,21 @@
     state->types.pointer.drag_sum.y += state->types.pointer.vect.y;
 
     /*Enough move?*/
-<<<<<<< HEAD
-    if(state->drag_limit_out == 0) {
-        /*If a move is greater then LV_DRAG_LIMIT then begin the drag*/
-        if(LV_MATH_ABS(state->drag_sum.x) >= LV_INDEV_DRAG_LIMIT ||
-                LV_MATH_ABS(state->drag_sum.y) >= LV_INDEV_DRAG_LIMIT) {
-            state->drag_limit_out = 1;
-        }
-    }
-
-    /*If the drag limit is exceeded handle the dragging*/
-    if(state->drag_limit_out != 0) {
-        /*Set new position if the vector is not zero*/
-        if(state->vect.x != 0 ||
-                state->vect.y != 0)
-        {
-=======
-    if(state->types.pointer.drag_range_out == 0) {
+    if(state->types.pointer.drag_limit_out == 0) {
         /*If a move is greater then LV_DRAG_LIMIT then begin the drag*/
         if(LV_MATH_ABS(state->types.pointer.drag_sum.x) >= LV_INDEV_DRAG_LIMIT ||
                 LV_MATH_ABS(state->types.pointer.drag_sum.y) >= LV_INDEV_DRAG_LIMIT) {
-            state->types.pointer.drag_range_out = 1;
-        }
-    }
-
-    /*If the drag limit is stepped over then handle the dragging*/
-    if(state->types.pointer.drag_range_out != 0) {
-        /*Set new position if the types.pointer.vector is not zero*/
+            state->types.pointer.drag_limit_out = 1;
+        }
+    }
+
+    /*If the drag limit is exceeded handle the dragging*/
+    if(state->types.pointer.drag_limit_out != 0) {
+        /*Set new position if the vector is not zero*/
         if(state->types.pointer.vect.x != 0 ||
-                state->types.pointer.vect.y != 0) {
->>>>>>> e85e4a8e
+                state->types.pointer.vect.y != 0)
+        {
+
             /*Get the coordinates of the object and modify them*/
             lv_coord_t act_x = lv_obj_get_x(drag_obj);
             lv_coord_t act_y = lv_obj_get_y(drag_obj);
@@ -969,13 +915,9 @@
 
             /*Set the drag in progress flag if the object is really moved*/
             if(drag_obj->coords.x1 != prev_x || drag_obj->coords.y1 != prev_y) {
-<<<<<<< HEAD
-                if(state->drag_in_prog != 0) { /*Send the drag begin signal on first move*/
+                if(state->types.pointer.drag_in_prog != 0) { /*Send the drag begin signal on first move*/
                     drag_obj->signal_cb(drag_obj,  LV_SIGNAL_DRAG_BEGIN, indev_act);
-=======
-                if(state->types.pointer.drag_range_out != 0) { /*Send the drag begin signal on first move*/
-                    drag_obj->signal_func(drag_obj,  LV_SIGNAL_DRAG_BEGIN, indev_act);
->>>>>>> e85e4a8e
+
                     if(state->reset_query != 0) return;
                 }
                 state->types.pointer.drag_in_prog = 1;
@@ -1002,18 +944,10 @@
  */
 static void indev_drag_throw(lv_indev_proc_t * proc)
 {
-<<<<<<< HEAD
-    if(proc->drag_in_prog == 0) return;
+    if(proc->types.pointer.drag_in_prog == 0) return;
 
     /*Set new position if the vector is not zero*/
-    lv_obj_t * drag_obj = proc->last_obj;
-
-=======
-    if(state->types.pointer.drag_in_prog == 0) return;
-
-    /*Set new position if the types.pointer.vector is not zero*/
-    lv_obj_t * drag_obj = state->types.pointer.last_obj;
->>>>>>> e85e4a8e
+    lv_obj_t * drag_obj = proc->types.pointer.last_obj;
 
     /*If drag parent is active check recursively the drag_parent attribute*/
     while(lv_obj_get_drag_parent(drag_obj) != false &&
@@ -1027,76 +961,43 @@
 
     /*Return if the drag throw is not enabled*/
     if(lv_obj_get_drag_throw(drag_obj) == false) {
-<<<<<<< HEAD
-        proc->drag_in_prog = 0;
+        proc->types.pointer.drag_in_prog = 0;
         drag_obj->signal_cb(drag_obj, LV_SIGNAL_DRAG_END, indev_act);
         return;
     }
 
     /*Reduce the vectors*/
-    proc->drawg_throw_vect.x = proc->drawg_throw_vect.x * (100 - LV_INDEV_DRAG_THROW) / 100;
-    proc->drawg_throw_vect.y = proc->drawg_throw_vect.y * (100 - LV_INDEV_DRAG_THROW) / 100;
-
-    if(proc->drawg_throw_vect.x != 0 ||
-            proc->drawg_throw_vect.y != 0) {
+    proc->types.pointer.drag_throw_vect.x = proc->types.pointer.drag_throw_vect.x * (100 - LV_INDEV_DRAG_THROW) / 100;
+    proc->types.pointer.drag_throw_vect.y = proc->types.pointer.drag_throw_vect.y * (100 - LV_INDEV_DRAG_THROW) / 100;
+
+    if(proc->types.pointer.drag_throw_vect.x != 0 ||
+            proc->types.pointer.drag_throw_vect.y != 0) {
         /*Get the coordinates and modify them*/
         lv_area_t coords_ori;
         lv_obj_get_coords(drag_obj, &coords_ori);
-        lv_coord_t act_x = lv_obj_get_x(drag_obj) + proc->drawg_throw_vect.x;
-        lv_coord_t act_y = lv_obj_get_y(drag_obj) + proc->drawg_throw_vect.y;
-=======
-        state->types.pointer.drag_in_prog = 0;
-        drag_obj->signal_func(drag_obj, LV_SIGNAL_DRAG_END, indev_act);
-        return;
-    }
-
-    /*Reduce the types.pointer.vectors*/
-    state->types.pointer.vect.x = state->types.pointer.vect.x * (100 - LV_INDEV_DRAG_THROW) / 100;
-    state->types.pointer.vect.y = state->types.pointer.vect.y * (100 - LV_INDEV_DRAG_THROW) / 100;
-
-    if(state->types.pointer.vect.x != 0 ||
-            state->types.pointer.vect.y != 0) {
-        /*Get the coordinates and modify them*/
-        lv_area_t coords_ori;
-        lv_obj_get_coords(drag_obj, &coords_ori);
-        lv_coord_t act_x = lv_obj_get_x(drag_obj) + state->types.pointer.vect.x;
-        lv_coord_t act_y = lv_obj_get_y(drag_obj) + state->types.pointer.vect.y;
->>>>>>> e85e4a8e
+        lv_coord_t act_x = lv_obj_get_x(drag_obj) + proc->types.pointer.drag_throw_vect.x;
+        lv_coord_t act_y = lv_obj_get_y(drag_obj) + proc->types.pointer.drag_throw_vect.y;
         lv_obj_set_pos(drag_obj, act_x, act_y);
 
         lv_area_t coord_new;
         lv_obj_get_coords(drag_obj, &coord_new);
 
         /*If non of the coordinates are changed then do not continue throwing*/
-<<<<<<< HEAD
-        if((coords_ori.x1 == coord_new.x1 || proc->drawg_throw_vect.x == 0) &&
-                (coords_ori.y1 == coord_new.y1 || proc->drawg_throw_vect.y == 0)) {
-            proc->drag_in_prog = 0;
-            proc->vect.x = 0;
-            proc->vect.y = 0;
-            proc->drawg_throw_vect.x = 0;
-            proc->drawg_throw_vect.y = 0;
+        if((coords_ori.x1 == coord_new.x1 || proc->types.pointer.drag_throw_vect.x == 0) &&
+                (coords_ori.y1 == coord_new.y1 || proc->types.pointer.drag_throw_vect.y == 0)) {
+            proc->types.pointer.drag_in_prog = 0;
+            proc->types.pointer.vect.x = 0;
+            proc->types.pointer.vect.y = 0;
+            proc->types.pointer.drag_throw_vect.x = 0;
+            proc->types.pointer.drag_throw_vect.y = 0;
             drag_obj->signal_cb(drag_obj, LV_SIGNAL_DRAG_END, indev_act);
-=======
-        if((coords_ori.x1 == coord_new.x1 || state->types.pointer.vect.x == 0) &&
-                (coords_ori.y1 == coord_new.y1 || state->types.pointer.vect.y == 0)) {
-            state->types.pointer.drag_in_prog = 0;
-            state->types.pointer.vect.x = 0;
-            state->types.pointer.vect.y = 0;
-            drag_obj->signal_func(drag_obj, LV_SIGNAL_DRAG_END, indev_act);
->>>>>>> e85e4a8e
 
         }
     }
     /*If the types.pointer.vectors become 0 -> types.pointer.drag_in_prog = 0 and send a drag end signal*/
     else {
-<<<<<<< HEAD
-        proc->drag_in_prog = 0;
+        proc->types.pointer.drag_in_prog = 0;
         drag_obj->signal_cb(drag_obj, LV_SIGNAL_DRAG_END, indev_act);
-=======
-        state->types.pointer.drag_in_prog = 0;
-        drag_obj->signal_func(drag_obj, LV_SIGNAL_DRAG_END, indev_act);
->>>>>>> e85e4a8e
     }
 
 }
