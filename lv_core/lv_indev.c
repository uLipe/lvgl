/**
 * @file lv_indev_proc.c
 * 
 */

/*********************
 *      INCLUDES
 ********************/
#include "lv_indev.h"
#include "../../lv_conf.h"

#include "../lv_hal/lv_hal_tick.h"
#include "../lv_core/lv_group.h"
#include "../lv_core/lv_refr.h"
#include "../lv_misc/lv_task.h"
#include "../lv_misc/lv_math.h"
#include "../lv_draw/lv_draw_rbasic.h"
#include "lv_obj.h"

/*********************
 *      DEFINES
 *********************/

/**********************
 *      TYPEDEFS
 **********************/

/**********************
 *  STATIC PROTOTYPES
 **********************/

#if LV_INDEV_READ_PERIOD != 0
static void indev_proc_task(void * param);
<<<<<<< HEAD
static void indev_pointer_proc(lv_indev_t * i, lv_indev_data_t * data);
static void indev_keypad_proc(lv_indev_t * i, lv_indev_data_t * data);
static void indev_button_proc(lv_indev_t * i, lv_indev_data_t * data);
static void indev_proc_press(lv_indev_proc_t * proc);
static void indev_proc_release(lv_indev_proc_t * proc);
=======
static void indev_proc_reset_query_handler(lv_indev_t * indev);
static void indev_proc_point(lv_indev_proc_t * indev);
static void indev_proc_press(lv_indev_proc_t * info);
static void indev_proc_release(lv_indev_proc_t * state);
>>>>>>> 9e20b3a1
static lv_obj_t * indev_search_obj(const lv_indev_proc_t * indev, lv_obj_t * obj);
static void indev_drag(lv_indev_proc_t * state);
static void indev_drag_throw(lv_indev_proc_t * state);
#endif

/**********************
 *  STATIC VARIABLES
 **********************/
static lv_indev_t *indev_act;

/**********************
 *      MACROS
 **********************/

/**********************
 *   GLOBAL FUNCTIONS
 **********************/

/**
 * Initialize the display input device subsystem
 */
void lv_indev_init(void)
{
#if LV_INDEV_READ_PERIOD != 0
    lv_task_create(indev_proc_task, LV_INDEV_READ_PERIOD, LV_TASK_PRIO_MID, NULL);
#endif

    lv_indev_reset(NULL);   /*Reset all input devices*/
}

/**
 * Get the currently processed input device. Can be used in action functions too.
 * @return pointer to the currently processed input device or NULL if no input device processing right now
 */
lv_indev_t * lv_indev_get_act(void)
{
    return indev_act;
}

/**
 * Reset one or all input devices
 * @param indev pointer to an input device to reset or NULL to reset all of them
 */
void lv_indev_reset(lv_indev_t * indev)
{
    if(indev) indev->proc.reset_query = 1;
    else {
        lv_indev_t * i = lv_indev_next(NULL);
        while(i) {
            i->proc.reset_query = 1;
            i = lv_indev_next(i);
        }
    }
}

/**
 * Reset the long press state of an input device
 * @param indev pointer to an input device
 */
void lv_indev_reset_lpr(lv_indev_t * indev)
{
    indev->proc.long_pr_sent = 0;
    indev->proc.longpr_rep_timestamp = lv_tick_get();
    indev->proc.pr_timestamp = lv_tick_get();
}

/**
 * Enable input devices device by type
 * @param type Input device type
 * @param enable true: enable this type; false: disable this type
 */
void lv_indev_enable(lv_hal_indev_type_t type, bool enable)
{
    lv_indev_t *i = lv_indev_next(NULL);

    while (i) {
        if (i->driver.type == type) i->proc.disabled = enable == false ? 1 : 0;
        i = lv_indev_next(i);
    }
}

/**
 * Set a cursor for a pointer input device (for LV_INPUT_TYPE_POINTER and LV_INPUT_TYPE_BUTTON)
 * @param indev pointer to an input device
 * @param cur_obj pointer to an object to be used as cursor
 */
void lv_indev_set_cursor(lv_indev_t *indev, lv_obj_t *cur_obj)
{
    if(indev->driver.type != LV_INDEV_TYPE_POINTER && indev->driver.type != LV_INDEV_TYPE_BUTTON) return;

    indev->cursor = cur_obj;
    lv_obj_set_parent(indev->cursor, lv_layer_sys());
    lv_obj_set_pos(indev->cursor, indev->proc.act_point.x,  indev->proc.act_point.y);
}

#if USE_LV_GROUP
/**
 * Set a destination group for a keypad input device (for LV_INDEV_TYPE_KEYPAD)
 * @param indev pointer to an input device
 * @param group point to a group
 */
void lv_indev_set_group(lv_indev_t *indev, lv_group_t *group)
{
    if(indev->driver.type == LV_INDEV_TYPE_KEYPAD) indev->group = group;
}
#endif

/**
 * Set the an array of points for LV_INDEV_TYPE_BUTTON.
 * These points will be assigned to the buttons to press a specific point on the screen
 * @param indev pointer to an input device
 * @param group point to a group
 */
void lv_indev_set_button_points(lv_indev_t *indev, lv_point_t *points)
{
    if(indev->driver.type == LV_INDEV_TYPE_BUTTON) indev->btn_points = points;
}

/**
 * Get the last point of an input device (for LV_INDEV_TYPE_POINTER and LV_INDEV_TYPE_BUTTON)
 * @param indev pointer to an input device
 * @param point pointer to a point to store the result
 */
void lv_indev_get_point(lv_indev_t * indev, lv_point_t * point)
{
    if(indev->driver.type != LV_INDEV_TYPE_POINTER && indev->driver.type != LV_INDEV_TYPE_BUTTON) {
        point->x = 0;
        point->y = 0;
    } else {
        point->x = indev->proc.act_point.x;
        point->y = indev->proc.act_point.y;
    }
}

/**
 * Check if there is dragging with an input device or not (for LV_INDEV_TYPE_POINTER and LV_INDEV_TYPE_BUTTON)
 * @param indev pointer to an input device
 * @return true: drag is in progress
 */
bool lv_indev_is_dragging(lv_indev_t * indev)
{
    if(indev == NULL) return false;
    if(indev->driver.type != LV_INDEV_TYPE_POINTER && indev->driver.type != LV_INDEV_TYPE_BUTTON) return false;
    return indev->proc.drag_in_prog == 0 ? false : true;
}

/**
 * Get the vector of dragging of an input device (for LV_INDEV_TYPE_POINTER and LV_INDEV_TYPE_BUTTON)
 * @param indev pointer to an input device
 * @param point pointer to a point to store the vector
 */
void lv_indev_get_vect(lv_indev_t * indev, lv_point_t * point)
{
    if(indev->driver.type != LV_INDEV_TYPE_POINTER && indev->driver.type != LV_INDEV_TYPE_BUTTON) {
        point->x = 0;
        point->y = 0;
    } else {
        point->x = indev->proc.vect.x;
        point->y = indev->proc.vect.y;
    }
}

/**
 * Get elapsed time since last press
 * @param indev pointer to an input device (NULL to get the overall smallest inactivity)
 * @return Elapsed ticks (milliseconds) since last press
 */
uint32_t lv_indev_get_inactive_time(lv_indev_t * indev)
{
    uint32_t t;

    if(indev) return t = lv_tick_elaps(indev->last_activity_time);

    lv_indev_t *i;
    t = UINT16_MAX;
    i = lv_indev_next(NULL);
    while(i) {
        t = LV_MATH_MIN(t, lv_tick_elaps(i->last_activity_time));
        i = lv_indev_next(i);
    }

    return t;
}

/**
 * Do nothing until the next release
 * @param indev pointer to an input device
 */
void lv_indev_wait_release(lv_indev_t * indev)
{
    indev->proc.wait_unil_release = 1;
}

/**********************
 *   STATIC FUNCTIONS
 **********************/

#if LV_INDEV_READ_PERIOD != 0
/**
 * Called periodically to handle the input devices
 * @param param unused
 */
static void indev_proc_task(void * param)
{
    (void)param;

    lv_indev_data_t data;
    lv_indev_t * i;
    i = lv_indev_next(NULL);

    /*Read and process all indevs*/
    while(i) {
        indev_act = i;

        /*Handle reset query before processing the point*/
        indev_proc_reset_query_handler(i);

        if(i->proc.disabled == 0) {
            bool more_to_read;
            do{
                /*Read the data*/
                more_to_read = lv_indev_read(i, &data);
                i->proc.state = data.state;

                if(i->proc.state == LV_INDEV_STATE_PR) {
                    i->last_activity_time = lv_tick_get();
                }

<<<<<<< HEAD
            if(i->driver.type == LV_INDEV_TYPE_POINTER) {
                indev_pointer_proc(i,&data);
            }
            else if(i->driver.type == LV_INDEV_TYPE_KEYPAD) {
                indev_keypad_proc(i, &data);
            }
            else if(i->driver.type == LV_INDEV_TYPE_BUTTON) {
                indev_button_proc(i, &data);
            }

        }

        /*Handle reset query if it happened in during processing*/
        if(i->proc.reset_query) {
            i->proc.act_obj = NULL;
            i->proc.last_obj = NULL;
            i->proc.drag_range_out = 0;
            i->proc.drag_in_prog = 0;
            i->proc.long_pr_sent = 0;
            i->proc.pr_timestamp = 0;
            i->proc.longpr_rep_timestamp = 0;
            i->proc.drag_sum.x = 0;
            i->proc.drag_sum.y = 0;
            i->proc.reset_query = 0;
=======
                /*Move the cursor if set and moved*/
                if(i->driver.type == LV_INDEV_TYPE_POINTER &&
                    i->cursor != NULL &&
                    (i->proc.last_point.x != data.point.x ||
                     i->proc.last_point.y != data.point.y))
                {
                    lv_obj_set_pos(i->cursor, data.point.x, data.point.y);
                }

                if(i->driver.type == LV_INDEV_TYPE_POINTER)
                {
                    i->proc.act_point.x = data.point.x;
                    i->proc.act_point.y = data.point.y;;

                    /*Process the current point*/
                    indev_proc_point(&i->proc);
                }
                else if (i->driver.type == LV_INDEV_TYPE_KEYPAD) {
#if USE_LV_GROUP
                    if(i->group != NULL && data.key != 0 &&
                    data.state == LV_INDEV_STATE_PR && i->proc.last_state == LV_INDEV_STATE_REL)
                    {
                        if(data.key == LV_GROUP_KEY_NEXT) {
                            lv_group_focus_next(i->group);
                        }
                        else if(data.key == LV_GROUP_KEY_PREV) {
                            lv_group_focus_prev(i->group);
                        }
                        else {
                            lv_group_send_data(i->group, data.key);
                        }
                    }
                    i->proc.last_state = data.state;
#endif
                }
                /*Handle reset query if it happened in during processing*/
                indev_proc_reset_query_handler(i);
            } while(more_to_read);
>>>>>>> 9e20b3a1
        }

        i = lv_indev_next(i);    /*Go to the next indev*/
    }

    indev_act = NULL;   /*End of indev processing, so no act indev*/
}


/**
<<<<<<< HEAD
 * Process a new point from LV_INDEV_TYPE_POINTER input device
 * @param i pointer to an input device
 * @param data pointer to the data read from the input device
 */
static void indev_pointer_proc(lv_indev_t * i, lv_indev_data_t * data)
{
    /*Move the cursor if set and moved*/
    if(i->cursor != NULL &&
       (i->proc.last_point.x != data->point.x ||
        i->proc.last_point.y != data->point.y))
    {
        lv_obj_set_pos(i->cursor, data->point.x, data->point.y);
    }

    i->proc.act_point.x = data->point.x;
    i->proc.act_point.y = data->point.y;

    if(i->proc.state == LV_INDEV_STATE_PR){
    #if LV_INDEV_POINT_MARKER != 0
        lv_area_t area;
        area.x1 = i->proc.act_point.x - (LV_INDEV_POINT_MARKER >> 1);
        area.y1 = i->proc.act_point.y - (LV_INDEV_POINT_MARKER >> 1);
        area.x2 = i->proc.act_point.x + ((LV_INDEV_POINT_MARKER >> 1) | 0x1);
        area.y2 = i->proc.act_point.y + ((LV_INDEV_POINT_MARKER >> 1) | 0x1);
        lv_rfill(&area, NULL, LV_COLOR_MAKE(0xFF, 0, 0), LV_OPA_COVER);
    #endif
        indev_proc_press(&i->proc);
    } else {
        indev_proc_release(&i->proc);
    }

    i->proc.last_point.x = i->proc.act_point.x;
    i->proc.last_point.y = i->proc.act_point.y;
}

/**
 * Process a new point from LV_INDEV_TYPE_KEYPAD input device
 * @param i pointer to an input device
 * @param data pointer to the data read from the input device
 */
static void indev_keypad_proc(lv_indev_t * i, lv_indev_data_t * data)
{
#if USE_LV_GROUP
    if(i->group == NULL) return;

    /*Key press happened*/
    if(data->state == LV_INDEV_STATE_PR &&
       i->proc.last_state == LV_INDEV_STATE_REL)
    {
        i->proc.pr_timestamp = lv_tick_get();
    }
    /*Pressing*/
    else if(data->state == LV_INDEV_STATE_PR && i->proc.last_state == LV_INDEV_STATE_PR) {
        if(data->key == LV_GROUP_KEY_ENTER &&
           i->proc.long_pr_sent == 0 &&
           lv_tick_elaps(i->proc.pr_timestamp) > LV_INDEV_LONG_PRESS_TIME)
        {

            lv_group_send_data(i->group, LV_GROUP_KEY_ENTER_LONG);
            i->proc.long_pr_sent = 1;

        }
    }
    /*Release happened*/
    else if(data->state == LV_INDEV_STATE_REL && i->proc.last_state == LV_INDEV_STATE_PR)
    {
        /*The user might clear the key it was released. Always release the pressed key*/
        data->key = i->proc.last_key;

        if(data->key == LV_GROUP_KEY_NEXT) {
                   lv_group_focus_next(i->group);
        }
        else if(data->key == LV_GROUP_KEY_PREV) {
            lv_group_focus_prev(i->group);
        }
        else {
            lv_group_send_data(i->group, data->key);
        }

        i->proc.pr_timestamp = 0;
        i->proc.long_pr_sent = 0;
    }

    i->proc.last_state = data->state;
    i->proc.last_key = data->key;
#endif
}

/**
 * Process a new point from LV_INDEV_TYPE_BUTTON input device
 * @param i pointer to an input device
 * @param data pointer to the data read from the input device
=======
 * Reset input device if a reset query has been sent to it
 * @param indev pointer to an input device
 */
static void indev_proc_reset_query_handler(lv_indev_t * indev)
{
    if(indev->proc.reset_query) {
        indev->proc.act_obj = NULL;
        indev->proc.last_obj = NULL;
        indev->proc.drag_range_out = 0;
        indev->proc.drag_in_prog = 0;
        indev->proc.long_pr_sent = 0;
        indev->proc.pr_timestamp = 0;
        indev->proc.longpr_rep_timestamp = 0;
        indev->proc.drag_sum.x = 0;
        indev->proc.drag_sum.y = 0;
        indev->proc.reset_query = 0;
    }
}

/**
 * Process new points from a input device. indev->state.pressed has to be set
 * @param indev pointer to an input device state
 * @param x x coordinate of the next point
 * @param y y coordinate of the next point
>>>>>>> 9e20b3a1
 */
static void indev_button_proc(lv_indev_t * i, lv_indev_data_t * data)
{
    i->proc.act_point.x = i->btn_points[data->btn].x;
    i->proc.act_point.y = i->btn_points[data->btn].y;

    /*Still the same point is pressed*/
    if(i->proc.last_point.x == i->proc.act_point.x &&
       i->proc.last_point.y == i->proc.act_point.y &&
       data->state == LV_INDEV_STATE_PR) {
#if LV_INDEV_POINT_MARKER != 0
        lv_area_t area;
        area.x1 = i->proc.act_point.x - (LV_INDEV_POINT_MARKER >> 1);
        area.y1 = i->proc.act_point.y - (LV_INDEV_POINT_MARKER >> 1);
        area.x2 = i->proc.act_point.x + ((LV_INDEV_POINT_MARKER >> 1) | 0x1);
        area.y2 = i->proc.act_point.y + ((LV_INDEV_POINT_MARKER >> 1) | 0x1);
        lv_rfill(&area, NULL, LV_COLOR_MAKE(0xFF, 0, 0), LV_OPA_COVER);
#endif
        indev_proc_press(&i->proc);
    } else {
        /*If a new point comes always make a release*/
        indev_proc_release(&i->proc);
    }

    i->proc.last_point.x = i->proc.act_point.x;
    i->proc.last_point.y = i->proc.act_point.y;
}

/**
 * Process the pressed state of LV_INDEV_TYPE_POINER input devices
 * @param indev pointer to an input device 'proc'
 */
static void indev_proc_press(lv_indev_proc_t * proc)
{
    lv_obj_t * pr_obj = proc->act_obj;
    
    if(proc->wait_unil_release != 0) return;

    /*If there is no last object then search*/
    if(proc->act_obj == NULL) {
        pr_obj = indev_search_obj(proc, lv_layer_top());
        if(pr_obj == NULL) pr_obj = indev_search_obj(proc, lv_scr_act());
    }
    /*If there is last object but it is not dragged and not protected also search*/
    else if(proc->drag_in_prog == 0 &&
            lv_obj_is_protected(proc->act_obj, LV_PROTECT_PRESS_LOST) == false) {/*Now act_obj != NULL*/
        pr_obj = indev_search_obj(proc, lv_layer_top());
        if(pr_obj == NULL) pr_obj = indev_search_obj(proc, lv_scr_act());
    }
    /*If a dragable or a protected object was the last then keep it*/
    else {
        
    }
    
    /*If a new object was found reset some variables and send a pressed signal*/
    if(pr_obj != proc->act_obj) {

        proc->last_point.x = proc->act_point.x;
        proc->last_point.y = proc->act_point.y;
        
        /*If a new object found the previous was lost, so send a signal*/
        if(proc->act_obj != NULL) {
            proc->act_obj->signal_func(proc->act_obj, LV_SIGNAL_PRESS_LOST, indev_act);
            if(proc->reset_query != 0) return;
        }
        
        if(pr_obj != NULL) {
            /* Save the time when the obj pressed. 
             * It is necessary to count the long press time.*/
            proc->pr_timestamp = lv_tick_get();
            proc->long_pr_sent = 0;
            proc->drag_range_out = 0;
            proc->drag_in_prog = 0;
            proc->drag_sum.x = 0;
            proc->drag_sum.y = 0;

            /*Search for 'top' attribute*/
            lv_obj_t * i = pr_obj;
            lv_obj_t * last_top = NULL;
            while(i != NULL){
				if(i->top != 0) last_top = i;
				i = lv_obj_get_parent(i);
            }

            if(last_top != NULL) {
            	/*Move the last_top object to the foreground*/
            	lv_obj_t * par = lv_obj_get_parent(last_top);
            	/*After list change it will be the new head*/
                lv_ll_chg_list(&par->child_ll, &par->child_ll, last_top);
                lv_obj_invalidate(last_top);
            }

            /*Send a signal about the press*/
            pr_obj->signal_func(pr_obj, LV_SIGNAL_PRESSED, indev_act);
            if(proc->reset_query != 0) return;
        }
    }
    
    proc->act_obj = pr_obj;            /*Save the pressed object*/
    proc->last_obj = proc->act_obj;   /*Refresh the last_obj*/

    /*Calculate the vector*/
    proc->vect.x = proc->act_point.x - proc->last_point.x;
    proc->vect.y = proc->act_point.y - proc->last_point.y;

    /*If there is active object and it can be dragged run the drag*/
    if(proc->act_obj != NULL) {
        proc->act_obj->signal_func(proc->act_obj, LV_SIGNAL_PRESSING, indev_act);
        if(proc->reset_query != 0) return;

        indev_drag(proc);
        if(proc->reset_query != 0) return;

        /*If there is no drag then check for long press time*/
        if(proc->drag_in_prog == 0 && proc->long_pr_sent == 0) {
            /*Send a signal about the long press if enough time elapsed*/
            if(lv_tick_elaps(proc->pr_timestamp) > LV_INDEV_LONG_PRESS_TIME) {
                pr_obj->signal_func(pr_obj, LV_SIGNAL_LONG_PRESS, indev_act);
                if(proc->reset_query != 0) return;

                /*Mark the signal sending to do not send it again*/
                proc->long_pr_sent = 1;

                /*Save the long press time stamp for the long press repeat handler*/
                proc->longpr_rep_timestamp = lv_tick_get();
            }
        }
        /*Send long press repeated signal*/
        if(proc->drag_in_prog == 0 && proc->long_pr_sent == 1) {
            /*Send a signal about the long press repeate if enough time elapsed*/
            if(lv_tick_elaps(proc->longpr_rep_timestamp) > LV_INDEV_LONG_PRESS_REP_TIME) {
                pr_obj->signal_func(pr_obj, LV_SIGNAL_LONG_PRESS_REP, indev_act);
                if(proc->reset_query != 0) return;
                proc->longpr_rep_timestamp = lv_tick_get();

            }
        }
    }
}

/**
 * Process the released state of LV_INDEV_TYPE_POINER input devices
 * @param proc pointer to an input device 'proc'
 */
static void indev_proc_release(lv_indev_proc_t * proc)
{
    if(proc->wait_unil_release != 0) {
        proc->act_obj = NULL;
        proc->last_obj = NULL;
        proc->pr_timestamp = 0;
        proc->longpr_rep_timestamp = 0;
        proc->wait_unil_release = 0;
    }

    /*Forgot the act obj and send a released signal */
    if(proc->act_obj != NULL) {
        proc->act_obj->signal_func(proc->act_obj, LV_SIGNAL_RELEASED, indev_act);
        if(proc->reset_query != 0) return;
        proc->act_obj = NULL;
        proc->pr_timestamp = 0;
        proc->longpr_rep_timestamp = 0;
    }
    
    /*The reset can be set in the signal function. 
     * In case of reset query ignore the remaining parts.*/
    if(proc->last_obj != NULL && proc->reset_query == 0) {
        indev_drag_throw(proc);
        if(proc->reset_query != 0) return;
    }
}

/**
 * Search the most top, clickable object on the last point of an input device
 * @param indev pointer to  an input device
 * @param obj pointer to a start object, typically the screen
 * @return pointer to the found object or NULL if there was no suitable object 
 */
static lv_obj_t * indev_search_obj(const lv_indev_proc_t * indev, lv_obj_t * obj)
{
    lv_obj_t * found_p = NULL;
    
    /*If the point is on this object*/
    /*Check its children too*/
    if(lv_area_is_point_on(&obj->coords, &indev->act_point)) {
        lv_obj_t * i;
    
        LL_READ(obj->child_ll, i) {
            found_p = indev_search_obj(indev, i);
            
            /*If a child was found then break*/
            if(found_p != NULL) {
                break;
            }
        }
        
        /*If then the children was not ok, and this obj is clickable
         * and it or its parent is not hidden then save this object*/
        if(found_p == NULL && lv_obj_get_click(obj) != false) {
        	lv_obj_t * hidden_i = obj;
        	while(hidden_i != NULL) {
        		if(lv_obj_get_hidden(hidden_i) == true) break;
        		hidden_i = lv_obj_get_parent(hidden_i);
        	}
        	/*No parent found with hidden == true*/
        	if(hidden_i == NULL) found_p = obj;
        }
        
    }
    
    return found_p;    
}

/**
 * Handle the dragging of indev_proc_p->act_obj
 * @param indev pointer to a input device state
 */
static void indev_drag(lv_indev_proc_t * state)
{
    lv_obj_t * drag_obj = state->act_obj;
    
    /*If drag parent is active check recursively the drag_parent attribute*/
	while(lv_obj_get_drag_parent(drag_obj) != false &&
		  drag_obj != NULL) {
		drag_obj = lv_obj_get_parent(drag_obj);
	}

	if(drag_obj == NULL) return;
    
    if(lv_obj_get_drag(drag_obj) == false) return;

    /*If still there is no drag then count the movement*/
    if(state->drag_range_out == 0) {
        state->drag_sum.x += state->vect.x;
        state->drag_sum.y += state->vect.y;
        
        /*If a move is greater then LV_DRAG_LIMIT then begin the drag*/
        if(LV_MATH_ABS(state->drag_sum.x) >= LV_INDEV_DRAG_LIMIT ||
           LV_MATH_ABS(state->drag_sum.y) >= LV_INDEV_DRAG_LIMIT)
           {
                state->drag_range_out = 1;
           }
    }
    
    /*If the drag limit is stepped over then handle the dragging*/
    if(state->drag_range_out != 0) {
        /*Set new position if the vector is not zero*/
        if(state->vect.x != 0 ||
           state->vect.y != 0) {
            /*Get the coordinates of the object and modify them*/
            lv_coord_t act_x = lv_obj_get_x(drag_obj);
            lv_coord_t act_y = lv_obj_get_y(drag_obj);
            uint16_t inv_buf_size = lv_refr_get_buf_size(); /*Get the number of currently invalidated areas*/

            lv_obj_set_pos(drag_obj, act_x + state->vect.x, act_y + state->vect.y);

            /*Set the drag in progress flag if the object is really moved*/
            if(lv_obj_get_x(drag_obj) != act_x || lv_obj_get_y(drag_obj) != act_y) {
                if(state->drag_range_out != 0) { /*Send the drag begin signal on first move*/
                    drag_obj->signal_func(drag_obj,  LV_SIGNAL_DRAG_BEGIN, indev_act);
                    if(state->reset_query != 0) return;
                }
                state->drag_in_prog = 1;
            }
            /*If the object didn't moved then clear the invalidated areas*/
            else {
                uint16_t new_inv_buf_size = lv_refr_get_buf_size();
                lv_refr_pop_from_buf(new_inv_buf_size - inv_buf_size);
            }
        }
    }
}

/**
 * Handle throwing by drag if the drag is ended
 * @param indev pointer to an input device state
 */
static void indev_drag_throw(lv_indev_proc_t * state)
{
	if(state->drag_in_prog == 0) return;

    /*Set new position if the vector is not zero*/
    lv_obj_t * drag_obj = state->last_obj;
    
    /*If drag parent is active check recursively the drag_parent attribute*/
	while(lv_obj_get_drag_parent(drag_obj) != false &&
		  drag_obj != NULL) {
		drag_obj = lv_obj_get_parent(drag_obj);
	}

	if(drag_obj == NULL) return;
    
    /*Return if the drag throw is not enabled*/
    if(lv_obj_get_drag_throw(drag_obj) == false ){
    	state->drag_in_prog = 0;
        drag_obj->signal_func(drag_obj, LV_SIGNAL_DRAG_END, indev_act);
        return;
    }
    
    /*Reduce the vectors*/
    state->vect.x = state->vect.x * (100 -LV_INDEV_DRAG_THROW) / 100;
    state->vect.y = state->vect.y * (100 -LV_INDEV_DRAG_THROW) / 100;
    
    if(state->vect.x != 0 ||
       state->vect.y != 0)
    {
        /*Get the coordinates  and modify them*/
        lv_coord_t act_x = lv_obj_get_x(drag_obj) + state->vect.x;
        lv_coord_t act_y = lv_obj_get_y(drag_obj) + state->vect.y;
        lv_obj_set_pos(drag_obj, act_x, act_y);

        /*If non of the coordinates are changed then do not continue throwing*/
        if((lv_obj_get_x(drag_obj) != act_x || state->vect.x == 0) &&
           (lv_obj_get_y(drag_obj) != act_y || state->vect.y == 0)) {
            state->drag_in_prog = 0;
            state->vect.x = 0;
            state->vect.y = 0;
            drag_obj->signal_func(drag_obj, LV_SIGNAL_DRAG_END, indev_act);

        }
    }
    /*If the vectors become 0 -> drag_in_prog = 0 and send a drag end signal*/
    else {
        state->drag_in_prog = 0;
        drag_obj->signal_func(drag_obj, LV_SIGNAL_DRAG_END, indev_act);
    }
}
#endif<|MERGE_RESOLUTION|>--- conflicted
+++ resolved
@@ -31,18 +31,12 @@
 
 #if LV_INDEV_READ_PERIOD != 0
 static void indev_proc_task(void * param);
-<<<<<<< HEAD
 static void indev_pointer_proc(lv_indev_t * i, lv_indev_data_t * data);
 static void indev_keypad_proc(lv_indev_t * i, lv_indev_data_t * data);
 static void indev_button_proc(lv_indev_t * i, lv_indev_data_t * data);
 static void indev_proc_press(lv_indev_proc_t * proc);
 static void indev_proc_release(lv_indev_proc_t * proc);
-=======
 static void indev_proc_reset_query_handler(lv_indev_t * indev);
-static void indev_proc_point(lv_indev_proc_t * indev);
-static void indev_proc_press(lv_indev_proc_t * info);
-static void indev_proc_release(lv_indev_proc_t * state);
->>>>>>> 9e20b3a1
 static lv_obj_t * indev_search_obj(const lv_indev_proc_t * indev, lv_obj_t * obj);
 static void indev_drag(lv_indev_proc_t * state);
 static void indev_drag_throw(lv_indev_proc_t * state);
@@ -262,7 +256,7 @@
 
         if(i->proc.disabled == 0) {
             bool more_to_read;
-            do{
+            do {
                 /*Read the data*/
                 more_to_read = lv_indev_read(i, &data);
                 i->proc.state = data.state;
@@ -271,73 +265,19 @@
                     i->last_activity_time = lv_tick_get();
                 }
 
-<<<<<<< HEAD
-            if(i->driver.type == LV_INDEV_TYPE_POINTER) {
-                indev_pointer_proc(i,&data);
-            }
-            else if(i->driver.type == LV_INDEV_TYPE_KEYPAD) {
-                indev_keypad_proc(i, &data);
-            }
-            else if(i->driver.type == LV_INDEV_TYPE_BUTTON) {
-                indev_button_proc(i, &data);
-            }
-
-        }
-
-        /*Handle reset query if it happened in during processing*/
-        if(i->proc.reset_query) {
-            i->proc.act_obj = NULL;
-            i->proc.last_obj = NULL;
-            i->proc.drag_range_out = 0;
-            i->proc.drag_in_prog = 0;
-            i->proc.long_pr_sent = 0;
-            i->proc.pr_timestamp = 0;
-            i->proc.longpr_rep_timestamp = 0;
-            i->proc.drag_sum.x = 0;
-            i->proc.drag_sum.y = 0;
-            i->proc.reset_query = 0;
-=======
-                /*Move the cursor if set and moved*/
-                if(i->driver.type == LV_INDEV_TYPE_POINTER &&
-                    i->cursor != NULL &&
-                    (i->proc.last_point.x != data.point.x ||
-                     i->proc.last_point.y != data.point.y))
-                {
-                    lv_obj_set_pos(i->cursor, data.point.x, data.point.y);
+                if(i->driver.type == LV_INDEV_TYPE_POINTER) {
+                    indev_pointer_proc(i,&data);
                 }
-
-                if(i->driver.type == LV_INDEV_TYPE_POINTER)
-                {
-                    i->proc.act_point.x = data.point.x;
-                    i->proc.act_point.y = data.point.y;;
-
-                    /*Process the current point*/
-                    indev_proc_point(&i->proc);
+                else if(i->driver.type == LV_INDEV_TYPE_KEYPAD) {
+                    indev_keypad_proc(i, &data);
                 }
-                else if (i->driver.type == LV_INDEV_TYPE_KEYPAD) {
-#if USE_LV_GROUP
-                    if(i->group != NULL && data.key != 0 &&
-                    data.state == LV_INDEV_STATE_PR && i->proc.last_state == LV_INDEV_STATE_REL)
-                    {
-                        if(data.key == LV_GROUP_KEY_NEXT) {
-                            lv_group_focus_next(i->group);
-                        }
-                        else if(data.key == LV_GROUP_KEY_PREV) {
-                            lv_group_focus_prev(i->group);
-                        }
-                        else {
-                            lv_group_send_data(i->group, data.key);
-                        }
-                    }
-                    i->proc.last_state = data.state;
-#endif
+                else if(i->driver.type == LV_INDEV_TYPE_BUTTON) {
+                    indev_button_proc(i, &data);
                 }
                 /*Handle reset query if it happened in during processing*/
                 indev_proc_reset_query_handler(i);
             } while(more_to_read);
->>>>>>> 9e20b3a1
-        }
-
+        }
         i = lv_indev_next(i);    /*Go to the next indev*/
     }
 
@@ -346,7 +286,6 @@
 
 
 /**
-<<<<<<< HEAD
  * Process a new point from LV_INDEV_TYPE_POINTER input device
  * @param i pointer to an input device
  * @param data pointer to the data read from the input device
@@ -435,36 +374,12 @@
 #endif
 }
 
-/**
- * Process a new point from LV_INDEV_TYPE_BUTTON input device
- * @param i pointer to an input device
- * @param data pointer to the data read from the input device
-=======
- * Reset input device if a reset query has been sent to it
- * @param indev pointer to an input device
- */
-static void indev_proc_reset_query_handler(lv_indev_t * indev)
-{
-    if(indev->proc.reset_query) {
-        indev->proc.act_obj = NULL;
-        indev->proc.last_obj = NULL;
-        indev->proc.drag_range_out = 0;
-        indev->proc.drag_in_prog = 0;
-        indev->proc.long_pr_sent = 0;
-        indev->proc.pr_timestamp = 0;
-        indev->proc.longpr_rep_timestamp = 0;
-        indev->proc.drag_sum.x = 0;
-        indev->proc.drag_sum.y = 0;
-        indev->proc.reset_query = 0;
-    }
-}
 
 /**
  * Process new points from a input device. indev->state.pressed has to be set
  * @param indev pointer to an input device state
  * @param x x coordinate of the next point
  * @param y y coordinate of the next point
->>>>>>> 9e20b3a1
  */
 static void indev_button_proc(lv_indev_t * i, lv_indev_data_t * data)
 {
@@ -637,6 +552,28 @@
 }
 
 /**
+ * Process a new point from LV_INDEV_TYPE_BUTTON input device
+ * @param i pointer to an input device
+ * @param data pointer to the data read from the input device
+ * Reset input device if a reset query has been sent to it
+ * @param indev pointer to an input device
+ */
+static void indev_proc_reset_query_handler(lv_indev_t * indev)
+{
+    if(indev->proc.reset_query) {
+        indev->proc.act_obj = NULL;
+        indev->proc.last_obj = NULL;
+        indev->proc.drag_range_out = 0;
+        indev->proc.drag_in_prog = 0;
+        indev->proc.long_pr_sent = 0;
+        indev->proc.pr_timestamp = 0;
+        indev->proc.longpr_rep_timestamp = 0;
+        indev->proc.drag_sum.x = 0;
+        indev->proc.drag_sum.y = 0;
+        indev->proc.reset_query = 0;
+    }
+}
+/**
  * Search the most top, clickable object on the last point of an input device
  * @param indev pointer to  an input device
  * @param obj pointer to a start object, typically the screen
