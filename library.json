--- conflicted
+++ resolved
@@ -1,10 +1,6 @@
 {
 	"name": "lvgl",
-<<<<<<< HEAD
-  "version": "7.10.0",
-=======
   "version": "7.11.0",
->>>>>>> 21051b8d
 	"keywords": "graphics, gui, embedded, tft, lvgl",
 	"description": "Graphics library to create embedded GUI with easy-to-use graphical elements, beautiful visual effects and low memory footprint. It offers anti-aliasing, opacity, and animations using only one frame buffer.",
 	"repository": {
