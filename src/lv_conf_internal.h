--- conflicted
+++ resolved
@@ -1047,14 +1047,11 @@
 #endif
 #endif
 
-<<<<<<< HEAD
-=======
 /*Rotary (dependencies: lv_arc, lv_btn)*/
 #ifndef LV_USE_ROTARY
 #define LV_USE_ROTARY     1
 #endif
 
->>>>>>> b4a8a21d
 /*Slider (dependencies: lv_bar)*/
 #ifndef LV_USE_SLIDER
 #define LV_USE_SLIDER    1
