--- conflicted
+++ resolved
@@ -200,21 +200,9 @@
 
     EVENT_TRACE("Sending event %d to 0x%p with 0x%p param", event, obj, param);
 
-<<<<<<< HEAD
-    /* Build a simple linked list from the objects used in the events
-     * It's important to know if an this object was deleted by a nested event
-     * called from this `event_cb`. */
-=======
-    /*Nothing to do if no event function and not bubbled*/
-    lv_event_dsc_t * event_dsc = lv_obj_get_event_dsc(obj, 0);
-    if(event_dsc == NULL && lv_obj_has_flag(obj, LV_OBJ_FLAG_EVENT_BUBBLE) == false) {
-        return LV_RES_OK;
-    }
-
     /*Build a simple linked list from the objects used in the events
      *It's important to know if an this object was deleted by a nested event
      *called from this `event_cb`.*/
->>>>>>> 9254a7ea
     lv_event_temp_data_t event_temp_data;
     event_temp_data.obj     = obj;
     event_temp_data.deleted = false;
@@ -1047,15 +1035,9 @@
             lv_obj_set_size(obj, obj->w_set, obj->h_set);
         }
     }
-<<<<<<< HEAD
     else if(e == LV_EVENT_BASE_DIR_CHANGED) {
-        /* The layout might depend on the base dir.
-         * E.g. the first is element is on the left or right*/
-=======
-    else if(sign == LV_SIGNAL_BASE_DIR_CHG) {
         /*The layout might depend on the base dir.
          *E.g. the first is element is on the left or right*/
->>>>>>> 9254a7ea
         lv_obj_mark_layout_as_dirty(obj);
     }
     else if(e == LV_EVENT_SCROLL_END) {
@@ -1068,13 +1050,8 @@
         lv_coord_t d = lv_obj_calculate_ext_draw_size(obj, LV_PART_MAIN);
         *s = LV_MAX(*s, d);
     }
-<<<<<<< HEAD
     else if(e == LV_EVENT_STYLE_CHANGED) {
-        /* Padding might have changed so the layout should be recalculated*/
-=======
-    else if(sign == LV_SIGNAL_STYLE_CHG) {
         /*Padding might have changed so the layout should be recalculated*/
->>>>>>> 9254a7ea
         lv_obj_mark_layout_as_dirty(obj);
 
         /*Reposition non grid objects on by one*/
