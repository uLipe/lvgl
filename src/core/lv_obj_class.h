/**
 * @file struct _lv_obj_tree.h
 *
 */

#ifndef LV_OBJ_CLASS_H
#define LV_OBJ_CLASS_H

#ifdef __cplusplus
extern "C" {
#endif

/*********************
 *      INCLUDES
 *********************/
#include <stddef.h>
#include <stdbool.h>

/*********************
 *      DEFINES
 *********************/


/**********************
 *      TYPEDEFS
 **********************/

struct _lv_obj_t;

typedef enum {
    LV_OBJ_CLASS_EDITABLE_INHERIT,      /**< Check the base class. Must have 0 value to let he zero initialized class inherit*/
    LV_OBJ_CLASS_EDITABLE_TRUE,
    LV_OBJ_CLASS_EDITABLE_FALSE,
}lv_obj_class_editable_t;

/**
 * Describe the common methods of every object.
 * Similar to a C++ class.
 */
typedef struct _lv_obj_class_t{
    const struct _lv_obj_class_t * base_class;
    void (*constructor_cb)(struct _lv_obj_t * obj, const struct _lv_obj_t * copy);
    void (*destructor_cb)(struct _lv_obj_t * obj);
<<<<<<< HEAD
    lv_event_cb_t event_cb;         /**< Object type specific event function*/
    uint32_t editable :2;           /**< Value from ::lv_obj_class_editable_t */
=======
    lv_signal_cb_t signal_cb;       /**< Object type specific signal function*/
    lv_draw_cb_t draw_cb;           /**< Object type specific draw function*/
    uint32_t editable :2;           /**< Value from ::lv_obj_class_editable_t*/
>>>>>>> 9254a7ea
    uint32_t instance_size :20;
}lv_obj_class_t;

/**********************
 * GLOBAL PROTOTYPES
 **********************/

/**
 * Create an object form a class descriptor
 * @param class_p pointer to  a class
 * @param parent pointer to an object where the new object should be created
 * @param copy pointer to an other object with the same type to copy (DEPRECATED will be removed in v9)
 * @return pointer to the created object
 */
struct _lv_obj_t * lv_obj_create_from_class(const struct _lv_obj_class_t * class_p, struct _lv_obj_t * parent, const struct _lv_obj_t * copy);

void _lv_obj_destruct(struct _lv_obj_t * obj);

bool lv_obj_is_editable(struct _lv_obj_t * obj);

/**********************
 *      MACROS
 **********************/


#ifdef __cplusplus
} /*extern "C"*/
#endif

#endif /*LV_OBJ_CLASS_H*/<|MERGE_RESOLUTION|>--- conflicted
+++ resolved
@@ -41,14 +41,8 @@
     const struct _lv_obj_class_t * base_class;
     void (*constructor_cb)(struct _lv_obj_t * obj, const struct _lv_obj_t * copy);
     void (*destructor_cb)(struct _lv_obj_t * obj);
-<<<<<<< HEAD
     lv_event_cb_t event_cb;         /**< Object type specific event function*/
-    uint32_t editable :2;           /**< Value from ::lv_obj_class_editable_t */
-=======
-    lv_signal_cb_t signal_cb;       /**< Object type specific signal function*/
-    lv_draw_cb_t draw_cb;           /**< Object type specific draw function*/
     uint32_t editable :2;           /**< Value from ::lv_obj_class_editable_t*/
->>>>>>> 9254a7ea
     uint32_t instance_size :20;
 }lv_obj_class_t;
 
