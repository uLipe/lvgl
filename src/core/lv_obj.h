/**
 * @file lv_obj.h
 *
 */

#ifndef LV_OBJ_H
#define LV_OBJ_H

#ifdef __cplusplus
extern "C" {
#endif

/*********************
 *      INCLUDES
 *********************/
#include "../lv_conf_internal.h"

#include <stddef.h>
#include <stdbool.h>
#include "../misc/lv_style.h"
#include "../misc/lv_types.h"
#include "../misc/lv_area.h"
#include "../misc/lv_color.h"
#include "../misc/lv_assert.h"
#include "../hal/lv_hal.h"

/*********************
 *      DEFINES
 *********************/

/**********************
 *      TYPEDEFS
 **********************/

struct _lv_obj_t;

/*---------------------
 *       EVENTS
 *---------------------*/

/**
 * Type of event being sent to the object.
 */
typedef enum {
    /** Input device events*/
    LV_EVENT_PRESSED,             /**< The object has been pressed*/
    LV_EVENT_PRESSING,            /**< The object is being pressed (called continuously while pressing)*/
<<<<<<< HEAD
    LV_EVENT_PRESS_LOST,          /**< User is still being pressed but slid cursor/finger off of the object */
    LV_EVENT_SHORT_CLICKED,       /**< User pressed object for a short period of time, then released it. Not called if scrolled. */
=======
    LV_EVENT_PRESS_LOST,          /**< User is still pressing but slid cursor/finger off of the object*/
    LV_EVENT_SHORT_CLICKED,       /**< User pressed object for a short period of time, then released it. Not called if scrolled.*/
>>>>>>> 9254a7ea
    LV_EVENT_LONG_PRESSED,        /**< Object has been pressed for at least `LV_INDEV_LONG_PRESS_TIME`.  Not called if scrolled.*/
    LV_EVENT_LONG_PRESSED_REPEAT, /**< Called after `LV_INDEV_LONG_PRESS_TIME` in every `LV_INDEV_LONG_PRESS_REP_TIME` ms.  Not called if scrolled.*/
    LV_EVENT_CLICKED,             /**< Called on release if not scrolled (regardless to long press)*/
    LV_EVENT_RELEASED,            /**< Called in every cases when the object has been released*/
<<<<<<< HEAD
    LV_EVENT_SCROLL_BEGIN,        /**< Scrolling begins*/
    LV_EVENT_SCROLL_END,          /**< Scrolling ends*/
    LV_EVENT_SCROLL,              /**< Scrolling*/
    LV_EVENT_GESTURE,             /**< Gesture detected*/
    LV_EVENT_KEY,                 /**< A key is sent to the object */
    LV_EVENT_FOCUSED,             /**< Focused */
    LV_EVENT_DEFOCUSED,           /**< Defocused*/
    LV_EVENT_LEAVE,               /**< Defocused but still selected*/
    LV_EVENT_HIT_TEST,            /**< Perform advanced hit-testing */

    /** Drawing events*/
    LV_EVENT_COVER_CHECK,        /**< Check if the object fully covers an area */
    LV_EVENT_REFR_EXT_DRAW_SIZE, /**< Get the required extra draw area around the object (e.g. for shadow) */
    LV_EVENT_DRAW_MAIN_BEGIN,    /**< Starting the main drawing phase*/
    LV_EVENT_DRAW_MAIN,          /**< Perform the main drawing*/
    LV_EVENT_DRAW_MAIN_END,      /**< Finishing the main drawing phase*/
    LV_EVENT_DRAW_POST_BEGIN,    /**< Starting the post draw phase (when all children are drawn)*/
    LV_EVENT_DRAW_POST,          /**< Perform the post draw phase (when all children are drawn)*/
    LV_EVENT_DRAW_POST_END,      /**< Finishing the post draw phase (when all children are drawn)*/
    LV_EVENT_DRAW_PART_BEGIN,    /**< Starting to draw a part. */
    LV_EVENT_DRAW_PART_END,      /**< Finishing to draw a part. */

    /** General events*/
    LV_EVENT_VALUE_CHANGED,       /**< The object's value has changed (i.e. slider moved) */
    LV_EVENT_INSERT,              /**< A text is inserted to the object */
    LV_EVENT_REFRESH,             /**< Notify the object to refresh something on it (for the user)*/
    LV_EVENT_DELETE,              /**< Object is being deleted */
    LV_EVENT_READY,               /**< A process has finished */
    LV_EVENT_CANCEL,              /**< A process has been cancelled */
    LV_EVENT_CHILD_CHANGED,       /**< Child was removed/added */
    LV_EVENT_COORD_CHANGED,       /**< Object coordinates/size have changed */
    LV_EVENT_STYLE_CHANGED,       /**< Object's style has changed */
    LV_EVENT_BASE_DIR_CHANGED,    /**< The base dir has changed*/
    LV_EVENT_GET_SELF_SIZE,       /**< Get the internal size of a widget*/
=======
    LV_EVENT_SCROLL_BEGIN,
    LV_EVENT_SCROLL_END,
    LV_EVENT_SCROLL,
    LV_EVENT_GESTURE,           /**< The object has been gesture*/
    LV_EVENT_KEY,
    LV_EVENT_FOCUSED,
    LV_EVENT_DEFOCUSED,
    LV_EVENT_LEAVE,
    LV_EVENT_VALUE_CHANGED,      /**< The object's value has changed (i.e. slider moved)*/
    LV_EVENT_INSERT,
    LV_EVENT_REFRESH,
    LV_EVENT_DELETE, /**< Object is being deleted*/

    LV_EVENT_COVER_CHECK,      /**< Check if the object fully covers the 'mask_p' area*/
    LV_EVENT_REFR_EXT_DRAW_SIZE,   /**< Draw extras on the object*/

    LV_EVENT_DRAW_MAIN_BEGIN,
    LV_EVENT_DRAW_MAIN_END,
    LV_EVENT_DRAW_POST_BEGIN,
    LV_EVENT_DRAW_POST_END,
    LV_EVENT_DRAW_PART_BEGIN,
    LV_EVENT_DRAW_PART_END,

    LV_EVENT_READY,             /**< A process has finished*/
    LV_EVENT_CANCEL,             /**< A process has been cancelled*/
>>>>>>> 9254a7ea

    _LV_EVENT_LAST /** Number of default events*/
}lv_event_t;

/**
 * @brief Event callback.
 * Events are used to notify the user of some action being taken on the object.
 * For details, see ::lv_event_t.
 */
typedef void (*lv_event_cb_t)(struct _lv_obj_t * obj, lv_event_t event);

typedef struct {
    lv_event_cb_t cb;
    void * user_data;
}lv_event_dsc_t;

/*---------------------
 *       EVENTS
 *---------------------*/

<<<<<<< HEAD
=======

/** Signals are for use by the object itself or to extend the object's functionality.
 * They determine a widget with a given type should behave.
 * Applications should use ::lv_obj_set_event_cb to be notified of events that occur
 * on the object.*/
typedef enum {
    /*General signals*/
    LV_SIGNAL_CHILD_CHG,          /**< Child was removed/added*/
    LV_SIGNAL_COORD_CHG,          /**< Object coordinates/size have changed*/
    LV_SIGNAL_STYLE_CHG,          /**< Object's style has changed*/
    LV_SIGNAL_BASE_DIR_CHG,       /**< The base dir has changed*/
    LV_SIGNAL_REFR_EXT_DRAW_SIZE, /**< Object's extra padding has changed*/
    LV_SIGNAL_GET_SELF_SIZE,      /**< Get the internal size of a widget*/

    /*Input device related*/
    LV_SIGNAL_HIT_TEST,          /**< Advanced hit-testing*/
    LV_SIGNAL_PRESSED,           /**< The object has been pressed*/
    LV_SIGNAL_PRESSING,          /**< The object is being pressed (called continuously while pressing)*/
    LV_SIGNAL_PRESS_LOST,        /**< User is still pressing but slid cursor/finger off of the object*/
    LV_SIGNAL_RELEASED,          /**< User pressed object for a short period of time, then released it. Not called if scrolled.*/
    LV_SIGNAL_LONG_PRESS,        /**< Object has been pressed for at least `LV_INDEV_LONG_PRESS_TIME`.  Not called if scrolled.*/
    LV_SIGNAL_LONG_PRESS_REP,    /**< Called after `LV_INDEV_LONG_PRESS_TIME` in every `LV_INDEV_LONG_PRESS_REP_TIME` ms.  Not called if scrolled.*/
    LV_SIGNAL_SCROLL_BEGIN,      /**< The scrolling has just begun*/
    LV_SIGNAL_SCROLL,            /**< The object has been scrolled*/
    LV_SIGNAL_SCROLL_END,        /**< The scrolling has ended*/
    LV_SIGNAL_GESTURE,           /**< The object has been gesture*/
    LV_SIGNAL_LEAVE,             /**< Another object is clicked or chosen via an input device*/
    LV_SIGNAL_FOCUS,             /**< The object was focused*/
    LV_SIGNAL_DEFOCUS,           /**< The object was de-focused*/
    LV_SIGNAL_CONTROL,           /**< Send a (control) character to the widget*/
} lv_signal_t;

/**
 * @brief Signal callback.
 * Signals are used to notify the widget of the action related to the object.
 * For details, see ::lv_signal_t.
 */
typedef lv_res_t (*lv_signal_cb_t)(struct _lv_obj_t * obj, lv_signal_t sign, void * param);

>>>>>>> 9254a7ea
/**
 * Possible states of a widget.
 * OR-ed values are possible
 */
enum {
    LV_STATE_DEFAULT     =  0x0000,
    LV_STATE_CHECKED     =  0x0001,
    LV_STATE_FOCUSED     =  0x0002,
    LV_STATE_FOCUS_KEY   =  0x0004,
    LV_STATE_EDITED      =  0x0008,
    LV_STATE_HOVERED     =  0x0010,
    LV_STATE_PRESSED     =  0x0020,
    LV_STATE_SCROLLED    =  0x0040,
    LV_STATE_DISABLED    =  0x0080,

    LV_STATE_USER_1      =  0x1000,
    LV_STATE_USER_2      =  0x2000,
    LV_STATE_USER_3      =  0x4000,
    LV_STATE_USER_4      =  0x8000,

    LV_STATE_ANY = 0xFFFF,    /**< Special value can be used in some functions to target all states*/
};

typedef uint16_t lv_state_t;

/**
 * The possible parts of widgets.
 * The parts can be considered as the internal building block of the widgets.
 * E.g. slider = background + indicator + knob
 * Note every part is used by every widget
 */
enum {
    LV_PART_MAIN,        /**< A background like rectangle*/
    LV_PART_SCROLLBAR,   /**< The scrollbar(s)*/
    LV_PART_INDICATOR,   /**< Indicator, e.g. for slider, bar, switch, or the tick box of the checkbox*/
    LV_PART_KNOB,        /**< Like handle to grab to adjust the value*/
    LV_PART_SELECTED,    /**< Indicate the currently selected option or section*/
    LV_PART_ITEMS,       /**< Used if the widget has multiple similar elements (e.g. tabel cells)*/
    LV_PART_TICKS,       /**< Ticks on scale e.g. for a chart or meter*/
    LV_PART_CURSOR,      /**< Mark a specific place e.g. for text area's cursor or on a chart*/

    LV_PART_CUSTOM_1 = 0x40,    /**< Extension point for custom widgets*/
    LV_PART_CUSTOM_2,           /**< Extension point for custom widgets*/
    LV_PART_CUSTOM_3,           /**< Extension point for custom widgets*/
    LV_PART_CUSTOM_4,           /**< Extension point for custom widgets*/
    LV_PART_CUSTOM_5,           /**< Extension point for custom widgets*/
    LV_PART_CUSTOM_6,           /**< Extension point for custom widgets*/
    LV_PART_CUSTOM_7,           /**< Extension point for custom widgets*/
    LV_PART_CUSTOM_8,           /**< Extension point for custom widgets*/

    LV_PART_ANY = 0xFF,  /**< Special value can be used in some functions to target all parts*/
};

typedef uint16_t lv_part_t;

/**
 * On/Off features controlling the object's behavior.
 * OR-ed values are possible
 */
enum {
    LV_OBJ_FLAG_HIDDEN          = (1 << 0),  /**< Make the object hidden. (Like it wasn't there at all)*/
    LV_OBJ_FLAG_CLICKABLE       = (1 << 1),  /**< Make the object clickable by the input devices*/
    LV_OBJ_FLAG_CLICK_FOCUSABLE = (1 << 2),  /**< Add focused state to the object when clicked*/
    LV_OBJ_FLAG_CHECKABLE       = (1 << 3),  /**< Toggle checked state when the object is clicked*/
    LV_OBJ_FLAG_SCROLLABLE      = (1 << 4),  /**< Make the object scrollable*/
    LV_OBJ_FLAG_SCROLL_ELASTIC  = (1 << 5),  /**< Allow scrolling inside but with slower speed*/
    LV_OBJ_FLAG_SCROLL_MOMENTUM = (1 << 6),  /**< Make the object scroll further when "thrown"*/
    LV_OBJ_FLAG_SCROLL_ONE      = (1 << 7),   /**< Allow scrolling only one snapable children*/
    LV_OBJ_FLAG_SCROLL_CHAIN    = (1 << 8),  /**< Allow propagating the scroll to a parent*/
    LV_OBJ_FLAG_SCROLL_ON_FOCUS = (1 << 9),  /**< Automatically scroll object to make it visible when focused*/
    LV_OBJ_FLAG_SNAPABLE        = (1 << 10), /**< If scroll snap is enabled on the parent it can snap to this object*/
    LV_OBJ_FLAG_PRESS_LOCK      = (1 << 11), /**< Keep the object pressed even if the press slid from the object*/
    LV_OBJ_FLAG_EVENT_BUBBLE    = (1 << 12), /**< Propagate the events to the parent too*/
    LV_OBJ_FLAG_GESTURE_BUBBLE  = (1 << 13), /**< Propagate the gestures to the parent*/
    LV_OBJ_FLAG_FOCUS_BUBBLE    = (1 << 14), /**< Propagate the focus to the parent*/
    LV_OBJ_FLAG_ADV_HITTEST     = (1 << 15), /**< Allow performing more accurate hit (click) test. E.g. consider rounded corners.*/
    LV_OBJ_FLAG_IGNORE_LAYOUT   = (1 << 16), /**< Make the object position-able by the layouts*/
    LV_OBJ_FLAG_FLOATING        = (1 << 17), /**< Do not scroll the object when the parent scrolls and ignore layout*/

    LV_OBJ_FLAG_LAYOUT_1        = (1 << 23), /** Custom flag, free to use by layouts*/
    LV_OBJ_FLAG_LAYOUT_2        = (1 << 24), /** Custom flag, free to use by layouts*/

    LV_OBJ_FLAG_WIDGET_1        = (1 << 25), /** Custom flag, free to use by widget*/
    LV_OBJ_FLAG_WIDGET_2        = (1 << 26), /** Custom flag, free to use by widget*/

    LV_OBJ_FLAG_USER_1          = (1 << 27), /** Custom flag, free to use by user*/
    LV_OBJ_FLAG_USER_2          = (1 << 28), /** Custom flag, free to use by user*/
    LV_OBJ_FLAG_USER_3          = (1 << 29), /** Custom flag, free to use by user*/
    LV_OBJ_FLAG_USER_4          = (1 << 30), /** Custom flag, free to use by user*/
};
typedef uint32_t lv_obj_flag_t;

#include "lv_obj_tree.h"
#include "lv_obj_pos.h"
#include "lv_obj_scroll.h"
#include "lv_obj_style.h"
#include "lv_obj_draw.h"
#include "lv_obj_class.h"
#include "lv_group.h"

/**
 * Make the base object's class publicly available.
 */
extern const lv_obj_class_t lv_obj_class;

/**
 * Special, rarely used attributes.
 * They are allocated automatically if any elements is set.
 */
typedef struct {
    struct _lv_obj_t ** children;       /**< Store the pointer of the children in an array.*/
    uint32_t child_cnt;                 /**< Number of children*/
    lv_group_t * group_p;

    const lv_layout_dsc_t * layout_dsc; /**< Pointer to the layout descriptor*/

    lv_event_dsc_t * event_dsc;             /**< Dynamically allocated event callback and user data array*/
    lv_point_t scroll;                      /**< The current X/Y scroll offset*/

    uint8_t ext_click_pad;      /**< Extra click padding in all direction*/
    lv_coord_t ext_draw_size;           /**< EXTend the size in every direction for drawing.*/

    lv_scrollbar_mode_t scrollbar_mode :2; /**< How to display scrollbars*/
    lv_scroll_snap_t scroll_snap_x : 2;      /**< Where to align the snapable children horizontally*/
    lv_scroll_snap_t scroll_snap_y : 2;      /**< Where to align the snapable children horizontally*/
    lv_dir_t scroll_dir :4;                /**< The allowed scroll direction(s)*/
    lv_bidi_dir_t base_dir  : 2; /**< Base direction of texts related to this object*/
    uint8_t event_dsc_cnt;           /**< Number of event callabcks stored in `event_cb` array*/
}lv_obj_spec_attr_t;

typedef struct _lv_obj_t{
    const lv_obj_class_t * class_p;
    struct _lv_obj_t * parent;
    lv_obj_spec_attr_t * spec_attr;
    lv_obj_style_list_t  style_list;
    lv_area_t coords;
    lv_coord_t x_set;
    lv_coord_t y_set;
    lv_coord_t w_set;
    lv_coord_t h_set;
    lv_obj_flag_t flags;
    lv_state_t state;
    uint8_t layout_inv:1;
}lv_obj_t;


typedef struct {
    const lv_point_t * point;
    bool result;
} lv_hit_test_info_t;

typedef struct {
    lv_draw_res_t res;
    const lv_area_t * clip_area;
} lv_cover_check_info_t;

/**********************
 * GLOBAL PROTOTYPES
 **********************/

/**
 * Initialize LVGL library.
 * Should be called before any other LVGL related function.
 */
void lv_init(void);

#if LV_ENABLE_GC || !LV_MEM_CUSTOM

/**
 * Deinit the 'lv' library
 * Currently only implemented when not using custom allocators, or GC is enabled.
 */
void lv_deinit(void);

#endif

/**
 * Create a base object (a rectangle)
 * @param parent    pointer to a parent object. If NULL then a screen will be created.
 * @param copy      DEPRECATED, will be removed in v9.
 *                  Pointer to an other base object to copy.
 * @return pointer to the new object
 */
lv_obj_t * lv_obj_create(lv_obj_t * parent, const lv_obj_t * copy);


/*---------------------
 * Event/Signal sending
 *---------------------*/

/**
 * Send an event to the object
 * @param obj pointer to an object
 * @param event the type of the event from `lv_event_t`
 * @param param arbitrary data depending on the object type and the event. (Usually `NULL`)
 * @return LV_RES_OK: `obj` was not deleted in the event; LV_RES_INV: `obj` was deleted in the event
 */
lv_res_t lv_event_send(lv_obj_t * obj, lv_event_t event, void * param);

lv_res_t lv_obj_event_base(const lv_obj_class_t * class_p, struct _lv_obj_t * obj, lv_event_t e);

/**
 * Get the `param` parameter of the current event
 * @return      the `param` parameter
 */
void * lv_event_get_param(void);

/**
 * Get the user data of the event callback. (Set when the callback is registered)
 * @return      the user data parameter
 */
void * lv_event_get_user_data(void);

/**
 * Register a new, custom event ID.
 * It can be used the same way as e.g. `LV_EVENT_CLICKED` to send custom events
 * @return      the new event id
 * @example
 * uint32_t LV_EVENT_MINE = 0;
 * ...
 * e = lv_event_register_id();
 * ...
 * lv_event_send(obj, LV_EVENT_MINE, &some_data);
 */
uint32_t lv_event_register_id(void);

/**
 * Nested events can be called and one of them might belong to an object that is being deleted.
 * Mark this object's `event_temp_data` deleted to know that it's `lv_event_send` should return `LV_RES_INV`
 * @param obj pointer to an obejct to mark as deleted
 */
void _lv_event_mark_deleted(lv_obj_t * obj);

/*=====================
 * Setter functions
 *====================*/

/**
 * Set one or more flags
 * @param obj   pointer to an object
 * @param f     R-ed values from `lv_obj_flag_t` to set.
 */
void lv_obj_add_flag(lv_obj_t * obj, lv_obj_flag_t f);

/**
 * Clear one or more flags
 * @param obj   pointer to an object
 * @param f     OR-ed values from `lv_obj_flag_t` to set.
 */
void lv_obj_clear_flag(lv_obj_t * obj, lv_obj_flag_t f);


/**
 * Add one or more states to the object. The other state bits will remain unchanged.
 * If specified in the styles, transition animation will be started from the previous state to the current.
 * @param obj       pointer to an object
 * @param state     the states to add. E.g `LV_STATE_PRESSED | LV_STATE_FOCUSED`
 */
void lv_obj_add_state(lv_obj_t * obj, lv_state_t state);

/**
 * Remove one or more states to the object. The other state bits will remain unchanged.
 * If specified in the styles, transition animation will be started from the previous state to the current.
 * @param obj       pointer to an object
 * @param state     the states to add. E.g `LV_STATE_PRESSED | LV_STATE_FOCUSED`
 */
void lv_obj_clear_state(lv_obj_t * obj, lv_state_t state);

/**
 * Add an event handler function for an object.
 * Used by the user to react on event which happens with the object.
 * An object can have multiple event handler. They will be called in the same order as they were added.
 * @param obj       pointer to an object
 * @param event_cb  the new event function
 * @param user_data custom data data will be available in `event_cb`
 */
void lv_obj_add_event_cb(lv_obj_t * obj, lv_event_cb_t event_cb, void * user_data);

/**
 * Remove an event handler function for an object.
 * Used by the user to react on event which happens with the object.
 * An object can have multiple event handler. They will be called in the same order as they were added.
 * @param obj       pointer to an object
 * @param event_cb  the event function to remove
 * @param user_data if NULL, remove the first event handler with the same cb, otherwise remove the first event handler with the same cb and user_data
 * @return true if any event handlers were removed
 */
bool lv_obj_remove_event_cb(lv_obj_t * obj, lv_event_cb_t event_cb, void * user_data);

/**
 * Set the base direction of the object
 * @param obj   pointer to an object
 * @param dir   the new base direction. `LV_BIDI_DIR_LTR/RTL/AUTO/INHERIT`
 */
void lv_obj_set_base_dir(lv_obj_t * obj, lv_bidi_dir_t dir);


/*=======================
 * Getter functions
 *======================*/

/**
 * Check if a given flag or all the given flags are set on an object.
 * @param obj   pointer to an object
 * @param f     the flag(s) to check (OR-ed values can be used)
 * @return      true: all flags are set; false: not all flags are set
 */
bool lv_obj_has_flag(const lv_obj_t * obj, lv_obj_flag_t f);

/**
 * Check if a given flag or any of the flags are set on an object.
 * @param obj   pointer to an object
 * @param f     the flag(s) to check (OR-ed values can be used)
 * @return      true: at lest one flag flag is set; false: none of the flags are set
 */
bool lv_obj_has_flag_any(const lv_obj_t * obj, lv_obj_flag_t f);


/**
 * Get the base direction of the object
 * @param obj   pointer to an object
 * @return      the base direction. `LV_BIDI_DIR_LTR/RTL/AUTO/INHERIT`
 */
lv_bidi_dir_t lv_obj_get_base_dir(const lv_obj_t * obj);

/**
 * Get the state of an object
 * @param obj   pointer to an object
 * @return      the state (OR-ed values from `lv_state_t`)
 */
lv_state_t lv_obj_get_state(const lv_obj_t * obj);

/**
 * Check if the object is in a given state or not.
 * @param obj       pointer to an object
 * @param state     a state or combination of states to check
 * @return          true: `obj` is in `state`; false: `obj` is not in `state`
 */
bool lv_obj_has_state(const lv_obj_t * obj, lv_state_t state);

/**
 * Get the event function of an object
 * @param obj   pointer to an object
 * @param id    the index of the event callback. 0: the firstly added
 * @return      the event descriptor
 */
lv_event_dsc_t * lv_obj_get_event_dsc(const lv_obj_t * obj, uint32_t id);

/**
 * Get the group of the object
 * @param       obj pointer to an object
 * @return      the pointer to group of the object
 */
void * lv_obj_get_group(const lv_obj_t * obj);

/*=======================
 * Other functions
 *======================*/

/**
 * Allocate special data for an object if not allocated yet.
 * @param obj   pointer to an object
 */
void lv_obj_allocate_spec_attr(lv_obj_t * obj);

/**
 * Get the focused object by taking `LV_OBJ_FLAG_FOCUS_BUBBLE` into account.
 * @param obj   the start object
 * @return      the object to to really focus
 */
lv_obj_t * lv_obj_get_focused_obj(const lv_obj_t * obj);

/**
 * Get object's and its ancestors type. Put their name in `type_buf` starting with the current type.
 * E.g. buf.type[0]="lv_btn", buf.type[1]="lv_cont", buf.type[2]="lv_obj"
 * @param obj   pointer to an object which type should be get
 * @param buf   pointer to an `lv_obj_type_t` buffer to store the types
 */
bool lv_obj_check_type(const lv_obj_t * obj, const lv_obj_class_t * class_p);

/**
 * Check if any object has a given type
 * @param obj       pointer to an object
 * @param obj_type  type of the object. (e.g. "lv_btn")
 * @return          true: valid
 */
bool lv_obj_has_class(const lv_obj_t * obj, const lv_obj_class_t * class_p);

/**
 * Check if any object is still "alive", and part of the hierarchy
 * @param obj       pointer to an object
 * @param obj_type  type of the object. (e.g. "lv_btn")
 * @return          true: valid
 */
bool lv_obj_is_valid(const lv_obj_t * obj);

/**********************
 *      MACROS
 **********************/

#if LV_USE_ASSERT_OBJ
#  define LV_ASSERT_OBJ(obj_p, obj_class)                                    \
            LV_ASSERT_MSG(obj_p != NULL, "The object is NULL");               \
            LV_ASSERT_MSG(lv_obj_has_class(obj_p, obj_class) == true, "Incompatible object type."); \
            LV_ASSERT_MSG(lv_obj_is_valid(obj_p)  == true, "The object is invalid, deleted or corrupted?");

# else
# define LV_ASSERT_OBJ(obj_p, obj_class) do{}while(0)
#endif

#if LV_USE_LOG && LV_LOG_TRACE_OBJ_CREATE
#  define LV_TRACE_OBJ_CREATE(...) LV_LOG_TRACE( __VA_ARGS__)
#else
#  define LV_TRACE_OBJ_CREATE(...)
#endif


#ifdef __cplusplus
} /*extern "C"*/
#endif

#endif /*LV_OBJ_H*/<|MERGE_RESOLUTION|>--- conflicted
+++ resolved
@@ -45,79 +45,46 @@
     /** Input device events*/
     LV_EVENT_PRESSED,             /**< The object has been pressed*/
     LV_EVENT_PRESSING,            /**< The object is being pressed (called continuously while pressing)*/
-<<<<<<< HEAD
     LV_EVENT_PRESS_LOST,          /**< User is still being pressed but slid cursor/finger off of the object */
-    LV_EVENT_SHORT_CLICKED,       /**< User pressed object for a short period of time, then released it. Not called if scrolled. */
-=======
-    LV_EVENT_PRESS_LOST,          /**< User is still pressing but slid cursor/finger off of the object*/
     LV_EVENT_SHORT_CLICKED,       /**< User pressed object for a short period of time, then released it. Not called if scrolled.*/
->>>>>>> 9254a7ea
     LV_EVENT_LONG_PRESSED,        /**< Object has been pressed for at least `LV_INDEV_LONG_PRESS_TIME`.  Not called if scrolled.*/
     LV_EVENT_LONG_PRESSED_REPEAT, /**< Called after `LV_INDEV_LONG_PRESS_TIME` in every `LV_INDEV_LONG_PRESS_REP_TIME` ms.  Not called if scrolled.*/
     LV_EVENT_CLICKED,             /**< Called on release if not scrolled (regardless to long press)*/
     LV_EVENT_RELEASED,            /**< Called in every cases when the object has been released*/
-<<<<<<< HEAD
     LV_EVENT_SCROLL_BEGIN,        /**< Scrolling begins*/
     LV_EVENT_SCROLL_END,          /**< Scrolling ends*/
     LV_EVENT_SCROLL,              /**< Scrolling*/
     LV_EVENT_GESTURE,             /**< Gesture detected*/
-    LV_EVENT_KEY,                 /**< A key is sent to the object */
+    LV_EVENT_KEY,                 /**< A key is sent to the object*/
     LV_EVENT_FOCUSED,             /**< Focused */
     LV_EVENT_DEFOCUSED,           /**< Defocused*/
     LV_EVENT_LEAVE,               /**< Defocused but still selected*/
-    LV_EVENT_HIT_TEST,            /**< Perform advanced hit-testing */
+    LV_EVENT_HIT_TEST,            /**< Perform advanced hit-testing*/
 
     /** Drawing events*/
-    LV_EVENT_COVER_CHECK,        /**< Check if the object fully covers an area */
-    LV_EVENT_REFR_EXT_DRAW_SIZE, /**< Get the required extra draw area around the object (e.g. for shadow) */
+    LV_EVENT_COVER_CHECK,        /**< Check if the object fully covers an area*/
+    LV_EVENT_REFR_EXT_DRAW_SIZE, /**< Get the required extra draw area around the object (e.g. for shadow)*/
     LV_EVENT_DRAW_MAIN_BEGIN,    /**< Starting the main drawing phase*/
     LV_EVENT_DRAW_MAIN,          /**< Perform the main drawing*/
     LV_EVENT_DRAW_MAIN_END,      /**< Finishing the main drawing phase*/
     LV_EVENT_DRAW_POST_BEGIN,    /**< Starting the post draw phase (when all children are drawn)*/
     LV_EVENT_DRAW_POST,          /**< Perform the post draw phase (when all children are drawn)*/
     LV_EVENT_DRAW_POST_END,      /**< Finishing the post draw phase (when all children are drawn)*/
-    LV_EVENT_DRAW_PART_BEGIN,    /**< Starting to draw a part. */
-    LV_EVENT_DRAW_PART_END,      /**< Finishing to draw a part. */
+    LV_EVENT_DRAW_PART_BEGIN,    /**< Starting to draw a part*/
+    LV_EVENT_DRAW_PART_END,      /**< Finishing to draw a part*/
 
     /** General events*/
-    LV_EVENT_VALUE_CHANGED,       /**< The object's value has changed (i.e. slider moved) */
-    LV_EVENT_INSERT,              /**< A text is inserted to the object */
+    LV_EVENT_VALUE_CHANGED,       /**< The object's value has changed (i.e. slider moved)*/
+    LV_EVENT_INSERT,              /**< A text is inserted to the object*/
     LV_EVENT_REFRESH,             /**< Notify the object to refresh something on it (for the user)*/
-    LV_EVENT_DELETE,              /**< Object is being deleted */
-    LV_EVENT_READY,               /**< A process has finished */
+    LV_EVENT_DELETE,              /**< Object is being deleted*/
+    LV_EVENT_READY,               /**< A process has finished*/
     LV_EVENT_CANCEL,              /**< A process has been cancelled */
-    LV_EVENT_CHILD_CHANGED,       /**< Child was removed/added */
-    LV_EVENT_COORD_CHANGED,       /**< Object coordinates/size have changed */
-    LV_EVENT_STYLE_CHANGED,       /**< Object's style has changed */
+    LV_EVENT_CHILD_CHANGED,       /**< Child was removed/added*/
+    LV_EVENT_COORD_CHANGED,       /**< Object coordinates/size have changed*/
+    LV_EVENT_STYLE_CHANGED,       /**< Object's style has changed*/
     LV_EVENT_BASE_DIR_CHANGED,    /**< The base dir has changed*/
     LV_EVENT_GET_SELF_SIZE,       /**< Get the internal size of a widget*/
-=======
-    LV_EVENT_SCROLL_BEGIN,
-    LV_EVENT_SCROLL_END,
-    LV_EVENT_SCROLL,
-    LV_EVENT_GESTURE,           /**< The object has been gesture*/
-    LV_EVENT_KEY,
-    LV_EVENT_FOCUSED,
-    LV_EVENT_DEFOCUSED,
-    LV_EVENT_LEAVE,
-    LV_EVENT_VALUE_CHANGED,      /**< The object's value has changed (i.e. slider moved)*/
-    LV_EVENT_INSERT,
-    LV_EVENT_REFRESH,
-    LV_EVENT_DELETE, /**< Object is being deleted*/
-
-    LV_EVENT_COVER_CHECK,      /**< Check if the object fully covers the 'mask_p' area*/
-    LV_EVENT_REFR_EXT_DRAW_SIZE,   /**< Draw extras on the object*/
-
-    LV_EVENT_DRAW_MAIN_BEGIN,
-    LV_EVENT_DRAW_MAIN_END,
-    LV_EVENT_DRAW_POST_BEGIN,
-    LV_EVENT_DRAW_POST_END,
-    LV_EVENT_DRAW_PART_BEGIN,
-    LV_EVENT_DRAW_PART_END,
-
-    LV_EVENT_READY,             /**< A process has finished*/
-    LV_EVENT_CANCEL,             /**< A process has been cancelled*/
->>>>>>> 9254a7ea
 
     _LV_EVENT_LAST /** Number of default events*/
 }lv_event_t;
@@ -138,48 +105,6 @@
  *       EVENTS
  *---------------------*/
 
-<<<<<<< HEAD
-=======
-
-/** Signals are for use by the object itself or to extend the object's functionality.
- * They determine a widget with a given type should behave.
- * Applications should use ::lv_obj_set_event_cb to be notified of events that occur
- * on the object.*/
-typedef enum {
-    /*General signals*/
-    LV_SIGNAL_CHILD_CHG,          /**< Child was removed/added*/
-    LV_SIGNAL_COORD_CHG,          /**< Object coordinates/size have changed*/
-    LV_SIGNAL_STYLE_CHG,          /**< Object's style has changed*/
-    LV_SIGNAL_BASE_DIR_CHG,       /**< The base dir has changed*/
-    LV_SIGNAL_REFR_EXT_DRAW_SIZE, /**< Object's extra padding has changed*/
-    LV_SIGNAL_GET_SELF_SIZE,      /**< Get the internal size of a widget*/
-
-    /*Input device related*/
-    LV_SIGNAL_HIT_TEST,          /**< Advanced hit-testing*/
-    LV_SIGNAL_PRESSED,           /**< The object has been pressed*/
-    LV_SIGNAL_PRESSING,          /**< The object is being pressed (called continuously while pressing)*/
-    LV_SIGNAL_PRESS_LOST,        /**< User is still pressing but slid cursor/finger off of the object*/
-    LV_SIGNAL_RELEASED,          /**< User pressed object for a short period of time, then released it. Not called if scrolled.*/
-    LV_SIGNAL_LONG_PRESS,        /**< Object has been pressed for at least `LV_INDEV_LONG_PRESS_TIME`.  Not called if scrolled.*/
-    LV_SIGNAL_LONG_PRESS_REP,    /**< Called after `LV_INDEV_LONG_PRESS_TIME` in every `LV_INDEV_LONG_PRESS_REP_TIME` ms.  Not called if scrolled.*/
-    LV_SIGNAL_SCROLL_BEGIN,      /**< The scrolling has just begun*/
-    LV_SIGNAL_SCROLL,            /**< The object has been scrolled*/
-    LV_SIGNAL_SCROLL_END,        /**< The scrolling has ended*/
-    LV_SIGNAL_GESTURE,           /**< The object has been gesture*/
-    LV_SIGNAL_LEAVE,             /**< Another object is clicked or chosen via an input device*/
-    LV_SIGNAL_FOCUS,             /**< The object was focused*/
-    LV_SIGNAL_DEFOCUS,           /**< The object was de-focused*/
-    LV_SIGNAL_CONTROL,           /**< Send a (control) character to the widget*/
-} lv_signal_t;
-
-/**
- * @brief Signal callback.
- * Signals are used to notify the widget of the action related to the object.
- * For details, see ::lv_signal_t.
- */
-typedef lv_res_t (*lv_signal_cb_t)(struct _lv_obj_t * obj, lv_signal_t sign, void * param);
-
->>>>>>> 9254a7ea
 /**
  * Possible states of a widget.
  * OR-ed values are possible
