--- conflicted
+++ resolved
@@ -1504,13 +1504,10 @@
  */
 lv_res_t lv_event_send_func(lv_event_cb_t event_xcb, lv_obj_t * obj, lv_event_t event, const void * data)
 {
-<<<<<<< HEAD
-=======
     if(obj != NULL) {
         LV_ASSERT_OBJ(obj, LV_OBJX_NAME);
     }
 
->>>>>>> 479012eb
     /* Build a simple linked list from the objects used in the events
      * It's important to know if an this object was deleted by a nested event
      * called from this `even_cb`. */
