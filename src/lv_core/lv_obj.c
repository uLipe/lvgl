/**
 * @file lv_obj.c
 *
 */

/*********************
 *      INCLUDES
 *********************/
#include "lv_obj.h"
#include "lv_indev.h"
#include "lv_refr.h"
#include "lv_group.h"
#include "lv_disp.h"
#include "../lv_misc/lv_debug.h"
#include "../lv_themes/lv_theme.h"
#include "../lv_draw/lv_draw.h"
#include "../lv_misc/lv_anim.h"
#include "../lv_misc/lv_task.h"
#include "../lv_misc/lv_async.h"
#include "../lv_misc/lv_fs.h"
#include "../lv_misc/lv_gc.h"
#include "../lv_misc/lv_math.h"
#include "../lv_misc/lv_gc.h"
#include "../lv_misc/lv_math.h"
#include "../lv_misc/lv_log.h"
#include "../lv_hal/lv_hal.h"
#include <stdint.h>
#include <string.h>

#if defined(LV_GC_INCLUDE)
    #include LV_GC_INCLUDE
#endif /* LV_ENABLE_GC */


#if defined(LV_USER_DATA_FREE_INCLUDE)
    #include LV_USER_DATA_FREE_INCLUDE
#endif /* LV_USE_USER_DATA_FREE */

#include LV_THEME_DEFAULT_INCLUDE

#if LV_USE_GPU_STM32_DMA2D
    #include "../lv_gpu/lv_gpu_stm32_dma2d.h"
#endif

/*********************
 *      DEFINES
 *********************/
#define LV_OBJX_NAME "lv_obj"
#define LV_OBJ_DEF_WIDTH    (LV_DPX(100))
#define LV_OBJ_DEF_HEIGHT   (LV_DPX(50))

/**********************
 *      TYPEDEFS
 **********************/
typedef struct _lv_event_temp_data {
    lv_obj_t * obj;
    bool deleted;
    struct _lv_event_temp_data * prev;
} lv_event_temp_data_t;

typedef struct {
    lv_obj_t * obj;
    lv_style_property_t prop;
    uint8_t part;
    union {
        lv_color_t _color;
        lv_style_int_t _int;
        lv_opa_t _opa;
        const void * _ptr;
    } start_value;
    union {
        lv_color_t _color;
        lv_style_int_t _int;
        lv_opa_t _opa;
        const void * _ptr;
    } end_value;
} lv_style_trans_t;

/**********************
 *  STATIC PROTOTYPES
 **********************/
static lv_design_res_t lv_obj_design(lv_obj_t * obj, const lv_area_t * clip_area, lv_design_mode_t mode);
static lv_res_t lv_obj_signal(lv_obj_t * obj, lv_signal_t sign, void * param);
static void refresh_children_position(lv_obj_t * obj, lv_coord_t x_diff, lv_coord_t y_diff);
static void report_style_mod_core(void * style_p, lv_obj_t * obj);
static void refresh_children_style(lv_obj_t * obj);
static void base_dir_refr_children(lv_obj_t * obj);
static void obj_align_core(lv_obj_t * obj, const lv_obj_t * base, lv_align_t align, bool x_set, bool y_set,
                           lv_coord_t x_ofs, lv_coord_t y_ofs);
static void obj_align_mid_core(lv_obj_t * obj, const lv_obj_t * base, lv_align_t align,  bool x_set, bool y_set,
                               lv_coord_t x_ofs, lv_coord_t y_ofs);
#if LV_USE_ANIMATION
static lv_style_trans_t * trans_create(lv_obj_t * obj, lv_style_property_t prop, uint8_t part, lv_state_t prev_state,
                                       lv_state_t new_state);
static void trans_del(lv_obj_t * obj, uint8_t part, lv_style_property_t prop, lv_style_trans_t * tr_limit);
static void trans_anim_cb(lv_style_trans_t * tr, lv_anim_value_t v);
static void trans_anim_start_cb(lv_anim_t * a);
static void trans_anim_ready_cb(lv_anim_t * a);
static void opa_scale_anim(lv_obj_t * obj, lv_anim_value_t v);
static void fade_in_anim_ready(lv_anim_t * a);
#endif
static void lv_event_mark_deleted(lv_obj_t * obj);
static bool obj_valid_child(const lv_obj_t * parent, const lv_obj_t * obj_to_find);
static void lv_obj_del_async_cb(void * obj);
static void obj_del_core(lv_obj_t * obj);
static void update_style_cache(lv_obj_t * obj, uint8_t part, uint16_t prop);
static void update_style_cache_children(lv_obj_t * obj);
static void invalidate_style_cache(lv_obj_t * obj, uint8_t part, lv_style_property_t prop);

/**********************
 *  STATIC VARIABLES
 **********************/
static bool lv_initialized = false;
static lv_event_temp_data_t * event_temp_data_head;
static const void * event_act_data;

/**********************
 *      MACROS
 **********************/

/**********************
 *   GLOBAL FUNCTIONS
 **********************/

/**
 * Init. the 'lv' library.
 */
void lv_init(void)
{
    /* Do nothing if already initialized */
    if(lv_initialized) {
        LV_LOG_WARN("lv_init: already inited");
        return;
    }

    LV_LOG_TRACE("lv_init started");

    /*Initialize the lv_misc modules*/
    _lv_mem_init();
    _lv_task_core_init();

#if LV_USE_FILESYSTEM
    _lv_fs_init();
#endif

#if LV_USE_ANIMATION
    _lv_anim_core_init();
#endif

#if LV_USE_GROUP
    _lv_group_init();
#endif

#if LV_USE_GPU_STM32_DMA2D
    /*Initialize DMA2D GPU*/
    lv_gpu_stm32_dma2d_init();
#endif

    _lv_ll_init(&LV_GC_ROOT(_lv_obj_style_trans_ll), sizeof(lv_style_trans_t));

    _lv_ll_init(&LV_GC_ROOT(_lv_disp_ll), sizeof(lv_disp_t));
    _lv_ll_init(&LV_GC_ROOT(_lv_indev_ll), sizeof(lv_indev_t));

    lv_theme_t * th = LV_THEME_DEFAULT_INIT(LV_THEME_DEFAULT_COLOR_PRIMARY, LV_THEME_DEFAULT_COLOR_SECONDARY,
                                            LV_THEME_DEFAULT_FLAG,
                                            LV_THEME_DEFAULT_FONT_SMALL, LV_THEME_DEFAULT_FONT_NORMAL, LV_THEME_DEFAULT_FONT_SUBTITLE, LV_THEME_DEFAULT_FONT_TITLE);
    lv_theme_set_act(th);

    /*Initialize the screen refresh system*/
    _lv_refr_init();

    /*Init the input device handling*/
    _lv_indev_init();

    _lv_img_decoder_init();
    lv_img_cache_set_size(LV_IMG_CACHE_DEF_SIZE);

    /*Test if the IDE has UTF-8 encoding*/
    char * txt = "Á";

    uint8_t * txt_u8 = (uint8_t *) txt;
    if(txt_u8[0] != 0xc3 || txt_u8[1] != 0x81 || txt_u8[2] != 0x00) {
        LV_LOG_WARN("The strings has no UTF-8 encoding. Some characters won't be displayed.")
    }

    lv_initialized = true;
    LV_LOG_INFO("lv_init ready");
}

#if LV_ENABLE_GC || !LV_MEM_CUSTOM

/**
 * Deinit the 'lv' library
 * Currently only implemented when not using custom allocators, or GC is enabled.
 */
void lv_deinit(void)
{
    _lv_gc_clear_roots();

    lv_disp_set_default(NULL);
    _lv_mem_deinit();
    lv_initialized = false;

    LV_LOG_INFO("lv_deinit done");

#if LV_USE_LOG
    lv_log_register_print_cb(NULL);
#endif
}
#endif

/*--------------------
 * Create and delete
 *-------------------*/

/**
 * Create a basic object
 * @param parent pointer to a parent object.
 *                  If NULL then a screen will be created
 * @param copy pointer to a base object, if not NULL then the new object will be copied from it
 * @return pointer to the new object
 */
lv_obj_t * lv_obj_create(lv_obj_t * parent, const lv_obj_t * copy)
{
    lv_obj_t * new_obj = NULL;

    /*Create a screen*/
    if(parent == NULL) {
        LV_LOG_TRACE("Screen create started");
        lv_disp_t * disp = lv_disp_get_default();
        if(!disp) {
            LV_LOG_WARN("lv_obj_create: not display created to so far. No place to assign the new screen");
            return NULL;
        }

        new_obj = _lv_ll_ins_head(&disp->scr_ll);
        LV_ASSERT_MEM(new_obj);
        if(new_obj == NULL) return NULL;

        _lv_memset_00(new_obj, sizeof(lv_obj_t));

#if LV_USE_BIDI
        new_obj->base_dir     = LV_BIDI_BASE_DIR_DEF;
#else
        new_obj->base_dir     = LV_BIDI_DIR_LTR;
#endif

        /*Set the callbacks*/
        new_obj->signal_cb = lv_obj_signal;
        new_obj->design_cb = lv_obj_design;
        new_obj->event_cb = NULL;

        /*Set coordinates to full screen size*/
        new_obj->coords.x1    = 0;
        new_obj->coords.y1    = 0;
        new_obj->coords.x2    = lv_disp_get_hor_res(NULL) - 1;
        new_obj->coords.y2    = lv_disp_get_ver_res(NULL) - 1;
    }
    /*Create a normal object*/
    else {
        LV_LOG_TRACE("Object create started");
        LV_ASSERT_OBJ(parent, LV_OBJX_NAME);

        new_obj = _lv_ll_ins_head(&parent->child_ll);
        LV_ASSERT_MEM(new_obj);
        if(new_obj == NULL) return NULL;

        _lv_memset_00(new_obj, sizeof(lv_obj_t));

        new_obj->parent = parent;

#if LV_USE_BIDI
        new_obj->base_dir     = LV_BIDI_DIR_INHERIT;
#else
        new_obj->base_dir     = LV_BIDI_DIR_LTR;
#endif

        /*Set the callbacks (signal:cb is required in `lv_obj_get_base_dir` if `LV_USE_ASSERT_OBJ` is enabled)*/
        new_obj->signal_cb = lv_obj_signal;
        new_obj->design_cb = lv_obj_design;
        new_obj->event_cb = NULL;

        new_obj->coords.y1    = parent->coords.y1;
        new_obj->coords.y2    = parent->coords.y1 + LV_OBJ_DEF_HEIGHT;
        if(lv_obj_get_base_dir(new_obj) == LV_BIDI_DIR_RTL) {
            new_obj->coords.x2    = parent->coords.x2;
            new_obj->coords.x1    = parent->coords.x2 - LV_OBJ_DEF_WIDTH;
        }
        else {
            new_obj->coords.x1    = parent->coords.x1;
            new_obj->coords.x2    = parent->coords.x1 + LV_OBJ_DEF_WIDTH;
        }
    }


    _lv_ll_init(&(new_obj->child_ll), sizeof(lv_obj_t));


    new_obj->ext_draw_pad = 0;

#if LV_USE_EXT_CLICK_AREA == LV_EXT_CLICK_AREA_FULL
    _lv_memset_00(&new_obj->ext_click_pad, sizeof(new_obj->ext_click_pad));
#elif LV_USE_EXT_CLICK_AREA == LV_EXT_CLICK_AREA_TINY
    new_obj->ext_click_pad_hor = 0;
    new_obj->ext_click_pad_ver = 0;
#endif

    /*Init realign*/
#if LV_USE_OBJ_REALIGN
    new_obj->realign.align        = LV_ALIGN_CENTER;
    new_obj->realign.xofs         = 0;
    new_obj->realign.yofs         = 0;
    new_obj->realign.base         = NULL;
    new_obj->realign.auto_realign = 0;
#endif

    /*Init. user date*/
#if LV_USE_USER_DATA
    _lv_memset_00(&new_obj->user_data, sizeof(lv_obj_user_data_t));
#endif


#if LV_USE_GROUP
    new_obj->group_p = NULL;

#endif

    /*Set attributes*/
    new_obj->adv_hittest  = 0;
    new_obj->click        = 1;
    new_obj->drag         = 0;
    new_obj->drag_throw   = 0;
    new_obj->drag_parent  = 0;
    new_obj->drag_dir     = LV_DRAG_DIR_BOTH;
    new_obj->hidden       = 0;
    new_obj->top          = 0;
    new_obj->protect      = LV_PROTECT_NONE;
    new_obj->parent_event = 0;
    new_obj->gesture_parent = parent ? 1 : 0;
    new_obj->focus_parent  = 0;
    new_obj->state = LV_STATE_DEFAULT;

    new_obj->ext_attr = NULL;

    lv_style_list_init(&new_obj->style_list);
    if(copy == NULL) {
        if(parent != NULL) lv_theme_apply(new_obj, LV_THEME_OBJ);
        else  lv_theme_apply(new_obj, LV_THEME_SCR);
    }
    else {
        lv_style_list_copy(&new_obj->style_list, &copy->style_list);
    }
    /*Copy the attributes if required*/
    if(copy != NULL) {
        lv_area_copy(&new_obj->coords, &copy->coords);
        new_obj->ext_draw_pad = copy->ext_draw_pad;

#if LV_USE_EXT_CLICK_AREA == LV_EXT_CLICK_AREA_FULL
        lv_area_copy(&new_obj->ext_click_pad, &copy->ext_click_pad);
#elif LV_USE_EXT_CLICK_AREA == LV_EXT_CLICK_AREA_TINY
        new_obj->ext_click_pad_hor = copy->ext_click_pad_hor;
        new_obj->ext_click_pad_ver = copy->ext_click_pad_ver;
#endif

        /*Set user data*/
#if LV_USE_USER_DATA
        _lv_memcpy(&new_obj->user_data, &copy->user_data, sizeof(lv_obj_user_data_t));
#endif

        /*Copy realign*/
#if LV_USE_OBJ_REALIGN
        new_obj->realign.align        = copy->realign.align;
        new_obj->realign.xofs         = copy->realign.xofs;
        new_obj->realign.yofs         = copy->realign.yofs;
        new_obj->realign.base         = copy->realign.base;
        new_obj->realign.auto_realign = copy->realign.auto_realign;
#endif

        /*Only copy the `event_cb`. `signal_cb` and `design_cb` will be copied in the derived
         * object type (e.g. `lv_btn`)*/
        new_obj->event_cb = copy->event_cb;

        /*Copy attributes*/
        new_obj->adv_hittest  = copy->adv_hittest;
        new_obj->click        = copy->click;
        new_obj->drag         = copy->drag;
        new_obj->drag_dir     = copy->drag_dir;
        new_obj->drag_throw   = copy->drag_throw;
        new_obj->drag_parent  = copy->drag_parent;
        new_obj->hidden       = copy->hidden;
        new_obj->top          = copy->top;
        new_obj->parent_event = copy->parent_event;

        new_obj->protect      = copy->protect;
        new_obj->gesture_parent = copy->gesture_parent;
        new_obj->focus_parent = copy->focus_parent;

#if LV_USE_GROUP
        /*Add to the same group*/
        if(copy->group_p != NULL) {
            lv_group_add_obj(copy->group_p, new_obj);
        }
#endif

        /*Set the same coordinates for non screen objects*/
        if(lv_obj_get_parent(copy) != NULL && parent != NULL) {
            lv_obj_set_pos(new_obj, lv_obj_get_x(copy), lv_obj_get_y(copy));
        }
    }

    /*Send a signal to the parent to notify it about the new child*/
    if(parent != NULL) {
        parent->signal_cb(parent, LV_SIGNAL_CHILD_CHG, new_obj);

        /*Invalidate the area if not screen created*/
        lv_obj_invalidate(new_obj);
    }

    LV_LOG_INFO("Object create ready");

    return new_obj;
}

/**
 * Delete 'obj' and all of its children
 * @param obj pointer to an object to delete
 * @return LV_RES_INV because the object is deleted
 */
lv_res_t lv_obj_del(lv_obj_t * obj)
{
    LV_ASSERT_OBJ(obj, LV_OBJX_NAME);
    lv_obj_invalidate(obj);

    lv_disp_t * disp = NULL;
    bool act_scr_del = false;
    lv_obj_t * par = lv_obj_get_parent(obj);
    if(par == NULL) {
        disp = lv_obj_get_disp(obj);
        if(!disp) return LV_RES_INV;   /*Shouldn't happen*/
        if(disp->act_scr == obj) act_scr_del = true;
    }


    obj_del_core(obj);

    /*Send a signal to the parent to notify it about the child delete*/
    if(par) {
        par->signal_cb(par, LV_SIGNAL_CHILD_CHG, NULL);
    }

    /*Handle if the active screen was deleted*/
    if(act_scr_del)  {
        disp->act_scr = NULL;
    }

    return LV_RES_INV;
}

#if LV_USE_ANIMATION
/**
 * A function to be easily used in animation ready callback to delete an object when the animation is ready
 * @param a pointer to the animation
 */
void lv_obj_del_anim_ready_cb(lv_anim_t * a)
{
    lv_obj_del(a->var);
}
#endif

/**
 * Helper function for asynchronously deleting objects.
 * Useful for cases where you can't delete an object directly in an `LV_EVENT_DELETE` handler (i.e. parent).
 * @param obj object to delete
 * @see lv_async_call
 */
void lv_obj_del_async(lv_obj_t * obj)
{
    LV_ASSERT_OBJ(obj, LV_OBJX_NAME);
    lv_async_call(lv_obj_del_async_cb, obj);
}

/**
 * Delete all children of an object
 * @param obj pointer to an object
 */
void lv_obj_clean(lv_obj_t * obj)
{
    LV_ASSERT_OBJ(obj, LV_OBJX_NAME);
    lv_obj_t * child = lv_obj_get_child(obj, NULL);
    while(child) {
        lv_obj_del(child);
        child = lv_obj_get_child(obj, NULL);    /*Get the new first child*/
    }
}

/**
 * Mark an area of an object as invalid.
 * This area will be redrawn by 'lv_refr_task'
 * @param obj pointer to an object
 * @param area the area to redraw
 */
void lv_obj_invalidate_area(const lv_obj_t * obj, const lv_area_t * area)
{
    LV_ASSERT_OBJ(obj, LV_OBJX_NAME);

    lv_area_t area_tmp;
    lv_area_copy(&area_tmp, area);
    bool visible = lv_obj_area_is_visible(obj, &area_tmp);

    if(visible) _lv_inv_area(lv_obj_get_disp(obj), &area_tmp);
}

/**
 * Mark the object as invalid therefore its current position will be redrawn by 'lv_refr_task'
 * @param obj pointer to an object
 */
void lv_obj_invalidate(const lv_obj_t * obj)
{
    LV_ASSERT_OBJ(obj, LV_OBJX_NAME);

    /*Truncate the area to the object*/
    lv_area_t obj_coords;
    lv_coord_t ext_size = obj->ext_draw_pad;
    lv_area_copy(&obj_coords, &obj->coords);
    obj_coords.x1 -= ext_size;
    obj_coords.y1 -= ext_size;
    obj_coords.x2 += ext_size;
    obj_coords.y2 += ext_size;

    lv_obj_invalidate_area(obj, &obj_coords);

}

/**
 * Tell whether an area of an object is visible (even partially) now or not
 * @param obj pointer to an object
 * @param area the are to check. The visible part of the area will be written back here.
 * @return true: visible; false: not visible (hidden, out of parent, on other screen, etc)
 */
bool lv_obj_area_is_visible(const lv_obj_t * obj, lv_area_t * area)
{
    if(lv_obj_get_hidden(obj)) return false;

    /*Invalidate the object only if it belongs to the curent or previous'*/
    lv_obj_t * obj_scr = lv_obj_get_screen(obj);
    lv_disp_t * disp   = lv_obj_get_disp(obj_scr);
    if(obj_scr == lv_disp_get_scr_act(disp) ||
       obj_scr == lv_disp_get_scr_prev(disp) ||
       obj_scr == lv_disp_get_layer_top(disp) ||
       obj_scr == lv_disp_get_layer_sys(disp)) {

        /*Truncate the area to the object*/
        lv_area_t obj_coords;
        lv_coord_t ext_size = obj->ext_draw_pad;
        lv_area_copy(&obj_coords, &obj->coords);
        obj_coords.x1 -= ext_size;
        obj_coords.y1 -= ext_size;
        obj_coords.x2 += ext_size;
        obj_coords.y2 += ext_size;

        bool is_common;

        is_common = _lv_area_intersect(area, area, &obj_coords);
        if(is_common == false) return false;  /*The area is not on the object*/

        /*Truncate recursively to the parents*/
        lv_obj_t * par = lv_obj_get_parent(obj);
        while(par != NULL) {
            is_common = _lv_area_intersect(area, area, &par->coords);
            if(is_common == false) return false;       /*If no common parts with parent break;*/
            if(lv_obj_get_hidden(par)) return false; /*If the parent is hidden then the child is hidden and won't be drawn*/

            par = lv_obj_get_parent(par);
        }
    }

    return true;
}

/**
 * Tell whether an object is visible (even partially) now or not
 * @param obj pointer to an object
 * @return true: visible; false: not visible (hidden, out of parent, on other screen, etc)
 */
bool lv_obj_is_visible(const lv_obj_t * obj)
{
    LV_ASSERT_OBJ(obj, LV_OBJX_NAME);

    lv_area_t obj_coords;
    lv_coord_t ext_size = obj->ext_draw_pad;
    lv_area_copy(&obj_coords, &obj->coords);
    obj_coords.x1 -= ext_size;
    obj_coords.y1 -= ext_size;
    obj_coords.x2 += ext_size;
    obj_coords.y2 += ext_size;

    return lv_obj_area_is_visible(obj, &obj_coords);

}

/*=====================
 * Setter functions
 *====================*/

/*--------------------
 * Parent/children set
 *--------------------*/

/**
 * Set a new parent for an object. Its relative position will be the same.
 * @param obj pointer to an object. Can't be a screen.
 * @param parent pointer to the new parent object. (Can't be NULL)
 */
void lv_obj_set_parent(lv_obj_t * obj, lv_obj_t * parent)
{
    LV_ASSERT_OBJ(obj, LV_OBJX_NAME);
    LV_ASSERT_OBJ(parent, LV_OBJX_NAME);

    if(obj->parent == NULL) {
        LV_LOG_WARN("Can't set the parent of a screen");
        return;
    }

    if(parent == NULL) {
        LV_LOG_WARN("Can't set parent == NULL to an object");
        return;
    }

    lv_obj_invalidate(obj);

    lv_obj_t * old_par = obj->parent;
    lv_point_t old_pos;
    old_pos.y = lv_obj_get_y(obj);

    lv_bidi_dir_t new_base_dir = lv_obj_get_base_dir(parent);

    if(new_base_dir != LV_BIDI_DIR_RTL) {
        old_pos.x = lv_obj_get_x(obj);
    }
    else {
        old_pos.x = old_par->coords.x2 - obj->coords.x2;
    }

    _lv_ll_chg_list(&obj->parent->child_ll, &parent->child_ll, obj, true);
    obj->parent = parent;


    if(new_base_dir != LV_BIDI_DIR_RTL) {
        lv_obj_set_pos(obj, old_pos.x, old_pos.y);
    }
    else {
        /*Align to the right in case of RTL base dir*/
        lv_coord_t new_x = lv_obj_get_width(parent) - old_pos.x - lv_obj_get_width(obj);
        lv_obj_set_pos(obj, new_x, old_pos.y);
    }

    /*Notify the original parent because one of its children is lost*/
    old_par->signal_cb(old_par, LV_SIGNAL_CHILD_CHG, NULL);

    /*Notify the new parent about the child*/
    parent->signal_cb(parent, LV_SIGNAL_CHILD_CHG, obj);

    lv_obj_invalidate(obj);
}

/**
 * Move and object to the foreground
 * @param obj pointer to an object
 */
void lv_obj_move_foreground(lv_obj_t * obj)
{
    LV_ASSERT_OBJ(obj, LV_OBJX_NAME);

    lv_obj_t * parent = lv_obj_get_parent(obj);

    /*Do nothing of already in the foreground*/
    if(_lv_ll_get_head(&parent->child_ll) == obj) return;

    lv_obj_invalidate(parent);

    _lv_ll_chg_list(&parent->child_ll, &parent->child_ll, obj, true);

    /*Notify the new parent about the child*/
    parent->signal_cb(parent, LV_SIGNAL_CHILD_CHG, obj);

    lv_obj_invalidate(parent);
}

/**
 * Move and object to the background
 * @param obj pointer to an object
 */
void lv_obj_move_background(lv_obj_t * obj)
{
    LV_ASSERT_OBJ(obj, LV_OBJX_NAME);

    lv_obj_t * parent = lv_obj_get_parent(obj);

    /*Do nothing of already in the background*/
    if(_lv_ll_get_tail(&parent->child_ll) == obj) return;

    lv_obj_invalidate(parent);

    _lv_ll_chg_list(&parent->child_ll, &parent->child_ll, obj, false);

    /*Notify the new parent about the child*/
    parent->signal_cb(parent, LV_SIGNAL_CHILD_CHG, obj);

    lv_obj_invalidate(parent);
}

/*--------------------
 * Coordinate set
 * ------------------*/

/**
 * Set relative the position of an object (relative to the parent)
 * @param obj pointer to an object
 * @param x new distance from the left side of the parent
 * @param y new distance from the top of the parent
 */
void lv_obj_set_pos(lv_obj_t * obj, lv_coord_t x, lv_coord_t y)
{
    LV_ASSERT_OBJ(obj, LV_OBJX_NAME);

    /*Convert x and y to absolute coordinates*/
    lv_obj_t * par = obj->parent;

    if(par) {
        x = x + par->coords.x1;
        y = y + par->coords.y1;
    }


    /*Calculate and set the movement*/
    lv_point_t diff;
    diff.x = x - obj->coords.x1;
    diff.y = y - obj->coords.y1;

    /* Do nothing if the position is not changed */
    /* It is very important else recursive positioning can
     * occur without position change*/
    if(diff.x == 0 && diff.y == 0) return;

    /*Invalidate the original area*/
    lv_obj_invalidate(obj);

    /*Save the original coordinates*/
    lv_area_t ori;
    lv_obj_get_coords(obj, &ori);

    obj->coords.x1 += diff.x;
    obj->coords.y1 += diff.y;
    obj->coords.x2 += diff.x;
    obj->coords.y2 += diff.y;

    refresh_children_position(obj, diff.x, diff.y);

    /*Inform the object about its new coordinates*/
    obj->signal_cb(obj, LV_SIGNAL_COORD_CHG, &ori);

    /*Send a signal to the parent too*/
    if(par) par->signal_cb(par, LV_SIGNAL_CHILD_CHG, obj);

    /*Invalidate the new area*/
    lv_obj_invalidate(obj);
}

/**
 * Set the x coordinate of a object
 * @param obj pointer to an object
 * @param x new distance from the left side from the parent
 */
void lv_obj_set_x(lv_obj_t * obj, lv_coord_t x)
{
    LV_ASSERT_OBJ(obj, LV_OBJX_NAME);

    lv_obj_set_pos(obj, x, lv_obj_get_y(obj));
}

/**
 * Set the y coordinate of a object
 * @param obj pointer to an object
 * @param y new distance from the top of the parent
 */
void lv_obj_set_y(lv_obj_t * obj, lv_coord_t y)
{
    LV_ASSERT_OBJ(obj, LV_OBJX_NAME);

    lv_obj_set_pos(obj, lv_obj_get_x(obj), y);
}

/**
 * Set the size of an object
 * @param obj pointer to an object
 * @param w new width
 * @param h new height
 */
void lv_obj_set_size(lv_obj_t * obj, lv_coord_t w, lv_coord_t h)
{
    LV_ASSERT_OBJ(obj, LV_OBJX_NAME);

    /* Do nothing if the size is not changed */
    /* It is very important else recursive resizing can
     * occur without size change*/
    if(lv_obj_get_width(obj) == w && lv_obj_get_height(obj) == h) {
        return;
    }

    /*Invalidate the original area*/
    lv_obj_invalidate(obj);

    /*Save the original coordinates*/
    lv_area_t ori;
    lv_obj_get_coords(obj, &ori);

    /*Set the length and height*/
    obj->coords.y2 = obj->coords.y1 + h - 1;
    if(lv_obj_get_base_dir(obj) == LV_BIDI_DIR_RTL) {
        obj->coords.x1 = obj->coords.x2 - w + 1;
    }
    else {
        obj->coords.x2 = obj->coords.x1 + w - 1;
    }

    /*Send a signal to the object with its new coordinates*/
    obj->signal_cb(obj, LV_SIGNAL_COORD_CHG, &ori);

    /*Send a signal to the parent too*/
    lv_obj_t * par = lv_obj_get_parent(obj);
    if(par != NULL) par->signal_cb(par, LV_SIGNAL_CHILD_CHG, obj);

    /*Tell the children the parent's size has changed*/
    lv_obj_t * i;
    _LV_LL_READ(obj->child_ll, i) {
        i->signal_cb(i, LV_SIGNAL_PARENT_SIZE_CHG,  &ori);
    }

    /*Invalidate the new area*/
    lv_obj_invalidate(obj);

    /*Automatically realign the object if required*/
#if LV_USE_OBJ_REALIGN
    if(obj->realign.auto_realign) lv_obj_realign(obj);
#endif
}

/**
 * Set the width of an object
 * @param obj pointer to an object
 * @param w new width
 */
void lv_obj_set_width(lv_obj_t * obj, lv_coord_t w)
{
    LV_ASSERT_OBJ(obj, LV_OBJX_NAME);

    lv_obj_set_size(obj, w, lv_obj_get_height(obj));
}

/**
 * Set the height of an object
 * @param obj pointer to an object
 * @param h new height
 */
void lv_obj_set_height(lv_obj_t * obj, lv_coord_t h)
{
    LV_ASSERT_OBJ(obj, LV_OBJX_NAME);

    lv_obj_set_size(obj, lv_obj_get_width(obj), h);
}

/**
 * Set the width reduced by the left and right padding.
 * @param obj pointer to an object
 * @param w the width without paddings
 */
void lv_obj_set_width_fit(lv_obj_t * obj, lv_coord_t w)
{
    lv_style_int_t pleft = lv_obj_get_style_pad_left(obj, LV_OBJ_PART_MAIN);
    lv_style_int_t pright = lv_obj_get_style_pad_right(obj, LV_OBJ_PART_MAIN);

    lv_obj_set_width(obj, w - pleft - pright);
}

/**
 * Set the height reduced by the top and bottom padding.
 * @param obj pointer to an object
 * @param h the height without paddings
 */
void lv_obj_set_height_fit(lv_obj_t * obj, lv_coord_t h)
{
    lv_style_int_t ptop = lv_obj_get_style_pad_top(obj, LV_OBJ_PART_MAIN);
    lv_style_int_t pbottom = lv_obj_get_style_pad_bottom(obj, LV_OBJ_PART_MAIN);

    lv_obj_set_height(obj, h - ptop - pbottom);
}

/**
 * Set the width of an object by taking the left and right margin into account.
 * The object width will be `obj_w = w - margin_left - margin_right`
 * @param obj pointer to an object
 * @param w new height including margins
 */
void lv_obj_set_width_margin(lv_obj_t * obj, lv_coord_t w)
{
    lv_style_int_t mleft = lv_obj_get_style_margin_left(obj, LV_OBJ_PART_MAIN);
    lv_style_int_t mright = lv_obj_get_style_margin_right(obj, LV_OBJ_PART_MAIN);

    lv_obj_set_width(obj, w - mleft - mright);
}

/**
 * Set the height of an object by taking the top and bottom margin into account.
 * The object height will be `obj_h = h - margin_top - margin_bottom`
 * @param obj pointer to an object
 * @param h new height including margins
 */
void lv_obj_set_height_margin(lv_obj_t * obj, lv_coord_t h)
{
    lv_style_int_t mtop = lv_obj_get_style_margin_top(obj, LV_OBJ_PART_MAIN);
    lv_style_int_t mbottom = lv_obj_get_style_margin_bottom(obj, LV_OBJ_PART_MAIN);

    lv_obj_set_height(obj, h - mtop - mbottom);
}

/**
 * Align an object to an other object.
 * @param obj pointer to an object to align
 * @param base pointer to an object (if NULL the parent is used). 'obj' will be aligned to it.
 * @param align type of alignment (see 'lv_align_t' enum)
 * @param x_ofs x coordinate offset after alignment
 * @param y_ofs y coordinate offset after alignment
 */
void lv_obj_align(lv_obj_t * obj, const lv_obj_t * base, lv_align_t align, lv_coord_t x_ofs, lv_coord_t y_ofs)
{
    LV_ASSERT_OBJ(obj, LV_OBJX_NAME);

    if(base == NULL) base = lv_obj_get_parent(obj);

    LV_ASSERT_OBJ(base, LV_OBJX_NAME);

    obj_align_core(obj, base, align, true, true, x_ofs, y_ofs);

#if LV_USE_OBJ_REALIGN
    /*Save the last align parameters to use them in `lv_obj_realign`*/
    obj->realign.align       = align;
    obj->realign.xofs        = x_ofs;
    obj->realign.yofs        = y_ofs;
    obj->realign.base        = base;
    obj->realign.mid_align = 0;
#endif
}

/**
 * Align an object to an other object horizontally.
 * @param obj pointer to an object to align
 * @param base pointer to an object (if NULL the parent is used). 'obj' will be aligned to it.
 * @param align type of alignment (see 'lv_align_t' enum)
 * @param x_ofs x coordinate offset after alignment
 */
void lv_obj_align_x(lv_obj_t * obj, const lv_obj_t * base, lv_align_t align, lv_coord_t x_ofs)
{
    LV_ASSERT_OBJ(obj, LV_OBJX_NAME);

    if(base == NULL) base = lv_obj_get_parent(obj);

    LV_ASSERT_OBJ(base, LV_OBJX_NAME);

    obj_align_core(obj, base, align, true, false, x_ofs, 0);
}

/**
 * Align an object to an other object vertically.
 * @param obj pointer to an object to align
 * @param base pointer to an object (if NULL the parent is used). 'obj' will be aligned to it.
 * @param align type of alignment (see 'lv_align_t' enum)
 * @param y_ofs y coordinate offset after alignment
 */
void lv_obj_align_y(lv_obj_t * obj, const lv_obj_t * base, lv_align_t align, lv_coord_t y_ofs)
{
    LV_ASSERT_OBJ(obj, LV_OBJX_NAME);

    if(base == NULL) base = lv_obj_get_parent(obj);

    LV_ASSERT_OBJ(base, LV_OBJX_NAME);

    obj_align_core(obj, base, align, true, false, 0, y_ofs);
}

/**
 * Align an object's middle point to an other object.
 * @param obj pointer to an object to align
 * @param base pointer to an object (if NULL the parent is used). 'obj' will be aligned to it.
 * @param align type of alignment (see 'lv_align_t' enum)
 * @param x_ofs x coordinate offset after alignment
 * @param y_ofs y coordinate offset after alignment
 */
void lv_obj_align_mid(lv_obj_t * obj, const lv_obj_t * base, lv_align_t align, lv_coord_t x_ofs, lv_coord_t y_ofs)
{
    LV_ASSERT_OBJ(obj, LV_OBJX_NAME);

    if(base == NULL) {
        base = lv_obj_get_parent(obj);
    }

    LV_ASSERT_OBJ(base, LV_OBJX_NAME);


    obj_align_mid_core(obj, base, align, true, true, x_ofs, y_ofs);

#if LV_USE_OBJ_REALIGN
    /*Save the last align parameters to use them in `lv_obj_realign`*/
    obj->realign.align       = align;
    obj->realign.xofs        = x_ofs;
    obj->realign.yofs        = y_ofs;
    obj->realign.base        = base;
    obj->realign.mid_align = 1;
#endif
}

/**
 * Align an object's middle point to an other object horizontally.
 * @param obj pointer to an object to align
 * @param base pointer to an object (if NULL the parent is used). 'obj' will be aligned to it.
 * @param align type of alignment (see 'lv_align_t' enum)
 * @param x_ofs x coordinate offset after alignment
 */
void lv_obj_align_mid_x(lv_obj_t * obj, const lv_obj_t * base, lv_align_t align, lv_coord_t x_ofs)
{
    LV_ASSERT_OBJ(obj, LV_OBJX_NAME);

    if(base == NULL) {
        base = lv_obj_get_parent(obj);
    }

    LV_ASSERT_OBJ(base, LV_OBJX_NAME);


    obj_align_mid_core(obj, base, align, true, false, x_ofs, 0);
}


/**
 * Align an object's middle point to an other object vertically.
 * @param obj pointer to an object to align
 * @param base pointer to an object (if NULL the parent is used). 'obj' will be aligned to it.
 * @param align type of alignment (see 'lv_align_t' enum)
 * @param y_ofs y coordinate offset after alignment
 */
void lv_obj_align_mid_y(lv_obj_t * obj, const lv_obj_t * base, lv_align_t align, lv_coord_t y_ofs)
{
    LV_ASSERT_OBJ(obj, LV_OBJX_NAME);

    if(base == NULL) {
        base = lv_obj_get_parent(obj);
    }

    LV_ASSERT_OBJ(base, LV_OBJX_NAME);


    obj_align_mid_core(obj, base, align, true, false, 0, y_ofs);
}

/**
 * Realign the object based on the last `lv_obj_align` parameters.
 * @param obj pointer to an object
 */
void lv_obj_realign(lv_obj_t * obj)
{
    LV_ASSERT_OBJ(obj, LV_OBJX_NAME);

#if LV_USE_OBJ_REALIGN
    if(obj->realign.mid_align)
        lv_obj_align_mid(obj, obj->realign.base, obj->realign.align, obj->realign.xofs, obj->realign.yofs);
    else
        lv_obj_align(obj, obj->realign.base, obj->realign.align, obj->realign.xofs, obj->realign.yofs);
#else
    (void)obj;
    LV_LOG_WARN("lv_obj_realign: no effect because LV_USE_OBJ_REALIGN = 0");
#endif
}

/**
 * Enable the automatic realign of the object when its size has changed based on the last
 * `lv_obj_align` parameters.
 * @param obj pointer to an object
 * @param en true: enable auto realign; false: disable auto realign
 */
void lv_obj_set_auto_realign(lv_obj_t * obj, bool en)
{
    LV_ASSERT_OBJ(obj, LV_OBJX_NAME);

#if LV_USE_OBJ_REALIGN
    obj->realign.auto_realign = en ? 1 : 0;
#else
    (void)obj;
    (void)en;
    LV_LOG_WARN("lv_obj_set_auto_realign: no effect because LV_USE_OBJ_REALIGN = 0");
#endif
}


/**
 * Set the size of an extended clickable area
 * If TINY mode is used, only the largest of the horizontal and vertical padding
 * values are considered.
 * @param obj pointer to an object
 * @param left extended clickable are on the left [px]
 * @param right extended clickable are on the right [px]
 * @param top extended clickable are on the top [px]
 * @param bottom extended clickable are on the bottom [px]
 */
void lv_obj_set_ext_click_area(lv_obj_t * obj, lv_coord_t left, lv_coord_t right, lv_coord_t top, lv_coord_t bottom)
{
    LV_ASSERT_OBJ(obj, LV_OBJX_NAME);

#if LV_USE_EXT_CLICK_AREA == LV_EXT_CLICK_AREA_FULL
    obj->ext_click_pad.x1 = left;
    obj->ext_click_pad.x2 = right;
    obj->ext_click_pad.y1 = top;
    obj->ext_click_pad.y2 = bottom;
#elif LV_USE_EXT_CLICK_AREA == LV_EXT_CLICK_AREA_TINY
    obj->ext_click_pad_hor = LV_MATH_MAX(left, right);
    obj->ext_click_pad_ver = LV_MATH_MAX(top, bottom);
#else
    (void)obj;    /*Unused*/
    (void)left;   /*Unused*/
    (void)right;  /*Unused*/
    (void)top;    /*Unused*/
    (void)bottom; /*Unused*/
#endif
}

/*---------------------
 * Appearance set
 *--------------------*/

/**
 * Add a new style to the style list of an object.
 * @param obj pointer to an object
 * @param part the part of the object which style property should be set.
 * E.g. `LV_OBJ_PART_MAIN`, `LV_BTN_PART_MAIN`, `LV_SLIDER_PART_KNOB`
 * @param style pointer to a style to add (Only its pointer will be saved)
 */
void lv_obj_add_style(lv_obj_t * obj, uint8_t part, lv_style_t * style)
{
    if(style == NULL) return;

    lv_style_list_t * style_dsc = lv_obj_get_style_list(obj, part);
    if(style_dsc == NULL) {
        LV_LOG_WARN("Can't find style with part: %d", part);
        return;
    }

    _lv_style_list_add_style(style_dsc, style);
#if LV_USE_ANIMATION
    trans_del(obj, part, 0xFF, NULL);
#endif
    lv_obj_refresh_style(obj, part, LV_STYLE_PROP_ALL);
}

/**
 * Remove a style from the style list of an object.
 * @param obj pointer to an object
 * @param part the part of the object which style property should be set.
 * E.g. `LV_OBJ_PART_MAIN`, `LV_BTN_PART_MAIN`, `LV_SLIDER_PART_KNOB`
 * @param style pointer to a style to remove
 */
void lv_obj_remove_style(lv_obj_t * obj, uint8_t part, lv_style_t * style)
{
    if(style == NULL) return;

    lv_style_list_t * style_dsc = lv_obj_get_style_list(obj, part);
    if(style_dsc == NULL) {
        LV_LOG_WARN("Can't find style with part: %d", part);
        return;
    }

    _lv_style_list_remove_style(style_dsc, style);
#if LV_USE_ANIMATION
    trans_del(obj, part, 0xFF, NULL);
#endif
    lv_obj_refresh_style(obj, part, LV_STYLE_PROP_ALL);
}

/**
 * Reset a style to the default (empty) state.
 * Release all used memories and cancel pending related transitions.
 * Typically used in `LV_SIGN_CLEAN_UP.
 * @param obj pointer to an object
 * @param part the part of the object which style list should be reseted.
 * E.g. `LV_OBJ_PART_MAIN`, `LV_BTN_PART_MAIN`, `LV_SLIDER_PART_KNOB`
 */
void lv_obj_clean_style_list(lv_obj_t * obj, uint8_t part)
{
    lv_style_list_t * style_dsc = lv_obj_get_style_list(obj, part);
    if(style_dsc == NULL) {
        LV_LOG_WARN("lv_obj_clean_style_list: can't find style with `part`");
        return;
    }

    _lv_style_list_reset(style_dsc);
#if LV_USE_ANIMATION
    trans_del(obj, part, 0xFF, NULL);
#endif
}

/**
 * Reset a style to the default (empty) state.
 * Release all used memories and cancel pending related transitions.
 * Also notifies the object about the style change.
 * @param obj pointer to an object
 * @param part the part of the object which style list should be reseted.
 * E.g. `LV_OBJ_PART_MAIN`, `LV_BTN_PART_MAIN`, `LV_SLIDER_PART_KNOB`
 */
void lv_obj_reset_style_list(lv_obj_t * obj, uint8_t part)
{
    lv_obj_clean_style_list(obj, part);

    lv_obj_refresh_style(obj, part, LV_STYLE_PROP_ALL);
}

/**
 * Set a local style property of a part of an object in a given state.
 * @param obj pointer to an object
 * @param part the part of the object which style property should be set.
 * E.g. `LV_OBJ_PART_MAIN`, `LV_BTN_PART_MAIN`, `LV_SLIDER_PART_KNOB`
 * @param prop a style property ORed with a state.
 * E.g. `LV_STYLE_BORDER_WIDTH | (LV_STATE_PRESSED << LV_STYLE_STATE_POS)`
 * @param the value to set
 * @note shouldn't be used directly. Use the specific property get functions instead.
 *       For example: `lv_obj_style_get_border_opa()`
 * @note for performance reasons it's not checked if the property really has integer type
 */
void _lv_obj_set_style_local_int(lv_obj_t * obj, uint8_t part, lv_style_property_t prop, lv_style_int_t value)
{
    lv_style_list_t * style_dsc = lv_obj_get_style_list(obj, part);
    _lv_style_list_set_local_int(style_dsc, prop, value);
#if LV_USE_ANIMATION
    trans_del(obj, part, prop, NULL);
#endif
    lv_obj_refresh_style(obj, part, prop & (~LV_STYLE_STATE_MASK));
}

/**
 * Set a local style property of a part of an object in a given state.
 * @param obj pointer to an object
 * @param part the part of the object which style property should be set.
 * E.g. `LV_OBJ_PART_MAIN`, `LV_BTN_PART_MAIN`, `LV_SLIDER_PART_KNOB`
 * @param prop a style property ORed with a state.
 * E.g. `LV_STYLE_BORDER_COLOR | (LV_STATE_PRESSED << LV_STYLE_STATE_POS)`
 * @param the value to set
 * @note shouldn't be used directly. Use the specific property get functions instead.
 *       For example: `lv_obj_style_get_border_opa()`
 * @note for performance reasons it's not checked if the property really has color type
 */
void _lv_obj_set_style_local_color(lv_obj_t * obj, uint8_t part, lv_style_property_t prop, lv_color_t color)
{
    lv_style_list_t * style_dsc = lv_obj_get_style_list(obj, part);
    _lv_style_list_set_local_color(style_dsc, prop, color);
#if LV_USE_ANIMATION
    trans_del(obj, part, prop, NULL);
#endif
    lv_obj_refresh_style(obj, part, prop & (~LV_STYLE_STATE_MASK));
}

/**
 * Set a local style property of a part of an object in a given state.
 * @param obj pointer to an object
 * @param part the part of the object which style property should be set.
 * E.g. `LV_OBJ_PART_MAIN`, `LV_BTN_PART_MAIN`, `LV_SLIDER_PART_KNOB`
 * @param prop a style property ORed with a state.
 * E.g. `LV_STYLE_BORDER_OPA | (LV_STATE_PRESSED << LV_STYLE_STATE_POS)`
 * @param the value to set
 * @note shouldn't be used directly. Use the specific property get functions instead.
 *       For example: `lv_obj_style_get_border_opa()`
 * @note for performance reasons it's not checked if the property really has opacity type
 */
void _lv_obj_set_style_local_opa(lv_obj_t * obj, uint8_t part, lv_style_property_t prop, lv_opa_t opa)
{
    lv_style_list_t * style_dsc = lv_obj_get_style_list(obj, part);
    _lv_style_list_set_local_opa(style_dsc, prop, opa);
#if LV_USE_ANIMATION
    trans_del(obj, part, prop, NULL);
#endif
    lv_obj_refresh_style(obj, part, prop & (~LV_STYLE_STATE_MASK));
}

/**
 * Set a local style property of a part of an object in a given state.
 * @param obj pointer to an object
 * @param part the part of the object which style property should be set.
 * E.g. `LV_OBJ_PART_MAIN`, `LV_BTN_PART_MAIN`, `LV_SLIDER_PART_KNOB`
 * @param prop a style property ORed with a state.
 * E.g. `LV_STYLE_TEXT_FONT | (LV_STATE_PRESSED << LV_STYLE_STATE_POS)`
 * @param value the value to set
 * @note shouldn't be used directly. Use the specific property get functions instead.
 *       For example: `lv_obj_style_get_border_opa()`
 * @note for performance reasons it's not checked if the property really has pointer type
 */
void _lv_obj_set_style_local_ptr(lv_obj_t * obj, uint8_t part, lv_style_property_t prop, const void * value)
{
    lv_style_list_t * style_dsc = lv_obj_get_style_list(obj, part);
    _lv_style_list_set_local_ptr(style_dsc, prop, value);
#if LV_USE_ANIMATION
    trans_del(obj, part, prop, NULL);
#endif
    lv_obj_refresh_style(obj, part, prop & (~LV_STYLE_STATE_MASK));
}

/**
 * Remove a local style property from a part of an object with a given state.
 * @param obj pointer to an object
 * @param part the part of the object which style property should be removed.
 * E.g. `LV_OBJ_PART_MAIN`, `LV_BTN_PART_MAIN`, `LV_SLIDER_PART_KNOB`
 * @param prop a style property ORed with a state.
 * E.g. `LV_STYLE_TEXT_FONT | (LV_STATE_PRESSED << LV_STYLE_STATE_POS)`
 * @note shouldn't be used directly. Use the specific property remove functions instead.
 *       For example: `lv_obj_style_remove_border_opa()`
 * @return true: the property was found and removed; false: the property was not found
 */
bool lv_obj_remove_style_local_prop(lv_obj_t * obj, uint8_t part, lv_style_property_t prop)
{
    LV_ASSERT_OBJ(obj, LV_OBJX_NAME);
    lv_style_t * style = lv_obj_get_local_style(obj, part);
    if(style) return lv_style_remove_prop(style, prop);
    else return false;
}

/**
 * Notify an object (and its children) about its style is modified
 * @param obj pointer to an object
 * @param part the part of the object which style property should be refreshed.
 * @param prop `LV_STYLE_PROP_ALL` or an `LV_STYLE_...` property. It is used to optimize what needs to be refreshed.
 */
void lv_obj_refresh_style(lv_obj_t * obj, uint8_t part, lv_style_property_t prop)
{
    LV_ASSERT_OBJ(obj, LV_OBJX_NAME);

    invalidate_style_cache(obj, part, prop);

    /*If a real style refresh is required*/
    bool real_refr = false;
    switch(prop) {
        case LV_STYLE_PROP_ALL:
        case LV_STYLE_CLIP_CORNER:
        case LV_STYLE_SIZE:
        case LV_STYLE_TRANSFORM_WIDTH:
        case LV_STYLE_TRANSFORM_HEIGHT:
        case LV_STYLE_TRANSFORM_ANGLE:
        case LV_STYLE_TRANSFORM_ZOOM:
        case LV_STYLE_PAD_TOP:
        case LV_STYLE_PAD_BOTTOM:
        case LV_STYLE_PAD_LEFT:
        case LV_STYLE_PAD_RIGHT:
        case LV_STYLE_PAD_INNER:
        case LV_STYLE_MARGIN_TOP:
        case LV_STYLE_MARGIN_BOTTOM:
        case LV_STYLE_MARGIN_LEFT:
        case LV_STYLE_MARGIN_RIGHT:
        case LV_STYLE_OUTLINE_WIDTH:
        case LV_STYLE_OUTLINE_PAD:
        case LV_STYLE_OUTLINE_OPA:
        case LV_STYLE_SHADOW_WIDTH:
        case LV_STYLE_SHADOW_OPA:
        case LV_STYLE_SHADOW_OFS_X:
        case LV_STYLE_SHADOW_OFS_Y:
        case LV_STYLE_SHADOW_SPREAD:
        case LV_STYLE_VALUE_LETTER_SPACE:
        case LV_STYLE_VALUE_LINE_SPACE:
        case LV_STYLE_VALUE_OFS_X:
        case LV_STYLE_VALUE_OFS_Y:
        case LV_STYLE_VALUE_ALIGN:
        case LV_STYLE_VALUE_STR:
        case LV_STYLE_VALUE_FONT:
        case LV_STYLE_VALUE_OPA:
        case LV_STYLE_TEXT_LETTER_SPACE:
        case LV_STYLE_TEXT_LINE_SPACE:
        case LV_STYLE_TEXT_FONT:
        case LV_STYLE_LINE_WIDTH:
            real_refr = true;
            break;
        default:
            real_refr = false;
    }

    if(real_refr) {
        lv_obj_invalidate(obj);
        obj->signal_cb(obj, LV_SIGNAL_STYLE_CHG, NULL);

        switch(prop) {
            case LV_STYLE_PROP_ALL:
            case LV_STYLE_MARGIN_TOP:
            case LV_STYLE_MARGIN_BOTTOM:
            case LV_STYLE_MARGIN_LEFT:
            case LV_STYLE_MARGIN_RIGHT:
                if(obj->parent) obj->parent->signal_cb(obj->parent, LV_SIGNAL_CHILD_CHG, NULL);
                break;
        }

        lv_obj_invalidate(obj);

        /*Send style change signals*/
        if(prop == LV_STYLE_PROP_ALL || (prop & LV_STYLE_INHERIT_MASK)) refresh_children_style(obj);
    }
    else {
        lv_obj_invalidate(obj);
    }
}

/**
 * Notify all object if a style is modified
 * @param style pointer to a style. Only the objects with this style will be notified
 *               (NULL to notify all objects)
 */
void lv_obj_report_style_mod(lv_style_t * style)
{
    lv_disp_t * d = lv_disp_get_next(NULL);

    while(d) {
        lv_obj_t * i;
        _LV_LL_READ(d->scr_ll, i) {
            report_style_mod_core(style, i);
        }
        d = lv_disp_get_next(d);
    }
}

/**
 * Enable/disable the use of style cahche for an object
 * @param obj pointer to an object
 * @param dis true: disable; false: enable (re-enable)
 */
void _lv_obj_disable_style_caching(lv_obj_t * obj, bool dis)
{
    uint8_t part;
    for(part = 0; part < _LV_OBJ_PART_REAL_FIRST; part++) {
        lv_style_list_t * list = lv_obj_get_style_list(obj, part);
        if(list == NULL) break;
        list->ignore_cache = dis;
    }
    for(part = _LV_OBJ_PART_REAL_FIRST; part < 0xFF; part++) {
        lv_style_list_t * list = lv_obj_get_style_list(obj, part);
        if(list == NULL) break;
        list->ignore_cache = dis;
    }
}

/*-----------------
 * Attribute set
 *----------------*/

/**
 * Hide an object. It won't be visible and clickable.
 * @param obj pointer to an object
 * @param en true: hide the object
 */
void lv_obj_set_hidden(lv_obj_t * obj, bool en)
{
    LV_ASSERT_OBJ(obj, LV_OBJX_NAME);

    if(!obj->hidden) lv_obj_invalidate(obj); /*Invalidate when not hidden (hidden objects are ignored) */

    obj->hidden = en == false ? 0 : 1;

    if(!obj->hidden) lv_obj_invalidate(obj); /*Invalidate when not hidden (hidden objects are ignored) */

    lv_obj_t * par = lv_obj_get_parent(obj);
    if(par) par->signal_cb(par, LV_SIGNAL_CHILD_CHG, obj);
}

/**
 * Set whether advanced hit-testing is enabled on an object
 * @param obj pointer to an object
 * @param en true: advanced hit-testing is enabled
 */
void lv_obj_set_adv_hittest(lv_obj_t * obj, bool en)
{
    LV_ASSERT_OBJ(obj, LV_OBJX_NAME);

    obj->adv_hittest = en == false ? 0 : 1;
}

/**
 * Enable or disable the clicking of an object
 * @param obj pointer to an object
 * @param en true: make the object clickable
 */
void lv_obj_set_click(lv_obj_t * obj, bool en)
{
    LV_ASSERT_OBJ(obj, LV_OBJX_NAME);

    obj->click = (en == true ? 1 : 0);
}

/**
 * Enable to bring this object to the foreground if it
 * or any of its children is clicked
 * @param obj pointer to an object
 * @param en true: enable the auto top feature
 */
void lv_obj_set_top(lv_obj_t * obj, bool en)
{
    LV_ASSERT_OBJ(obj, LV_OBJX_NAME);

    obj->top = (en == true ? 1 : 0);
}

/**
 * Enable the dragging of an object
 * @param obj pointer to an object
 * @param en true: make the object draggable
 */
void lv_obj_set_drag(lv_obj_t * obj, bool en)
{
    LV_ASSERT_OBJ(obj, LV_OBJX_NAME);

    if(en == true) lv_obj_set_click(obj, true); /*Drag is useless without enabled clicking*/
    obj->drag = (en == true ? 1 : 0);
}

/**
 * Set the directions an object can be dragged in
 * @param obj pointer to an object
 * @param drag_dir bitwise OR of allowed directions an object can be dragged in
 */
void lv_obj_set_drag_dir(lv_obj_t * obj, lv_drag_dir_t drag_dir)
{
    LV_ASSERT_OBJ(obj, LV_OBJX_NAME);

    obj->drag_dir = drag_dir;

    if(obj->drag_dir != 0) lv_obj_set_drag(obj, true); /*Drag direction requires drag*/
}

/**
 * Enable the throwing of an object after is is dragged
 * @param obj pointer to an object
 * @param en true: enable the drag throw
 */
void lv_obj_set_drag_throw(lv_obj_t * obj, bool en)
{
    LV_ASSERT_OBJ(obj, LV_OBJX_NAME);

    obj->drag_throw = (en == true ? 1 : 0);
}

/**
 * Enable to use parent for drag related operations.
 * If trying to drag the object the parent will be moved instead
 * @param obj pointer to an object
 * @param en true: enable the 'drag parent' for the object
 */
void lv_obj_set_drag_parent(lv_obj_t * obj, bool en)
{
    LV_ASSERT_OBJ(obj, LV_OBJX_NAME);

    obj->drag_parent = (en == true ? 1 : 0);
}

/**
* Enable to use parent for gesture related operations.
* If trying to gesture the object the parent will be moved instead
* @param obj pointer to an object
* @param en true: enable the 'gesture parent' for the object
*/
void lv_obj_set_gesture_parent(lv_obj_t * obj, bool en)
{
    obj->gesture_parent = (en == true ? 1 : 0);
}

/**
* Enable to use parent for focus state.
* When object is focused the parent will get the state instead (visual only)
* @param obj pointer to an object
* @param en true: enable the 'focus parent' for the object
*/
void lv_obj_set_focus_parent(lv_obj_t * obj, bool en)
{
    if(lv_obj_is_focused(obj)) {
        if(en) {
            obj->focus_parent = 1;
            lv_obj_clear_state(obj, LV_STATE_FOCUSED | LV_STATE_EDITED);
            lv_obj_set_state(lv_obj_get_focused_obj(obj), LV_STATE_FOCUSED);
        }
        else {
            lv_obj_clear_state(lv_obj_get_focused_obj(obj), LV_STATE_FOCUSED | LV_STATE_EDITED);
            lv_obj_set_state(obj, LV_STATE_FOCUSED);
            obj->focus_parent = 0;
        }
    }
    else {
        obj->focus_parent = (en == true ? 1 : 0);
    }
}

/**
 * Propagate the events to the parent too
 * @param obj pointer to an object
 * @param en true: enable the event propagation
 */
void lv_obj_set_parent_event(lv_obj_t * obj, bool en)
{
    LV_ASSERT_OBJ(obj, LV_OBJX_NAME);

    obj->parent_event = (en == true ? 1 : 0);
}

/**
 * Set the base direction of the object
 * @param obj pointer to an object
 * @param dir the new base direction. `LV_BIDI_DIR_LTR/RTL/AUTO/INHERIT`
 */
void lv_obj_set_base_dir(lv_obj_t * obj, lv_bidi_dir_t dir)
{
    if(dir != LV_BIDI_DIR_LTR && dir != LV_BIDI_DIR_RTL &&
       dir != LV_BIDI_DIR_AUTO && dir != LV_BIDI_DIR_INHERIT) {

        LV_LOG_WARN("lv_obj_set_base_dir: invalid base dir");
        return;
    }

    obj->base_dir = dir;
    lv_signal_send(obj, LV_SIGNAL_BASE_DIR_CHG, NULL);

    /* Notify the children about the parent base dir has changed.
     * (The children might have `LV_BIDI_DIR_INHERIT`)*/
    base_dir_refr_children(obj);
}

/**
 * Set a bit or bits in the protect filed
 * @param obj pointer to an object
 * @param prot 'OR'-ed values from `lv_protect_t`
 */
void lv_obj_add_protect(lv_obj_t * obj, uint8_t prot)
{
    LV_ASSERT_OBJ(obj, LV_OBJX_NAME);

    obj->protect |= prot;
}

/**
 * Clear a bit or bits in the protect filed
 * @param obj pointer to an object
 * @param prot 'OR'-ed values from `lv_protect_t`
 */
void lv_obj_clear_protect(lv_obj_t * obj, uint8_t prot)
{
    LV_ASSERT_OBJ(obj, LV_OBJX_NAME);

    prot = (~prot) & 0xFF;
    obj->protect &= prot;
}

/**
 * Set the state (fully overwrite) of an object.
 * If specified in the styles a transition animation will be started
 * from the previous state to the current
 * @param obj pointer to an object
 * @param state the new state
 */
void lv_obj_set_state(lv_obj_t * obj, lv_state_t new_state)
{
    if(obj->state == new_state) return;

    LV_ASSERT_OBJ(obj, LV_OBJX_NAME);

#if LV_USE_ANIMATION == 0
    obj->state = new_state;
    lv_obj_refresh_style(obj, LV_OBJ_PART_ALL, LV_STYLE_PROP_ALL);
#else
    lv_state_t prev_state = obj->state;
    obj->state = new_state;
    uint8_t part;
<<<<<<< HEAD
    for(part = 0; part < _LV_OBJ_PART_REAL_FIRST; part++) {
        lv_style_list_t * style_list = lv_obj_get_style_list(obj, part);
        if(style_list == NULL) break;   /*No more style lists*/
        obj->state = prev_state;
        style_snapshot_t shot_pre;
        style_snapshot(obj, part, &shot_pre);
        obj->state = new_state;
        style_snapshot_t shot_post;
        style_snapshot(obj, part, &shot_post);

        style_snapshot_res_t r = style_snapshot_compare(&shot_pre, &shot_post);
        if(r == STYLE_COMPARE_DIFF) {
            cmp_res = STYLE_COMPARE_DIFF;
            break;
        }
        if(r == STYLE_COMPARE_VISUAL_DIFF) {
            cmp_res = STYLE_COMPARE_VISUAL_DIFF;
        }
    }

    if(cmp_res == STYLE_COMPARE_SAME) return;
=======
>>>>>>> 38cf5c0b

    for(part = 0; part < _LV_OBJ_PART_REAL_LAST; part++) {
        lv_style_list_t * style_list = lv_obj_get_style_list(obj, part);
        if(style_list == NULL) break;   /*No more style lists*/
        if(style_list->ignore_trans) continue;

        lv_style_int_t time = lv_obj_get_style_transition_time(obj, part);
        lv_style_property_t props[LV_STYLE_TRANS_NUM_MAX];
        lv_style_int_t delay = lv_obj_get_style_transition_delay(obj, part);
        lv_anim_path_t * path = lv_obj_get_style_transition_path(obj, part);
        props[0] = lv_obj_get_style_transition_prop_1(obj, part);
        props[1] = lv_obj_get_style_transition_prop_2(obj, part);
        props[2] = lv_obj_get_style_transition_prop_3(obj, part);
        props[3] = lv_obj_get_style_transition_prop_4(obj, part);
        props[4] = lv_obj_get_style_transition_prop_5(obj, part);
        props[5] = lv_obj_get_style_transition_prop_6(obj, part);

        uint8_t i;
        for(i = 0; i < LV_STYLE_TRANS_NUM_MAX; i++) {
            if(props[i] != 0) {
                _lv_style_list_add_trans_style(style_list);

                lv_style_trans_t * tr = trans_create(obj, props[i], part, prev_state, new_state);

                /*If there is a pending anim for this property remove it*/
                if(tr) {
                    tr->obj = obj;
                    tr->prop = props[i];
                    tr->part = part;

                    lv_anim_t a;
                    lv_anim_init(&a);
                    lv_anim_set_var(&a, tr);
                    lv_anim_set_exec_cb(&a, (lv_anim_exec_xcb_t)trans_anim_cb);
                    lv_anim_set_start_cb(&a, trans_anim_start_cb);
                    lv_anim_set_ready_cb(&a, trans_anim_ready_cb);
                    lv_anim_set_values(&a, 0x00, 0xFF);
                    lv_anim_set_time(&a, time);
                    lv_anim_set_delay(&a, delay);
                    lv_anim_set_path(&a, path);
                    a.early_apply = 0;
                    lv_anim_start(&a);
                }

            }
        }
        lv_obj_refresh_style(obj, part, LV_STYLE_PROP_ALL);
    }
#endif
}

/**
 * Add a given state or states to the object. The other state bits will remain unchanged.
 * If specified in the styles a transition animation will be started
 * from the previous state to the current
 * @param obj pointer to an object
 * @param state the state bits to add. E.g `LV_STATE_PRESSED | LV_STATE_FOCUSED`
 */
void lv_obj_add_state(lv_obj_t * obj, lv_state_t state)
{
    LV_ASSERT_OBJ(obj, LV_OBJX_NAME);

    lv_state_t new_state = obj->state | state;
    if(obj->state != new_state) {
        lv_obj_set_state(obj, new_state);
    }
}

/**
 * Remove a given state or states to the object. The other state bits will remain unchanged.
 * If specified in the styles a transition animation will be started
 * from the previous state to the current
 * @param obj pointer to an object
 * @param state the state bits to remove. E.g `LV_STATE_PRESSED | LV_STATE_FOCUSED`
 */
void lv_obj_clear_state(lv_obj_t * obj, lv_state_t state)
{
    LV_ASSERT_OBJ(obj, LV_OBJX_NAME);

    lv_state_t new_state = obj->state & (~state);
    if(obj->state != new_state) {
        lv_obj_set_state(obj, new_state);
    }
}

#if LV_USE_ANIMATION
/**
 * Finish all pending transitions on a part of an object
 * @param obj pointer to an object
 * @param part part of the object, e.g `LV_BRN_PART_MAIN` or `LV_OBJ_PART_ALL` for all parts
 */
void lv_obj_finish_transitions(lv_obj_t * obj, uint8_t part)
{
    /*Animate all related transition to the end value*/
    lv_style_trans_t * tr;
    _LV_LL_READ_BACK(LV_GC_ROOT(_lv_obj_style_trans_ll), tr) {
        if(tr->obj == obj && (part == tr->part || part == LV_OBJ_PART_ALL)) {
            trans_anim_cb(tr, 255);
        }
    }

    /*Free all related transition data*/
    trans_del(obj, part, 0xFF, NULL);
}
#endif

/**
 * Set a an event handler function for an object.
 * Used by the user to react on event which happens with the object.
 * @param obj pointer to an object
 * @param event_cb the new event function
 */
void lv_obj_set_event_cb(lv_obj_t * obj, lv_event_cb_t event_cb)
{
    LV_ASSERT_OBJ(obj, LV_OBJX_NAME);

    obj->event_cb = event_cb;
}

/**
 * Send an event to the object
 * @param obj pointer to an object
 * @param event the type of the event from `lv_event_t`
 * @param data arbitrary data depending on the object type and the event. (Usually `NULL`)
 * @return LV_RES_OK: `obj` was not deleted in the event; LV_RES_INV: `obj` was deleted in the event
 */
lv_res_t lv_event_send(lv_obj_t * obj, lv_event_t event, const void * data)
{
    if(obj == NULL) return LV_RES_OK;

    LV_ASSERT_OBJ(obj, LV_OBJX_NAME);

    lv_res_t res;
    res = lv_event_send_func(obj->event_cb, obj, event, data);
    return res;
}

/**
 * Send LV_EVENT_REFRESH event to an object
 * @param obj point to an obejct. (Can NOT be NULL)
 * @return LV_RES_OK: success, LV_RES_INV: to object become invalid (e.g. deleted) due to this event.
 */
lv_res_t lv_event_send_refresh(lv_obj_t * obj)
{
    return lv_event_send(obj, LV_EVENT_REFRESH, NULL);
}

/**
 * Send LV_EVENT_REFRESH event to an object and all of its children.
 * @param obj pointer to an object or NULL to refresh all objects of all displays
 */
void lv_event_send_refresh_recursive(lv_obj_t * obj)
{
    if(obj == NULL) {
        /*If no obj specified refresh all screen of all displays */
        lv_disp_t * d = lv_disp_get_next(NULL);
        while(d) {
            lv_obj_t * scr = _lv_ll_get_head(&d->scr_ll);
            while(scr) {
                lv_event_send_refresh_recursive(scr);
                scr = _lv_ll_get_next(&d->scr_ll, scr);
            }
            lv_event_send_refresh_recursive(d->top_layer);
            lv_event_send_refresh_recursive(d->sys_layer);

            d = lv_disp_get_next(d);
        }
    }
    else {

        lv_res_t res = lv_event_send_refresh(obj);
        if(res != LV_RES_OK) return; /*If invalid returned do not check the children*/

        lv_obj_t * child = lv_obj_get_child(obj, NULL);
        while(child) {
            lv_event_send_refresh_recursive(child);

            child = lv_obj_get_child(obj, child);
        }
    }
}


/**
 * Call an event function with an object, event, and data.
 * @param event_xcb an event callback function. If `NULL` `LV_RES_OK` will return without any actions.
 *        (the 'x' in the argument name indicates that its not a fully generic function because it not follows
 *         the `func_name(object, callback, ...)` convention)
 * @param obj pointer to an object to associate with the event (can be `NULL` to simply call the `event_cb`)
 * @param event an event
 * @param data pointer to a custom data
 * @return LV_RES_OK: `obj` was not deleted in the event; LV_RES_INV: `obj` was deleted in the event
 */
lv_res_t lv_event_send_func(lv_event_cb_t event_xcb, lv_obj_t * obj, lv_event_t event, const void * data)
{
    if(obj != NULL) {
        LV_ASSERT_OBJ(obj, LV_OBJX_NAME);
    }

    /* Build a simple linked list from the objects used in the events
     * It's important to know if an this object was deleted by a nested event
     * called from this `even_cb`. */
    lv_event_temp_data_t event_temp_data;
    event_temp_data.obj     = obj;
    event_temp_data.deleted = false;
    event_temp_data.prev    = NULL;

    if(event_temp_data_head) {
        event_temp_data.prev = event_temp_data_head;
    }
    event_temp_data_head = &event_temp_data;

    const void * event_act_data_save = event_act_data;
    event_act_data                   = data;

    /*Call the input device's feedback callback if set*/
    lv_indev_t * indev_act = lv_indev_get_act();
    if(indev_act) {
        if(indev_act->driver.feedback_cb) indev_act->driver.feedback_cb(&indev_act->driver, event);
    }

    /*Call the event callback itself*/
    if(event_xcb) event_xcb(obj, event);

    /*Restore the event data*/
    event_act_data = event_act_data_save;

    /*Remove this element from the list*/
    event_temp_data_head = event_temp_data_head->prev;

    if(event_temp_data.deleted) {
        return LV_RES_INV;
    }

    if(obj) {
        if(obj->parent_event && obj->parent) {
            lv_res_t res = lv_event_send(obj->parent, event, data);
            if(res != LV_RES_OK) {
                return LV_RES_INV;
            }
        }
    }

    return LV_RES_OK;
}

/**
 * Get the `data` parameter of the current event
 * @return the `data` parameter
 */
const void * lv_event_get_data(void)
{
    return event_act_data;
}

/**
 * Set the a signal function of an object. Used internally by the library.
 * Always call the previous signal function in the new.
 * @param obj pointer to an object
 * @param cb the new signal function
 */
void lv_obj_set_signal_cb(lv_obj_t * obj, lv_signal_cb_t signal_cb)
{
    LV_ASSERT_OBJ(obj, LV_OBJX_NAME);

    obj->signal_cb = signal_cb;
}

/**
 * Send an event to the object
 * @param obj pointer to an object
 * @param event the type of the event from `lv_event_t`.
 * @return LV_RES_OK or LV_RES_INV
 */
lv_res_t lv_signal_send(lv_obj_t * obj, lv_signal_t signal, void * param)
{
    if(obj == NULL) return LV_RES_OK;

    lv_res_t res = LV_RES_OK;
    if(obj->signal_cb) res = obj->signal_cb(obj, signal, param);

    return res;
}

/**
 * Set a new design function for an object
 * @param obj pointer to an object
 * @param design_cb the new design function
 */
void lv_obj_set_design_cb(lv_obj_t * obj, lv_design_cb_t design_cb)
{
    LV_ASSERT_OBJ(obj, LV_OBJX_NAME);

    obj->design_cb = design_cb;
}

/*----------------
 * Other set
 *--------------*/

/**
 * Allocate a new ext. data for an object
 * @param obj pointer to an object
 * @param ext_size the size of the new ext. data
 * @return pointer to the allocated ext.
 * If out of memory NULL is returned and the original ext is preserved
 */
void * lv_obj_allocate_ext_attr(lv_obj_t * obj, uint16_t ext_size)
{
    LV_ASSERT_OBJ(obj, LV_OBJX_NAME);

    void * new_ext = lv_mem_realloc(obj->ext_attr, ext_size);
    if(new_ext == NULL) return NULL;

    obj->ext_attr = new_ext;
    return (void *)obj->ext_attr;
}

/**
 * Send a 'LV_SIGNAL_REFR_EXT_SIZE' signal to the object to refresh the extended draw area.
 * he object needs to be invalidated by `lv_obj_invalidate(obj)` manually after this function.
 * @param obj pointer to an object
 */
void lv_obj_refresh_ext_draw_pad(lv_obj_t * obj)
{
    LV_ASSERT_OBJ(obj, LV_OBJX_NAME);

    obj->ext_draw_pad = 0;
    obj->signal_cb(obj, LV_SIGNAL_REFR_EXT_DRAW_PAD, NULL);

}

/*=======================
 * Getter functions
 *======================*/

/**
 * Return with the screen of an object
 * @param obj pointer to an object
 * @return pointer to a screen
 */
lv_obj_t * lv_obj_get_screen(const lv_obj_t * obj)
{
    LV_ASSERT_OBJ(obj, LV_OBJX_NAME);

    const lv_obj_t * par = obj;
    const lv_obj_t * act_p;

    do {
        act_p = par;
        par   = lv_obj_get_parent(act_p);
    } while(par != NULL);

    return (lv_obj_t *)act_p;
}

/**
 * Get the display of an object
 * @param scr pointer to an object
 * @return pointer the object's display
 */
lv_disp_t * lv_obj_get_disp(const lv_obj_t * obj)
{
    LV_ASSERT_OBJ(obj, LV_OBJX_NAME);

    const lv_obj_t * scr;

    if(obj->parent == NULL)
        scr = obj; /*`obj` is a screen*/
    else
        scr = lv_obj_get_screen(obj); /*get the screen of `obj`*/

    lv_disp_t * d;
    _LV_LL_READ(LV_GC_ROOT(_lv_disp_ll), d) {
        lv_obj_t * s;
        _LV_LL_READ(d->scr_ll, s) {
            if(s == scr) return d;
        }
    }

    LV_LOG_WARN("lv_scr_get_disp: screen not found")
    return NULL;
}

/*---------------------
 * Parent/children get
 *--------------------*/

/**
 * Returns with the parent of an object
 * @param obj pointer to an object
 * @return pointer to the parent of  'obj'
 */
lv_obj_t * lv_obj_get_parent(const lv_obj_t * obj)
{
    LV_ASSERT_OBJ(obj, LV_OBJX_NAME);

    return obj->parent;
}

/**
 * Iterate through the children of an object (start from the "youngest")
 * @param obj pointer to an object
 * @param child NULL at first call to get the next children
 *                  and the previous return value later
 * @return the child after 'act_child' or NULL if no more child
 */
lv_obj_t * lv_obj_get_child(const lv_obj_t * obj, const lv_obj_t * child)
{
    LV_ASSERT_OBJ(obj, LV_OBJX_NAME);

    lv_obj_t * result = NULL;

    if(child == NULL) {
        result = _lv_ll_get_head(&obj->child_ll);
    }
    else {
        result = _lv_ll_get_next(&obj->child_ll, child);
    }

    return result;
}

/**
 * Iterate through the children of an object (start from the "oldest")
 * @param obj pointer to an object
 * @param child NULL at first call to get the next children
 *                  and the previous return value later
 * @return the child after 'act_child' or NULL if no more child
 */
lv_obj_t * lv_obj_get_child_back(const lv_obj_t * obj, const lv_obj_t * child)
{
    LV_ASSERT_OBJ(obj, LV_OBJX_NAME);

    lv_obj_t * result = NULL;

    if(child == NULL) {
        result = _lv_ll_get_tail(&obj->child_ll);
    }
    else {
        result = _lv_ll_get_prev(&obj->child_ll, child);
    }

    return result;
}

/**
 * Count the children of an object (only children directly on 'obj')
 * @param obj pointer to an object
 * @return children number of 'obj'
 */
uint16_t lv_obj_count_children(const lv_obj_t * obj)
{
    LV_ASSERT_OBJ(obj, LV_OBJX_NAME);

    lv_obj_t * i;
    uint16_t cnt = 0;

    _LV_LL_READ(obj->child_ll, i) cnt++;

    return cnt;
}

/** Recursively count the children of an object
 * @param obj pointer to an object
 * @return children number of 'obj'
 */
uint16_t lv_obj_count_children_recursive(const lv_obj_t * obj)
{
    LV_ASSERT_OBJ(obj, LV_OBJX_NAME);

    lv_obj_t * i;
    uint16_t cnt = 0;

    _LV_LL_READ(obj->child_ll, i) {
        cnt++;                                     /*Count the child*/
        cnt += lv_obj_count_children_recursive(i); /*recursively count children's children*/
    }

    return cnt;
}

/*---------------------
 * Coordinate get
 *--------------------*/

/**
 * Copy the coordinates of an object to an area
 * @param obj pointer to an object
 * @param cords_p pointer to an area to store the coordinates
 */
void lv_obj_get_coords(const lv_obj_t * obj, lv_area_t * cords_p)
{
    LV_ASSERT_OBJ(obj, LV_OBJX_NAME);

    lv_area_copy(cords_p, &obj->coords);
}

/**
 * Reduce area retried by `lv_obj_get_coords()` the get graphically usable area of an object.
 * (Without the size of the border or other extra graphical elements)
 * @param coords_p store the result area here
 */
void lv_obj_get_inner_coords(const lv_obj_t * obj, lv_area_t * coords_p)
{
    LV_ASSERT_OBJ(obj, LV_OBJX_NAME);

    lv_border_side_t part = lv_obj_get_style_border_side(obj, LV_OBJ_PART_MAIN);
    lv_coord_t w = lv_obj_get_style_border_width(obj, LV_OBJ_PART_MAIN);

    if(part & LV_BORDER_SIDE_LEFT) coords_p->x1 += w;

    if(part & LV_BORDER_SIDE_RIGHT) coords_p->x2 -= w;

    if(part & LV_BORDER_SIDE_TOP) coords_p->y1 += w;

    if(part & LV_BORDER_SIDE_BOTTOM) coords_p->y2 -= w;
}

/**
 * Get the x coordinate of object
 * @param obj pointer to an object
 * @return distance of 'obj' from the left side of its parent
 */
lv_coord_t lv_obj_get_x(const lv_obj_t * obj)
{
    LV_ASSERT_OBJ(obj, LV_OBJX_NAME);

    lv_coord_t rel_x;
    lv_obj_t * parent = lv_obj_get_parent(obj);
    if(parent) {
        rel_x             = obj->coords.x1 - parent->coords.x1;
    }
    else {
        rel_x = obj->coords.x1;
    }
    return rel_x;
}

/**
 * Get the y coordinate of object
 * @param obj pointer to an object
 * @return distance of 'obj' from the top of its parent
 */
lv_coord_t lv_obj_get_y(const lv_obj_t * obj)
{
    LV_ASSERT_OBJ(obj, LV_OBJX_NAME);

    lv_coord_t rel_y;
    lv_obj_t * parent = lv_obj_get_parent(obj);
    if(parent) {
        rel_y             = obj->coords.y1 - parent->coords.y1;
    }
    else {
        rel_y = obj->coords.y1;
    }
    return rel_y;
}

/**
 * Get the width of an object
 * @param obj pointer to an object
 * @return the width
 */
lv_coord_t lv_obj_get_width(const lv_obj_t * obj)
{
    LV_ASSERT_OBJ(obj, LV_OBJX_NAME);

    return lv_area_get_width(&obj->coords);
}

/**
 * Get the height of an object
 * @param obj pointer to an object
 * @return the height
 */
lv_coord_t lv_obj_get_height(const lv_obj_t * obj)
{
    LV_ASSERT_OBJ(obj, LV_OBJX_NAME);

    return lv_area_get_height(&obj->coords);
}

/**
 * Get that width reduced by the left and right padding.
 * @param obj pointer to an object
 * @return the width which still fits into the container
 */
lv_coord_t lv_obj_get_width_fit(const lv_obj_t * obj)
{
    LV_ASSERT_OBJ(obj, LV_OBJX_NAME);

    lv_style_int_t left = lv_obj_get_style_pad_left(obj, LV_OBJ_PART_MAIN);
    lv_style_int_t right = lv_obj_get_style_pad_right(obj, LV_OBJ_PART_MAIN);

    return lv_obj_get_width(obj) - left - right;
}

/**
 * Get that height reduced by the top an bottom padding.
 * @param obj pointer to an object
 * @return the height which still fits into the container
 */
lv_coord_t lv_obj_get_height_fit(const lv_obj_t * obj)
{
    LV_ASSERT_OBJ(obj, LV_OBJX_NAME);

    lv_style_int_t top = lv_obj_get_style_pad_top((lv_obj_t *)obj, LV_OBJ_PART_MAIN);
    lv_style_int_t bottom =  lv_obj_get_style_pad_bottom((lv_obj_t *)obj, LV_OBJ_PART_MAIN);

    return lv_obj_get_height(obj) - top - bottom;
}

/**
 * Get the height of an object by taking the top and bottom margin into account.
 * The returned height will be `obj_h + margin_top + margin_bottom`
 * @param obj pointer to an object
 * @return the height including thee margins
 */
lv_coord_t lv_obj_get_height_margin(lv_obj_t * obj)
{
    lv_style_int_t mtop = lv_obj_get_style_margin_top(obj, LV_OBJ_PART_MAIN);
    lv_style_int_t mbottom = lv_obj_get_style_margin_bottom(obj, LV_OBJ_PART_MAIN);

    return lv_obj_get_height(obj) + mtop + mbottom;
}

/**
 * Get the width of an object by taking the left and right margin into account.
 * The returned width will be `obj_w + margin_left + margin_right`
 * @param obj pointer to an object
 * @return the height including thee margins
 */
lv_coord_t lv_obj_get_width_margin(lv_obj_t * obj)
{
    lv_style_int_t mleft = lv_obj_get_style_margin_left(obj, LV_OBJ_PART_MAIN);
    lv_style_int_t mright = lv_obj_get_style_margin_right(obj, LV_OBJ_PART_MAIN);

    return lv_obj_get_width(obj) + mleft + mright;
}

/**
 * Set that width reduced by the left and right padding of the parent.
 * @param obj pointer to an object
 * @param div indicates how many columns are assumed.
 * If 1 the width will be set the the parent's width
 * If 2 only half parent width - inner padding of the parent
 * If 3 only third parent width - 2 * inner padding of the parent
 * @param span how many columns are combined
 * @return the width according to the given parameters
 */
lv_coord_t lv_obj_get_width_grid(lv_obj_t * obj, uint8_t div, uint8_t span)
{
    lv_coord_t obj_w = lv_obj_get_width_fit(obj);
    lv_style_int_t pinner = lv_obj_get_style_pad_inner(obj, LV_OBJ_PART_MAIN);

    lv_coord_t r = (obj_w - (div - 1) * pinner) / div;

    r = r * span + (span - 1) * pinner;
    return r;
}

/**
 * Get that height reduced by the top and bottom padding of the parent.
 * @param obj pointer to an object
 * @param div indicates how many rows are assumed.
 * If 1 the height will be set the the parent's height
 * If 2 only half parent height - inner padding of the parent
 * If 3 only third parent height - 2 * inner padding of the parent
 * @param span how many rows are combined
 * @return the height according to the given parameters
 */
lv_coord_t lv_obj_get_height_grid(lv_obj_t * obj, uint8_t div, uint8_t span)
{
    lv_coord_t obj_h = lv_obj_get_height_fit(obj);
    lv_style_int_t pinner = lv_obj_get_style_pad_inner(obj, LV_OBJ_PART_MAIN);

    lv_coord_t r = (obj_h - (div - 1) * pinner) / div;

    r = r * span + (span - 1) * pinner;
    return r;
}

/**
 * Get the automatic realign property of the object.
 * @param obj pointer to an object
 * @return  true: auto realign is enabled; false: auto realign is disabled
 */
bool lv_obj_get_auto_realign(const lv_obj_t * obj)
{
    LV_ASSERT_OBJ(obj, LV_OBJX_NAME);

#if LV_USE_OBJ_REALIGN
    return obj->realign.auto_realign ? true : false;
#else
    (void)obj;
    return false;
#endif
}

/**
 * Get the left padding of extended clickable area
 * @param obj pointer to an object
 * @return the extended left padding
 */
lv_coord_t lv_obj_get_ext_click_pad_left(const lv_obj_t * obj)
{
    LV_ASSERT_OBJ(obj, LV_OBJX_NAME);

#if LV_USE_EXT_CLICK_AREA == LV_EXT_CLICK_AREA_TINY
    return obj->ext_click_pad_hor;
#elif LV_USE_EXT_CLICK_AREA == LV_EXT_CLICK_AREA_FULL
    return obj->ext_click_pad.x1;
#else
    (void)obj;    /*Unused*/
    return 0;
#endif
}

/**
 * Get the right padding of extended clickable area
 * @param obj pointer to an object
 * @return the extended right padding
 */
lv_coord_t lv_obj_get_ext_click_pad_right(const lv_obj_t * obj)
{
    LV_ASSERT_OBJ(obj, LV_OBJX_NAME);

#if LV_USE_EXT_CLICK_AREA == LV_EXT_CLICK_AREA_TINY
    return obj->ext_click_pad_hor;
#elif LV_USE_EXT_CLICK_AREA == LV_EXT_CLICK_AREA_FULL
    return obj->ext_click_pad.x2;
#else
    (void)obj; /*Unused*/
    return 0;
#endif
}

/**
 * Get the top padding of extended clickable area
 * @param obj pointer to an object
 * @return the extended top padding
 */
lv_coord_t lv_obj_get_ext_click_pad_top(const lv_obj_t * obj)
{
    LV_ASSERT_OBJ(obj, LV_OBJX_NAME);

#if LV_USE_EXT_CLICK_AREA == LV_EXT_CLICK_AREA_TINY
    return obj->ext_click_pad_ver;
#elif LV_USE_EXT_CLICK_AREA == LV_EXT_CLICK_AREA_FULL
    return obj->ext_click_pad.y1;
#else
    (void)obj; /*Unused*/
    return 0;
#endif
}

/**
 * Get the bottom padding of extended clickable area
 * @param obj pointer to an object
 * @return the extended bottom padding
 */
lv_coord_t lv_obj_get_ext_click_pad_bottom(const lv_obj_t * obj)
{
    LV_ASSERT_OBJ(obj, LV_OBJX_NAME);

#if LV_USE_EXT_CLICK_AREA == LV_EXT_CLICK_AREA_TINY
    return obj->ext_click_pad_ver;
#elif LV_USE_EXT_CLICK_AREA == LV_EXT_CLICK_AREA_FULL
    return obj->ext_click_pad.y2;
#else
    (void)obj; /*Unused*/
    return 0;
#endif
}

/**
 * Get the extended size attribute of an object
 * @param obj pointer to an object
 * @return the extended size attribute
 */
lv_coord_t lv_obj_get_ext_draw_pad(const lv_obj_t * obj)
{
    LV_ASSERT_OBJ(obj, LV_OBJX_NAME);

    return obj->ext_draw_pad;
}

/*-----------------
 * Appearance get
 *---------------*/

lv_style_list_t * lv_obj_get_style_list(const lv_obj_t * obj, uint8_t part)
{
    if(part == LV_OBJ_PART_MAIN) return &((lv_obj_t *)obj)->style_list;

    lv_get_style_info_t info;
    info.part = part;
    info.result = NULL;

    lv_res_t res;
    res = lv_signal_send((lv_obj_t *)obj, LV_SIGNAL_GET_STYLE, &info);

    if(res != LV_RES_OK) return NULL;

    return info.result;
}

/**
 * Get a style property of a part of an object in the object's current state.
 * If there is a running transitions it is taken into account
 * @param obj pointer to an object
 * @param part the part of the object which style property should be get.
 * E.g. `LV_OBJ_PART_MAIN`, `LV_BTN_PART_MAIN`, `LV_SLIDER_PART_KNOB`
 * @param prop the property to get. E.g. `LV_STYLE_BORDER_WIDTH`.
 *  The state of the object will be added internally
 * @return the value of the property of the given part in the current state.
 * If the property is not found a default value will be returned.
 * @note shouldn't be used directly. Use the specific property get functions instead.
 *       For example: `lv_obj_style_get_border_width()`
 * @note for performance reasons it's not checked if the property really has integer type
 */
lv_style_int_t _lv_obj_get_style_int(const lv_obj_t * obj, uint8_t part, lv_style_property_t prop)
{
    lv_style_property_t prop_ori = prop;

    lv_style_attr_t attr;
    attr = prop_ori >> 8;

    lv_style_int_t value_act;
    lv_res_t res = LV_RES_INV;
    const lv_obj_t * parent = obj;
    while(parent) {
        lv_style_list_t * list = lv_obj_get_style_list(parent, part);
        if(!list->ignore_cache && list->style_cnt > 0) {
            if(!list->valid_cache) update_style_cache((lv_obj_t *)parent, part, prop  & (~LV_STYLE_STATE_MASK));

            bool def = false;
            switch(prop  & (~LV_STYLE_STATE_MASK)) {
                case LV_STYLE_BG_GRAD_DIR:
                    if(list->bg_grad_dir_none) def = true;
                    break;
                case LV_STYLE_CLIP_CORNER:
                    if(list->clip_corner_off) def = true;
                    break;
                case LV_STYLE_TEXT_LETTER_SPACE:
                case LV_STYLE_TEXT_LINE_SPACE:
                    if(list->text_space_zero) def = true;
                    break;
                case LV_STYLE_TRANSFORM_ANGLE:
                case LV_STYLE_TRANSFORM_WIDTH:
                case LV_STYLE_TRANSFORM_HEIGHT:
                case LV_STYLE_TRANSFORM_ZOOM:
                    if(list->transform_all_zero) def = true;
                    break;
                case LV_STYLE_BORDER_WIDTH:
                    if(list->border_width_zero) def = true;
                    break;
                case LV_STYLE_BORDER_SIDE:
                    if(list->border_side_full) def = true;
                    break;
                case LV_STYLE_BORDER_POST:
                    if(list->border_post_off) def = true;
                    break;
                case LV_STYLE_OUTLINE_WIDTH:
                    if(list->outline_width_zero) def = true;
                    break;
                case LV_STYLE_RADIUS:
                    if(list->radius_zero) def = true;
                    break;
                case LV_STYLE_SHADOW_WIDTH:
                    if(list->shadow_width_zero) def = true;
                    break;
                case LV_STYLE_PAD_TOP:
                case LV_STYLE_PAD_BOTTOM:
                case LV_STYLE_PAD_LEFT:
                case LV_STYLE_PAD_RIGHT:
                    if(list->pad_all_zero) def = true;
                    break;
                case LV_STYLE_BG_BLEND_MODE:
                case LV_STYLE_BORDER_BLEND_MODE:
                case LV_STYLE_IMAGE_BLEND_MODE:
                case LV_STYLE_LINE_BLEND_MODE:
                case LV_STYLE_OUTLINE_BLEND_MODE:
                case LV_STYLE_PATTERN_BLEND_MODE:
                case LV_STYLE_SHADOW_BLEND_MODE:
                case LV_STYLE_TEXT_BLEND_MODE:
                case LV_STYLE_VALUE_BLEND_MODE:
                    if(list->blend_mode_all_normal) def = true;
                    break;
            }

            if(def) {
                break;
            }
        }

        lv_state_t state = lv_obj_get_state(parent, part);
        prop = (uint16_t)prop_ori + ((uint16_t)state << LV_STYLE_STATE_POS);

        res = _lv_style_list_get_int(list, prop, &value_act);
        if(res == LV_RES_OK) return value_act;

        if(LV_STYLE_ATTR_GET_INHERIT(attr) == 0) break;

        /*If not found, check the `MAIN` style first*/
        if(part != LV_OBJ_PART_MAIN) {
            part = LV_OBJ_PART_MAIN;
            continue;
        }

        /*Check the parent too.*/
        parent = lv_obj_get_parent(parent);
    }

    /*Handle unset values*/
    prop = prop & (~LV_STYLE_STATE_MASK);
    switch(prop) {
        case LV_STYLE_BORDER_SIDE:
            return LV_BORDER_SIDE_FULL;
        case LV_STYLE_SIZE:
            return LV_DPI / 20;
        case LV_STYLE_SCALE_WIDTH:
            return LV_DPI / 8;
        case LV_STYLE_BG_GRAD_STOP:
            return 255;
        case LV_STYLE_TRANSFORM_ZOOM:
            return LV_IMG_ZOOM_NONE;
    }

    return 0;
}

/**
 * Get a style property of a part of an object in the object's current state.
 * If there is a running transitions it is taken into account
 * @param obj pointer to an object
 * @param part the part of the object which style property should be get.
 * E.g. `LV_OBJ_PART_MAIN`, `LV_BTN_PART_MAIN`, `LV_SLIDER_PART_KNOB`
 * @param prop the property to get. E.g. `LV_STYLE_BORDER_COLOR`.
 *  The state of the object will be added internally
 * @return the value of the property of the given part in the current state.
 * If the property is not found a default value will be returned.
 * @note shouldn't be used directly. Use the specific property get functions instead.
 *       For example: `lv_obj_style_get_border_color()`
 * @note for performance reasons it's not checked if the property really has color type
 */
lv_color_t _lv_obj_get_style_color(const lv_obj_t * obj, uint8_t part, lv_style_property_t prop)
{
    lv_style_property_t prop_ori = prop;

    lv_style_attr_t attr;
    attr = prop_ori >> 8;

    lv_color_t value_act;
    lv_res_t res = LV_RES_INV;
    const lv_obj_t * parent = obj;
    while(parent) {
        lv_style_list_t * list = lv_obj_get_style_list(parent, part);

        lv_state_t state = lv_obj_get_state(parent, part);
        prop = (uint16_t)prop_ori + ((uint16_t)state << LV_STYLE_STATE_POS);

        res = _lv_style_list_get_color(list, prop, &value_act);
        if(res == LV_RES_OK) return value_act;

        if(LV_STYLE_ATTR_GET_INHERIT(attr) == 0) break;

        /*If not found, check the `MAIN` style first*/
        if(part != LV_OBJ_PART_MAIN) {
            part = LV_OBJ_PART_MAIN;
            continue;
        }

        /*Check the parent too.*/
        parent = lv_obj_get_parent(parent);
    }

    /*Handle unset values*/
    prop = prop & (~LV_STYLE_STATE_MASK);
    switch(prop) {
        case LV_STYLE_BG_COLOR:
        case LV_STYLE_BG_GRAD_COLOR:
            return LV_COLOR_WHITE;
    }

    return LV_COLOR_BLACK;
}

/**
 * Get a style property of a part of an object in the object's current state.
 * If there is a running transitions it is taken into account
 * @param obj pointer to an object
 * @param part the part of the object which style property should be get.
 * E.g. `LV_OBJ_PART_MAIN`, `LV_BTN_PART_MAIN`, `LV_SLIDER_PART_KNOB`
 * @param prop the property to get. E.g. `LV_STYLE_BORDER_OPA`.
 *  The state of the object will be added internally
 * @return the value of the property of the given part in the current state.
 * If the property is not found a default value will be returned.
 * @note shouldn't be used directly. Use the specific property get functions instead.
 *       For example: `lv_obj_style_get_border_opa()`
 * @note for performance reasons it's not checked if the property really has opacity type
 */
lv_opa_t _lv_obj_get_style_opa(const lv_obj_t * obj, uint8_t part, lv_style_property_t prop)
{
    lv_style_property_t prop_ori = prop;

    lv_style_attr_t attr;
    attr = prop_ori >> 8;

    lv_opa_t value_act;
    lv_res_t res = LV_RES_INV;
    const lv_obj_t * parent = obj;
    while(parent) {
        lv_style_list_t * list = lv_obj_get_style_list(parent, part);

        if(!list->ignore_cache && list->style_cnt > 0) {
            if(!list->valid_cache) update_style_cache((lv_obj_t *)parent, part, prop  & (~LV_STYLE_STATE_MASK));
            bool def = false;
            switch(prop & (~LV_STYLE_STATE_MASK)) {
                case LV_STYLE_OPA_SCALE:
                    if(list->opa_scale_cover) def = true;
                    break;
                case LV_STYLE_BG_OPA:
                    if(list->bg_opa_cover) return LV_OPA_COVER;     /*Special case, not the default value is used*/
                    if(list->bg_opa_transp) def = true;
                    break;
                case LV_STYLE_IMAGE_RECOLOR_OPA:
                    if(list->img_recolor_opa_transp) def = true;
                    break;
            }

            if(def) {
                break;
            }
        }


        lv_state_t state = lv_obj_get_state(parent, part);
        prop = (uint16_t)prop_ori + ((uint16_t)state << LV_STYLE_STATE_POS);

        res = _lv_style_list_get_opa(list, prop, &value_act);
        if(res == LV_RES_OK) return value_act;

        if(LV_STYLE_ATTR_GET_INHERIT(attr) == 0) break;

        /*If not found, check the `MAIN` style first*/
        if(part != LV_OBJ_PART_MAIN) {
            part = LV_OBJ_PART_MAIN;
            continue;
        }

        /*Check the parent too.*/
        parent = lv_obj_get_parent(parent);
    }

    /*Handle unset values*/
    prop = prop & (~LV_STYLE_STATE_MASK);
    switch(prop) {
        case LV_STYLE_BG_OPA:
        case LV_STYLE_IMAGE_RECOLOR_OPA:
        case LV_STYLE_PATTERN_RECOLOR_OPA:
            return LV_OPA_TRANSP;
    }

    return LV_OPA_COVER;
}

/**
 * Get a style property of a part of an object in the object's current state.
 * If there is a running transitions it is taken into account
 * @param obj pointer to an object
 * @param part the part of the object which style property should be get.
 * E.g. `LV_OBJ_PART_MAIN`, `LV_BTN_PART_MAIN`, `LV_SLIDER_PART_KNOB`
 * @param prop the property to get. E.g. `LV_STYLE_TEXT_FONT`.
 *  The state of the object will be added internally
 * @return the value of the property of the given part in the current state.
 * If the property is not found a default value will be returned.
 * @note shouldn't be used directly. Use the specific property get functions instead.
 *       For example: `lv_obj_style_get_border_opa()`
 * @note for performance reasons it's not checked if the property really has pointer type
 */
const void * _lv_obj_get_style_ptr(const lv_obj_t * obj, uint8_t part, lv_style_property_t prop)
{
    lv_style_property_t prop_ori = prop;

    lv_style_attr_t attr;
    attr = prop_ori >> 8;

    const void * value_act;
    lv_res_t res = LV_RES_INV;
    const lv_obj_t * parent = obj;
    while(parent) {
        lv_style_list_t * list = lv_obj_get_style_list(parent, part);

        if(!list->ignore_cache && list->style_cnt > 0) {
            if(!list->valid_cache) update_style_cache((lv_obj_t *)parent, part, prop  & (~LV_STYLE_STATE_MASK));
            bool def = false;
            switch(prop  & (~LV_STYLE_STATE_MASK)) {
                case LV_STYLE_VALUE_STR:
                    if(list->value_txt_str) def = true;
                    break;
                case LV_STYLE_PATTERN_IMAGE:
                    if(list->pattern_img_null) def = true;
                    break;
                case LV_STYLE_TEXT_FONT:
                    if(list->text_font_normal) def = true;
                    break;
            }

            if(def) {
                break;
            }
        }

        lv_state_t state = lv_obj_get_state(parent, part);
        prop = (uint16_t)prop_ori + ((uint16_t)state << LV_STYLE_STATE_POS);

        res = _lv_style_list_get_ptr(list, prop, &value_act);
        if(res == LV_RES_OK)  return value_act;

        if(LV_STYLE_ATTR_GET_INHERIT(attr) == 0) break;

        /*If not found, check the `MAIN` style first*/
        if(part != LV_OBJ_PART_MAIN) {
            part = LV_OBJ_PART_MAIN;
            continue;
        }

        /*Check the parent too.*/
        parent = lv_obj_get_parent(parent);
    }

    /*Handle unset values*/
    prop = prop & (~LV_STYLE_STATE_MASK);
    switch(prop) {
        case LV_STYLE_TEXT_FONT:
        case LV_STYLE_VALUE_FONT:
            return lv_theme_get_font_normal();
#if LV_USE_ANIMATION
        case LV_STYLE_TRANSITION_PATH:
            return &lv_anim_path_def;
#endif
    }

    return NULL;
}

/**
 * Get the local style of a part of an object.
 * @param obj pointer to an object
 * @param part the part of the object which style property should be set.
 * E.g. `LV_OBJ_PART_MAIN`, `LV_BTN_PART_MAIN`, `LV_SLIDER_PART_KNOB`
 * @return pointer to the local style if exists else `NULL`.
 */
lv_style_t * lv_obj_get_local_style(lv_obj_t * obj, uint8_t part)
{
    LV_ASSERT_OBJ(obj, LV_OBJX_NAME);
    lv_style_list_t * style_list = lv_obj_get_style_list(obj, part);
    return lv_style_list_get_local_style(style_list);
}

/*-----------------
 * Attribute get
 *----------------*/

/**
 * Get the hidden attribute of an object
 * @param obj pointer to an object
 * @return true: the object is hidden
 */
bool lv_obj_get_hidden(const lv_obj_t * obj)
{
    LV_ASSERT_OBJ(obj, LV_OBJX_NAME);

    return obj->hidden == 0 ? false : true;
}

/**
 * Get whether advanced hit-testing is enabled on an object
 * @param obj pointer to an object
 * @return true: advanced hit-testing is enabled
 */
bool lv_obj_get_adv_hittest(const lv_obj_t * obj)
{
    LV_ASSERT_OBJ(obj, LV_OBJX_NAME);

    return obj->adv_hittest == 0 ? false : true;
}

/**
 * Get the click enable attribute of an object
 * @param obj pointer to an object
 * @return true: the object is clickable
 */
bool lv_obj_get_click(const lv_obj_t * obj)
{
    LV_ASSERT_OBJ(obj, LV_OBJX_NAME);

    return obj->click == 0 ? false : true;
}

/**
 * Get the top enable attribute of an object
 * @param obj pointer to an object
 * @return true: the auto top feature is enabled
 */
bool lv_obj_get_top(const lv_obj_t * obj)
{
    LV_ASSERT_OBJ(obj, LV_OBJX_NAME);

    return obj->top == 0 ? false : true;
}

/**
 * Get the drag enable attribute of an object
 * @param obj pointer to an object
 * @return true: the object is draggable
 */
bool lv_obj_get_drag(const lv_obj_t * obj)
{
    LV_ASSERT_OBJ(obj, LV_OBJX_NAME);

    return obj->drag == 0 ? false : true;
}

/**
 * Get the directions an object can be dragged
 * @param obj pointer to an object
 * @return bitwise OR of allowed directions an object can be dragged in
 */
lv_drag_dir_t lv_obj_get_drag_dir(const lv_obj_t * obj)
{
    LV_ASSERT_OBJ(obj, LV_OBJX_NAME);

    return obj->drag_dir;
}

/**
 * Get the drag throw enable attribute of an object
 * @param obj pointer to an object
 * @return true: drag throw is enabled
 */
bool lv_obj_get_drag_throw(const lv_obj_t * obj)
{
    LV_ASSERT_OBJ(obj, LV_OBJX_NAME);

    return obj->drag_throw == 0 ? false : true;
}

/**
 * Get the drag parent attribute of an object
 * @param obj pointer to an object
 * @return true: drag parent is enabled
 */
bool lv_obj_get_drag_parent(const lv_obj_t * obj)
{
    return obj->drag_parent == 0 ? false : true;
}

/**
* Get the gesture parent attribute of an object
* @param obj pointer to an object
* @return true: gesture parent is enabled
*/
bool lv_obj_get_gesture_parent(const lv_obj_t * obj)
{
    return obj->gesture_parent == 0 ? false : true;
}

/**
* Get the focus parent attribute of an object
* @param obj pointer to an object
* @return true: focus parent is enabled
*/
bool lv_obj_get_focus_parent(const lv_obj_t * obj)
{
    return obj->focus_parent == 0 ? false : true;
}

/**
 * Get the drag parent attribute of an object
 * @param obj pointer to an object
 * @return true: drag parent is enabled
 */
bool lv_obj_get_parent_event(const lv_obj_t * obj)
{
    LV_ASSERT_OBJ(obj, LV_OBJX_NAME);

    return obj->parent_event == 0 ? false : true;
}


lv_bidi_dir_t lv_obj_get_base_dir(const lv_obj_t * obj)
{
    LV_ASSERT_OBJ(obj, LV_OBJX_NAME);

#if LV_USE_BIDI
    const lv_obj_t * parent = obj;

    while(parent) {
        if(parent->base_dir != LV_BIDI_DIR_INHERIT) return parent->base_dir;

        parent = lv_obj_get_parent(parent);
    }

    return LV_BIDI_BASE_DIR_DEF;
#else
    (void) obj;  /*Unused*/
    return LV_BIDI_DIR_LTR;
#endif
}

/**
 * Get the protect field of an object
 * @param obj pointer to an object
 * @return protect field ('OR'ed values of `lv_protect_t`)
 */
uint8_t lv_obj_get_protect(const lv_obj_t * obj)
{
    LV_ASSERT_OBJ(obj, LV_OBJX_NAME);

    return obj->protect;
}

/**
 * Check at least one bit of a given protect bitfield is set
 * @param obj pointer to an object
 * @param prot protect bits to test ('OR'ed values of `lv_protect_t`)
 * @return false: none of the given bits are set, true: at least one bit is set
 */
bool lv_obj_is_protected(const lv_obj_t * obj, uint8_t prot)
{
    LV_ASSERT_OBJ(obj, LV_OBJX_NAME);

    return (obj->protect & prot) == 0 ? false : true;
}

lv_state_t lv_obj_get_state(const lv_obj_t * obj, uint8_t part)
{
    LV_ASSERT_OBJ(obj, LV_OBJX_NAME);

    if(part < _LV_OBJ_PART_REAL_LAST) return ((lv_obj_t *)obj)->state;

    /*If a real part is asked, then use the object's signal to get its state.
     * A real object can be in different state then the main part
     * and only the object itself knows who to get it's state. */
    lv_get_state_info_t info;
    info.part = part;
    info.result = LV_STATE_DEFAULT;
    lv_signal_send((lv_obj_t *)obj, LV_SIGNAL_GET_STATE_DSC, &info);

    return info.result;

}

/**
 * Get the signal function of an object
 * @param obj pointer to an object
 * @return the signal function
 */
lv_signal_cb_t lv_obj_get_signal_cb(const lv_obj_t * obj)
{
    LV_ASSERT_OBJ(obj, LV_OBJX_NAME);

    return obj->signal_cb;
}

/**
 * Get the design function of an object
 * @param obj pointer to an object
 * @return the design function
 */
lv_design_cb_t lv_obj_get_design_cb(const lv_obj_t * obj)
{
    LV_ASSERT_OBJ(obj, LV_OBJX_NAME);

    return obj->design_cb;
}

/**
 * Get the event function of an object
 * @param obj pointer to an object
 * @return the event function
 */
lv_event_cb_t lv_obj_get_event_cb(const lv_obj_t * obj)
{
    LV_ASSERT_OBJ(obj, LV_OBJX_NAME);

    return obj->event_cb;
}

/*------------------
 * Other get
 *-----------------*/

/**
 * Get the ext pointer
 * @param obj pointer to an object
 * @return the ext pointer but not the dynamic version
 *         Use it as ext->data1, and NOT da(ext)->data1
 */
void * lv_obj_get_ext_attr(const lv_obj_t * obj)
{
    LV_ASSERT_OBJ(obj, LV_OBJX_NAME);

    return obj->ext_attr;
}

/**
 * Get object's and its ancestors type. Put their name in `type_buf` starting with the current type.
 * E.g. buf.type[0]="lv_btn", buf.type[1]="lv_cont", buf.type[2]="lv_obj"
 * @param obj pointer to an object which type should be get
 * @param buf pointer to an `lv_obj_type_t` buffer to store the types
 */
void lv_obj_get_type(const lv_obj_t * obj, lv_obj_type_t * buf)
{
    LV_ASSERT_NULL(buf);
    LV_ASSERT_NULL(obj);

    lv_obj_type_t tmp;

    _lv_memset_00(buf, sizeof(lv_obj_type_t));
    _lv_memset_00(&tmp, sizeof(lv_obj_type_t));

    obj->signal_cb((lv_obj_t *)obj, LV_SIGNAL_GET_TYPE, &tmp);

    uint8_t cnt;
    for(cnt = 0; cnt < LV_MAX_ANCESTOR_NUM; cnt++) {
        if(tmp.type[cnt] == NULL) break;
    }

    /*Swap the order. The real type comes first*/
    uint8_t i;
    for(i = 0; i < cnt; i++) {
        buf->type[i] = tmp.type[cnt - 1 - i];
    }
}

#if LV_USE_USER_DATA

/**
 * Get the object's user data
 * @param obj pointer to an object
 * @return user data
 */
lv_obj_user_data_t lv_obj_get_user_data(const lv_obj_t * obj)
{
    LV_ASSERT_OBJ(obj, LV_OBJX_NAME);

    return obj->user_data;
}

/**
 * Get a pointer to the object's user data
 * @param obj pointer to an object
 * @return pointer to the user data
 */
lv_obj_user_data_t * lv_obj_get_user_data_ptr(const lv_obj_t * obj)
{
    LV_ASSERT_OBJ(obj, LV_OBJX_NAME);

    return (lv_obj_user_data_t *)&obj->user_data;
}

/**
 * Set the object's user data. The data will be copied.
 * @param obj pointer to an object
 * @param data user data
 */
void lv_obj_set_user_data(lv_obj_t * obj, lv_obj_user_data_t data)
{
    LV_ASSERT_OBJ(obj, LV_OBJX_NAME);

    _lv_memcpy(&obj->user_data, &data, sizeof(lv_obj_user_data_t));
}
#endif

/**
 * Get the group of the object
 * @param obj pointer to an object
 * @return the pointer to group of the object
 */
void * lv_obj_get_group(const lv_obj_t * obj)
{
    LV_ASSERT_OBJ(obj, LV_OBJX_NAME);

#if LV_USE_GROUP
    return obj->group_p;
#else
    LV_UNUSED(obj);
    return NULL;
#endif
}

/**
 * Tell whether the object is the focused object of a group or not.
 * @param obj pointer to an object
 * @return true: the object is focused, false: the object is not focused or not in a group
 */
bool lv_obj_is_focused(const lv_obj_t * obj)
{
    LV_ASSERT_OBJ(obj, LV_OBJX_NAME);

#if LV_USE_GROUP
    if(obj->group_p) {
        if(lv_group_get_focused(obj->group_p) == obj) return true;
    }
    return false;
#else
    LV_UNUSED(obj);
    return false;
#endif
}


/*-------------------
 * OTHER FUNCTIONS
 *------------------*/

/**
 * Check if a given screen-space point is on an object's coordinates.
 *
 * This method is intended to be used mainly by advanced hit testing algorithms to check
 * whether the point is even within the object (as an optimization).
 * @param obj object to check
 * @param point screen-space point
 */
bool lv_obj_is_point_on_coords(lv_obj_t * obj, const lv_point_t * point)
{
#if LV_USE_EXT_CLICK_AREA == LV_EXT_CLICK_AREA_TINY
    lv_area_t ext_area;
    ext_area.x1 = obj->coords.x1 - obj->ext_click_pad_hor;
    ext_area.x2 = obj->coords.x2 + obj->ext_click_pad_hor;
    ext_area.y1 = obj->coords.y1 - obj->ext_click_pad_ver;
    ext_area.y2 = obj->coords.y2 + obj->ext_click_pad_ver;

    if(!_lv_area_is_point_on(&ext_area, point, 0)) {
#elif LV_USE_EXT_CLICK_AREA == LV_EXT_CLICK_AREA_FULL
    lv_area_t ext_area;
    ext_area.x1 = obj->coords.x1 - obj->ext_click_pad.x1;
    ext_area.x2 = obj->coords.x2 + obj->ext_click_pad.x2;
    ext_area.y1 = obj->coords.y1 - obj->ext_click_pad.y1;
    ext_area.y2 = obj->coords.y2 + obj->ext_click_pad.y2;

    if(!_lv_area_is_point_on(&ext_area, point, 0)) {
#else
    if(!_lv_area_is_point_on(&obj->coords, point, 0)) {
#endif
        return false;
    }
    return true;
}

/**
 * Hit-test an object given a particular point in screen space.
 * @param obj object to hit-test
 * @param point screen-space point
 * @return true if the object is considered under the point
 */
bool lv_obj_hittest(lv_obj_t * obj, lv_point_t * point)
{
    if(obj->adv_hittest) {
        lv_hit_test_info_t hit_info;
        hit_info.point = point;
        hit_info.result = true;
        obj->signal_cb(obj, LV_SIGNAL_HIT_TEST, &hit_info);
        return hit_info.result;
    }
    else
        return lv_obj_is_point_on_coords(obj, point);
}

/**
 * Used in the signal callback to handle `LV_SIGNAL_GET_TYPE` signal
 * @param obj pointer to an object
 * @param buf pointer to `lv_obj_type_t`. (`param` in the signal callback)
 * @param name name of the object. E.g. "lv_btn". (Only the pointer is saved)
 * @return LV_RES_OK
 */
lv_res_t lv_obj_handle_get_type_signal(lv_obj_type_t * buf, const char * name)
{
    uint8_t i;
    for(i = 0; i < LV_MAX_ANCESTOR_NUM - 1; i++) { /*Find the last set data*/
        if(buf->type[i] == NULL) break;
    }
    buf->type[i] = name;

    return LV_RES_OK;
}

/**
 * Initialize a rectangle descriptor from an object's styles
 * @param obj pointer to an object
 * @param type type of style. E.g.  `LV_OBJ_PART_MAIN`, `LV_BTN_STYLE_REL` or `LV_PAGE_STYLE_SCRL`
 * @param draw_dsc the descriptor the initialize
 * @note Only the relevant fields will be set.
 * E.g. if `border width == 0` the other border properties won't be evaluated.
 */
void lv_obj_init_draw_rect_dsc(lv_obj_t * obj, uint8_t part, lv_draw_rect_dsc_t * draw_dsc)
{
    draw_dsc->radius = lv_obj_get_style_radius(obj, part);

#if LV_USE_OPA_SCALE
    lv_opa_t opa_scale = lv_obj_get_style_opa_scale(obj, part);
    if(opa_scale <= LV_OPA_MIN) {
        draw_dsc->bg_opa = LV_OPA_TRANSP;
        draw_dsc->border_opa = LV_OPA_TRANSP;
        draw_dsc->shadow_opa = LV_OPA_TRANSP;
        draw_dsc->pattern_opa = LV_OPA_TRANSP;
        draw_dsc->value_opa = LV_OPA_TRANSP;
        return;
    }
#endif

    if(draw_dsc->bg_opa != LV_OPA_TRANSP) {
        draw_dsc->bg_opa = lv_obj_get_style_bg_opa(obj, part);
        if(draw_dsc->bg_opa > LV_OPA_MIN) {
            draw_dsc->bg_color = lv_obj_get_style_bg_color(obj, part);
            draw_dsc->bg_grad_dir =  lv_obj_get_style_bg_grad_dir(obj, part);
            if(draw_dsc->bg_grad_dir != LV_GRAD_DIR_NONE) {
                draw_dsc->bg_grad_color = lv_obj_get_style_bg_grad_color(obj, part);
                draw_dsc->bg_main_color_stop =  lv_obj_get_style_bg_main_stop(obj, part);
                draw_dsc->bg_grad_color_stop =  lv_obj_get_style_bg_grad_stop(obj, part);
            }

#if LV_USE_BLEND_MODES
            draw_dsc->bg_blend_mode = lv_obj_get_style_bg_blend_mode(obj, part);
#endif
        }
    }

    draw_dsc->border_width = lv_obj_get_style_border_width(obj, part);
    if(draw_dsc->border_width) {
        if(draw_dsc->border_opa != LV_OPA_TRANSP) {
            draw_dsc->border_opa = lv_obj_get_style_border_opa(obj, part);
            if(draw_dsc->border_opa > LV_OPA_MIN) {
                draw_dsc->border_side = lv_obj_get_style_border_side(obj, part);
                draw_dsc->border_color = lv_obj_get_style_border_color(obj, part);
            }
#if LV_USE_BLEND_MODES
            draw_dsc->border_blend_mode = lv_obj_get_style_border_blend_mode(obj, part);
#endif
        }
    }

#if LV_USE_OUTLINE
    draw_dsc->outline_width = lv_obj_get_style_outline_width(obj, part);
    if(draw_dsc->outline_width) {
        if(draw_dsc->outline_opa != LV_OPA_TRANSP) {
            draw_dsc->outline_opa = lv_obj_get_style_outline_opa(obj, part);
            if(draw_dsc->outline_opa > LV_OPA_MIN) {
                draw_dsc->outline_pad = lv_obj_get_style_outline_pad(obj, part);
                draw_dsc->outline_color = lv_obj_get_style_outline_color(obj, part);
            }
#if LV_USE_BLEND_MODES
            draw_dsc->outline_blend_mode = lv_obj_get_style_outline_blend_mode(obj, part);
#endif
        }
    }
#endif

#if LV_USE_PATTERN
    draw_dsc->pattern_image = lv_obj_get_style_pattern_image(obj, part);
    if(draw_dsc->pattern_image) {
        if(draw_dsc->pattern_opa != LV_OPA_TRANSP) {
            draw_dsc->pattern_opa = lv_obj_get_style_pattern_opa(obj, part);
            if(draw_dsc->pattern_opa > LV_OPA_MIN) {
                draw_dsc->pattern_recolor_opa = lv_obj_get_style_pattern_recolor_opa(obj, part);
                draw_dsc->pattern_repeat = lv_obj_get_style_pattern_repeat(obj, part);
                if(lv_img_src_get_type(draw_dsc->pattern_image) == LV_IMG_SRC_SYMBOL) {
                    draw_dsc->pattern_recolor = lv_obj_get_style_pattern_recolor(obj, part);
                    draw_dsc->pattern_font = lv_obj_get_style_text_font(obj, part);
                }
                else if(draw_dsc->pattern_recolor_opa > LV_OPA_MIN) {
                    draw_dsc->pattern_recolor = lv_obj_get_style_pattern_recolor(obj, part);
                }
#if LV_USE_BLEND_MODES
                draw_dsc->pattern_blend_mode = lv_obj_get_style_pattern_blend_mode(obj, part);
#endif
            }
        }
    }
#endif

#if LV_USE_SHADOW
    draw_dsc->shadow_width = lv_obj_get_style_shadow_width(obj, part);
    if(draw_dsc->shadow_width) {
        if(draw_dsc->shadow_opa > LV_OPA_MIN) {
            draw_dsc->shadow_opa = lv_obj_get_style_shadow_opa(obj, part);
            if(draw_dsc->shadow_opa > LV_OPA_MIN) {
                draw_dsc->shadow_ofs_x = lv_obj_get_style_shadow_ofs_x(obj, part);
                draw_dsc->shadow_ofs_y = lv_obj_get_style_shadow_ofs_y(obj, part);
                draw_dsc->shadow_spread = lv_obj_get_style_shadow_spread(obj, part);
                draw_dsc->shadow_color = lv_obj_get_style_shadow_color(obj, part);
#if LV_USE_BLEND_MODES
                draw_dsc->shadow_blend_mode = lv_obj_get_style_shadow_blend_mode(obj, part);
#endif
            }
        }
    }
#endif

#if LV_USE_VALUE_STR
    draw_dsc->value_str = lv_obj_get_style_value_str(obj, part);
    if(draw_dsc->value_str) {
        if(draw_dsc->value_opa > LV_OPA_MIN) {
            draw_dsc->value_opa = lv_obj_get_style_value_opa(obj, part);
            if(draw_dsc->value_opa > LV_OPA_MIN) {
                draw_dsc->value_ofs_x = lv_obj_get_style_value_ofs_x(obj, part);
                draw_dsc->value_ofs_y = lv_obj_get_style_value_ofs_y(obj, part);
                draw_dsc->value_color = lv_obj_get_style_value_color(obj, part);
                draw_dsc->value_font = lv_obj_get_style_value_font(obj, part);
                draw_dsc->value_letter_space = lv_obj_get_style_value_letter_space(obj, part);
                draw_dsc->value_line_space = lv_obj_get_style_value_line_space(obj, part);
                draw_dsc->value_align = lv_obj_get_style_value_align(obj, part);
#if LV_USE_BLEND_MODES
                draw_dsc->value_blend_mode = lv_obj_get_style_value_blend_mode(obj, part);
#endif
            }
        }
    }
#endif

#if LV_USE_OPA_SCALE
    if(opa_scale < LV_OPA_MAX) {
        draw_dsc->bg_opa = (uint16_t)((uint16_t)draw_dsc->bg_opa * opa_scale) >> 8;
        draw_dsc->border_opa = (uint16_t)((uint16_t)draw_dsc->border_opa * opa_scale) >> 8;
        draw_dsc->shadow_opa = (uint16_t)((uint16_t)draw_dsc->shadow_opa * opa_scale) >> 8;
        draw_dsc->pattern_opa = (uint16_t)((uint16_t)draw_dsc->pattern_opa * opa_scale) >> 8;
        draw_dsc->value_opa = (uint16_t)((uint16_t)draw_dsc->value_opa * opa_scale) >> 8;
    }
#endif
}

void lv_obj_init_draw_label_dsc(lv_obj_t * obj, uint8_t part, lv_draw_label_dsc_t * draw_dsc)
{
    draw_dsc->opa = lv_obj_get_style_text_opa(obj, part);
    if(draw_dsc->opa <= LV_OPA_MIN) return;

#if LV_USE_OPA_SCALE
    lv_opa_t opa_scale = lv_obj_get_style_opa_scale(obj, part);
    if(opa_scale < LV_OPA_MAX) {
        draw_dsc->opa = (uint16_t)((uint16_t)draw_dsc->opa * opa_scale) >> 8;
    }
    if(draw_dsc->opa <= LV_OPA_MIN) return;
#endif

    draw_dsc->color = lv_obj_get_style_text_color(obj, part);
    draw_dsc->letter_space = lv_obj_get_style_text_letter_space(obj, part);
    draw_dsc->line_space = lv_obj_get_style_text_line_space(obj, part);
    draw_dsc->decor = lv_obj_get_style_text_decor(obj, part);
#if LV_USE_BLEND_MODES
    draw_dsc->blend_mode = lv_obj_get_style_text_blend_mode(obj, part);
#endif

    draw_dsc->font = lv_obj_get_style_text_font(obj, part);

    if(draw_dsc->sel_start != LV_DRAW_LABEL_NO_TXT_SEL && draw_dsc->sel_end != LV_DRAW_LABEL_NO_TXT_SEL) {
        draw_dsc->color = lv_obj_get_style_text_sel_color(obj, part);
    }

#if LV_USE_BIDI
    draw_dsc->bidi_dir = lv_obj_get_base_dir(obj);
#endif
}

void lv_obj_init_draw_img_dsc(lv_obj_t * obj, uint8_t part, lv_draw_img_dsc_t * draw_dsc)
{
    draw_dsc->opa = lv_obj_get_style_image_opa(obj, part);
    if(draw_dsc->opa <= LV_OPA_MIN)  return;

#if LV_USE_OPA_SCALE
    lv_opa_t opa_scale = lv_obj_get_style_opa_scale(obj, part);
    if(opa_scale < LV_OPA_MAX) {
        draw_dsc->opa = (uint16_t)((uint16_t)draw_dsc->opa * opa_scale) >> 8;
    }
    if(draw_dsc->opa <= LV_OPA_MIN)  return;
#endif

    draw_dsc->angle = 0;
    draw_dsc->zoom = LV_IMG_ZOOM_NONE;
    draw_dsc->pivot.x = lv_area_get_width(&obj->coords) / 2;
    draw_dsc->pivot.y = lv_area_get_height(&obj->coords) / 2;

    draw_dsc->recolor_opa = lv_obj_get_style_image_recolor_opa(obj, part);
    if(draw_dsc->recolor_opa > 0) {
        draw_dsc->recolor = lv_obj_get_style_image_recolor(obj, part);
    }
#if LV_USE_BLEND_MODES
    draw_dsc->blend_mode = lv_obj_get_style_image_blend_mode(obj, part);
#endif
}

void lv_obj_init_draw_line_dsc(lv_obj_t * obj, uint8_t part, lv_draw_line_dsc_t * draw_dsc)
{
    draw_dsc->width = lv_obj_get_style_line_width(obj, part);
    if(draw_dsc->width == 0) return;

    draw_dsc->opa = lv_obj_get_style_line_opa(obj, part);
    if(draw_dsc->opa <= LV_OPA_MIN)  return;

#if LV_USE_OPA_SCALE
    lv_opa_t opa_scale = lv_obj_get_style_opa_scale(obj, part);
    if(opa_scale < LV_OPA_MAX) {
        draw_dsc->opa = (uint16_t)((uint16_t)draw_dsc->opa * opa_scale) >> 8;
    }
    if(draw_dsc->opa <= LV_OPA_MIN)  return;
#endif

    draw_dsc->color = lv_obj_get_style_line_color(obj, part);

    draw_dsc->dash_width = lv_obj_get_style_line_dash_width(obj, part);
    if(draw_dsc->dash_width) {
        draw_dsc->dash_gap = lv_obj_get_style_line_dash_gap(obj, part);
    }

    draw_dsc->round_start = lv_obj_get_style_line_rounded(obj, part);
    draw_dsc->round_end = draw_dsc->round_start;

#if LV_USE_BLEND_MODES
    draw_dsc->blend_mode = lv_obj_get_style_line_blend_mode(obj, part);
#endif
}

/**
 * Get the required extra size (around the object's part) to draw shadow, outline, value etc.
 * @param obj pointer to an object
 * @param part part of the object
 */
lv_coord_t lv_obj_get_draw_rect_ext_pad_size(lv_obj_t * obj, uint8_t part)
{
    lv_coord_t s = 0;

    lv_coord_t sh_width = lv_obj_get_style_shadow_width(obj, part);
    if(sh_width) {
        lv_opa_t sh_opa = lv_obj_get_style_shadow_opa(obj, part);
        if(sh_opa > LV_OPA_MIN) {
            sh_width = sh_width / 2;    /*THe blur adds only half width*/
            sh_width++;
            sh_width += lv_obj_get_style_shadow_spread(obj, part);
            lv_style_int_t sh_ofs_x = lv_obj_get_style_shadow_ofs_x(obj, part);
            lv_style_int_t sh_ofs_y = lv_obj_get_style_shadow_ofs_y(obj, part);
            sh_width += LV_MATH_MAX(LV_MATH_ABS(sh_ofs_x), LV_MATH_ABS(sh_ofs_y));
            s = LV_MATH_MAX(s, sh_width);
        }
    }

    const char * value_str = lv_obj_get_style_value_str(obj, part);
    if(value_str) {
        lv_opa_t value_opa = lv_obj_get_style_value_opa(obj, part);
        if(value_opa > LV_OPA_MIN) {
            lv_style_int_t letter_space = lv_obj_get_style_value_letter_space(obj, part);
            lv_style_int_t line_space = lv_obj_get_style_value_letter_space(obj, part);
            const lv_font_t * font = lv_obj_get_style_value_font(obj, part);

            lv_point_t txt_size;
            _lv_txt_get_size(&txt_size, value_str, font, letter_space, line_space, LV_COORD_MAX, LV_TXT_FLAG_NONE);

            lv_area_t value_area;
            value_area.x1 = 0;
            value_area.y1 = 0;
            value_area.x2 = txt_size.x - 1;
            value_area.y2 = txt_size.y - 1;

            lv_style_int_t align = lv_obj_get_style_value_align(obj, part);
            lv_style_int_t xofs = lv_obj_get_style_value_ofs_x(obj, part);
            lv_style_int_t yofs = lv_obj_get_style_value_ofs_y(obj, part);
            lv_point_t p_align;
            _lv_area_align(&obj->coords, &value_area, align, &p_align);

            value_area.x1 += p_align.x + xofs;
            value_area.y1 += p_align.y + yofs;
            value_area.x2 += p_align.x + xofs;
            value_area.y2 += p_align.y + yofs;

            s = LV_MATH_MAX(s, obj->coords.x1 - value_area.x1);
            s = LV_MATH_MAX(s, obj->coords.y1 - value_area.y1);
            s = LV_MATH_MAX(s, value_area.x2 - obj->coords.x2);
            s = LV_MATH_MAX(s, value_area.y2 - obj->coords.y2);
        }
    }

    lv_style_int_t outline_width = lv_obj_get_style_outline_width(obj, part);
    if(outline_width) {
        lv_opa_t outline_opa = lv_obj_get_style_outline_opa(obj, part);
        if(outline_opa > LV_OPA_MIN) {
            lv_style_int_t outline_pad = lv_obj_get_style_outline_pad(obj, part);
            s = LV_MATH_MAX(s, outline_pad + outline_width);
        }
    }

    lv_coord_t w = lv_obj_get_style_transform_width(obj, part);
    lv_coord_t h = lv_obj_get_style_transform_height(obj, part);
    lv_coord_t wh = LV_MATH_MAX(w, h);
    if(wh > 0) s += wh;

    return s;
}

/**
 * Fade in (from transparent to fully cover) an object and all its children using an `opa_scale` animation.
 * @param obj the object to fade in
 * @param time duration of the animation [ms]
 * @param delay wait before the animation starts [ms]
 */
void lv_obj_fade_in(lv_obj_t * obj, uint32_t time, uint32_t delay)
{
#if LV_USE_ANIMATION
    lv_anim_t a;
    lv_anim_init(&a);
    lv_anim_set_var(&a, obj);
    lv_anim_set_values(&a, LV_OPA_TRANSP, LV_OPA_COVER);
    lv_anim_set_exec_cb(&a, (lv_anim_exec_xcb_t)opa_scale_anim);
    lv_anim_set_ready_cb(&a, fade_in_anim_ready);
    lv_anim_set_time(&a, time);
    lv_anim_set_delay(&a, delay);
    lv_anim_start(&a);
#else
    (void) obj;     /*Unused*/
    (void) time;    /*Unused*/
    (void) delay;   /*Unused*/
#endif
}

/**
 * Fade out (from fully cover to transparent) an object and all its children using an `opa_scale` animation.
 * @param obj the object to fade in
 * @param time duration of the animation [ms]
 * @param delay wait before the animation starts [ms]
 */
void lv_obj_fade_out(lv_obj_t * obj, uint32_t time, uint32_t delay)
{
#if LV_USE_ANIMATION
    lv_anim_t a;
    lv_anim_init(&a);
    lv_anim_set_var(&a, obj);
    lv_anim_set_values(&a, LV_OPA_COVER, LV_OPA_TRANSP);
    lv_anim_set_exec_cb(&a, (lv_anim_exec_xcb_t)opa_scale_anim);
    lv_anim_set_time(&a, time);
    lv_anim_set_delay(&a, delay);
    lv_anim_start(&a);
#else
    (void) obj;     /*Unused*/
    (void) time;    /*Unused*/
    (void) delay;   /*Unused*/
#endif
}

/**
 * Check if any object has a given type
 * @param obj pointer to an object
 * @param obj_type type of the object. (e.g. "lv_btn")
 * @return true: valid
 */
bool lv_debug_check_obj_type(const lv_obj_t * obj, const char * obj_type)
{
    if(obj_type[0] == '\0') return true;

    lv_obj_type_t types;
    lv_obj_get_type((lv_obj_t *)obj, &types);

    uint8_t i;
    for(i = 0; i < LV_MAX_ANCESTOR_NUM; i++) {
        if(types.type[i] == NULL) break;
        if(strcmp(types.type[i], obj_type) == 0) return true;
    }

    return false;
}

/**
 * Check if any object is still "alive", and part of the hierarchy
 * @param obj pointer to an object
 * @param obj_type type of the object. (e.g. "lv_btn")
 * @return true: valid
 */
bool lv_debug_check_obj_valid(const lv_obj_t * obj)
{
    lv_disp_t * disp = lv_disp_get_next(NULL);
    while(disp) {
        lv_obj_t * scr;
        _LV_LL_READ(disp->scr_ll, scr) {

            if(scr == obj) return true;
            bool found = obj_valid_child(scr, obj);
            if(found) return true;
        }

        disp = lv_disp_get_next(disp);
    }

    return false;
}

/**********************
 *   STATIC FUNCTIONS
 **********************/

static void lv_obj_del_async_cb(void * obj)
{
    LV_ASSERT_OBJ(obj, LV_OBJX_NAME);

    lv_obj_del(obj);
}

static void obj_del_core(lv_obj_t * obj)
{
    /*Let the user free the resources used in `LV_EVENT_DELETE`*/
    lv_event_send(obj, LV_EVENT_DELETE, NULL);

    /*Delete from the group*/
#if LV_USE_GROUP
    lv_group_t * group = lv_obj_get_group(obj);
    if(group) lv_group_remove_obj(obj);
#endif

    /*Remove the animations from this object*/
#if LV_USE_ANIMATION
    lv_anim_del(obj, NULL);
    trans_del(obj, 0xFF, 0xFF, NULL);
#endif

    /*Delete the user data*/
#if LV_USE_USER_DATA
#if LV_USE_USER_DATA_FREE
    LV_USER_DATA_FREE(obj);
#endif
#endif

    /*Recursively delete the children*/
    lv_obj_t * i;
    i = _lv_ll_get_head(&(obj->child_ll));
    while(i != NULL) {
        /*Call the recursive delete to the child too*/
        obj_del_core(i);

        /*Set i to the new head node*/
        i = _lv_ll_get_head(&(obj->child_ll));
    }

    lv_event_mark_deleted(obj);

    /* Reset all input devices if the object to delete is used*/
    lv_indev_t * indev = lv_indev_get_next(NULL);
    while(indev) {
        if(indev->proc.types.pointer.act_obj == obj || indev->proc.types.pointer.last_obj == obj) {
            lv_indev_reset(indev, obj);
        }
        if(indev->proc.types.pointer.last_pressed == obj) {
            indev->proc.types.pointer.last_pressed = NULL;
        }

#if LV_USE_GROUP
        if(indev->group == group && obj == lv_indev_get_obj_act()) {
            lv_indev_reset(indev, obj);
        }
#endif
        indev = lv_indev_get_next(indev);
    }

    /* All children deleted.
     * Now clean up the object specific data*/
    obj->signal_cb(obj, LV_SIGNAL_CLEANUP, NULL);

    /*Remove the object from parent's children list*/
    lv_obj_t * par = lv_obj_get_parent(obj);
    if(par == NULL) { /*It is a screen*/
        lv_disp_t * d = lv_obj_get_disp(obj);
        _lv_ll_remove(&d->scr_ll, obj);
    }
    else {
        _lv_ll_remove(&(par->child_ll), obj);
    }

    /*Delete the base objects*/
    if(obj->ext_attr != NULL) lv_mem_free(obj->ext_attr);
    lv_mem_free(obj); /*Free the object itself*/
}

/**
 * Handle the drawing related tasks of the base objects.
 * @param obj pointer to an object
 * @param clip_area the object will be drawn only in this area
 * @param mode LV_DESIGN_COVER_CHK: only check if the object fully covers the 'mask_p' area
 *                                  (return 'true' if yes)
 *             LV_DESIGN_DRAW: draw the object (always return 'true')
 * @param return an element of `lv_design_res_t`
 */
static lv_design_res_t lv_obj_design(lv_obj_t * obj, const lv_area_t * clip_area, lv_design_mode_t mode)
{
    if(mode == LV_DESIGN_COVER_CHK) {
        if(lv_obj_get_style_clip_corner(obj, LV_OBJ_PART_MAIN)) return LV_DESIGN_RES_MASKED;

        /*Most trivial test. Is the mask fully IN the object? If no it surely doesn't cover it*/
        lv_coord_t r = lv_obj_get_style_radius(obj, LV_OBJ_PART_MAIN);
        lv_coord_t w = lv_obj_get_style_transform_width(obj, LV_OBJ_PART_MAIN);
        lv_coord_t h = lv_obj_get_style_transform_height(obj, LV_OBJ_PART_MAIN);
        lv_area_t coords;
        lv_area_copy(&coords, &obj->coords);
        coords.x1 -= w;
        coords.x2 += w;
        coords.y1 -= h;
        coords.y2 += h;

        if(_lv_area_is_in(clip_area, &coords, r) == false) return LV_DESIGN_RES_NOT_COVER;

        if(lv_obj_get_style_bg_opa(obj, LV_OBJ_PART_MAIN) < LV_OPA_MAX) return LV_DESIGN_RES_NOT_COVER;

        if(lv_obj_get_style_bg_blend_mode(obj, LV_OBJ_PART_MAIN) != LV_BLEND_MODE_NORMAL) return LV_DESIGN_RES_NOT_COVER;
        if(lv_obj_get_style_border_blend_mode(obj, LV_OBJ_PART_MAIN) != LV_BLEND_MODE_NORMAL) return LV_DESIGN_RES_NOT_COVER;
        if(lv_obj_get_style_opa_scale(obj, LV_OBJ_PART_MAIN) < LV_OPA_MAX) return LV_DESIGN_RES_NOT_COVER;

        return  LV_DESIGN_RES_COVER;

    }
    else if(mode == LV_DESIGN_DRAW_MAIN) {
        lv_draw_rect_dsc_t draw_dsc;
        lv_draw_rect_dsc_init(&draw_dsc);
        /*If the border is drawn later disable loading its properties*/
        if(lv_obj_get_style_border_post(obj, LV_OBJ_PART_MAIN)) {
            draw_dsc.border_post = 1;
        }

        lv_obj_init_draw_rect_dsc(obj, LV_OBJ_PART_MAIN, &draw_dsc);

        lv_coord_t w = lv_obj_get_style_transform_width(obj, LV_OBJ_PART_MAIN);
        lv_coord_t h = lv_obj_get_style_transform_height(obj, LV_OBJ_PART_MAIN);
        lv_area_t coords;
        lv_area_copy(&coords, &obj->coords);
        coords.x1 -= w;
        coords.x2 += w;
        coords.y1 -= h;
        coords.y2 += h;

        lv_draw_rect(&coords, clip_area, &draw_dsc);

        if(lv_obj_get_style_clip_corner(obj, LV_OBJ_PART_MAIN)) {
            lv_draw_mask_radius_param_t * mp = _lv_mem_buf_get(sizeof(lv_draw_mask_radius_param_t));

            lv_coord_t r = lv_obj_get_style_radius(obj, LV_OBJ_PART_MAIN);
            /* If it has border make the clip area 1 px smaller to avoid color bleeding
             * The border will cover the minimal issue on the edges*/
            if(draw_dsc.border_post && draw_dsc.border_opa >= LV_OPA_MIN && draw_dsc.border_width > 0) {
                lv_area_t cc_area;
                cc_area.x1 = obj->coords.x1 + 1;
                cc_area.y1 = obj->coords.y1 + 1;
                cc_area.x2 = obj->coords.x2 - 1;
                cc_area.y2 = obj->coords.y2 - 1;
                lv_draw_mask_radius_init(mp, &cc_area, r, false);
            }
            /*If no border use the full size.*/
            else {
                lv_draw_mask_radius_init(mp, &obj->coords, r, false);
            }

            /*Add the mask and use `obj+8` as custom id. Don't use `obj` directly because it might be used by the user*/
            lv_draw_mask_add(mp, obj + 8);
        }
    }
    else if(mode == LV_DESIGN_DRAW_POST) {
        if(lv_obj_get_style_clip_corner(obj, LV_OBJ_PART_MAIN)) {
            lv_draw_mask_radius_param_t * param = lv_draw_mask_remove_custom(obj + 8);
            _lv_mem_buf_release(param);
        }

        /*If the border is drawn later disable loading other properties*/
        if(lv_obj_get_style_border_post(obj, LV_OBJ_PART_MAIN)) {
            lv_draw_rect_dsc_t draw_dsc;
            lv_draw_rect_dsc_init(&draw_dsc);
            draw_dsc.bg_opa = LV_OPA_TRANSP;
            draw_dsc.pattern_opa = LV_OPA_TRANSP;
            draw_dsc.shadow_opa = LV_OPA_TRANSP;
            draw_dsc.value_opa = LV_OPA_TRANSP;
            lv_obj_init_draw_rect_dsc(obj, LV_OBJ_PART_MAIN, &draw_dsc);

            lv_coord_t w = lv_obj_get_style_transform_width(obj, LV_OBJ_PART_MAIN);
            lv_coord_t h = lv_obj_get_style_transform_height(obj, LV_OBJ_PART_MAIN);
            lv_area_t coords;
            lv_area_copy(&coords, &obj->coords);
            coords.x1 -= w;
            coords.x2 += w;
            coords.y1 -= h;
            coords.y2 += h;
            lv_draw_rect(&coords, clip_area, &draw_dsc);
        }
    }

    return LV_DESIGN_RES_OK;
}


/**
 * Get the really focused object by taking `focus_parent` into account.
 * @param obj the start object
 * @return the object to really focus
 */
lv_obj_t * lv_obj_get_focused_obj(const lv_obj_t * obj)
{
    if(obj == NULL) return NULL;
    const lv_obj_t * focus_obj = obj;
    while(lv_obj_get_focus_parent(focus_obj) != false && focus_obj != NULL) {
        focus_obj = lv_obj_get_parent(focus_obj);
    }

    return (lv_obj_t *)focus_obj;
}

/**
 * Signal function of the basic object
 * @param obj pointer to an object
 * @param sign signal type
 * @param param parameter for the signal (depends on signal type)
 * @return LV_RES_OK: the object is not deleted in the function; LV_RES_INV: the object is deleted
 */
static lv_res_t lv_obj_signal(lv_obj_t * obj, lv_signal_t sign, void * param)
{
    if(sign == LV_SIGNAL_GET_STYLE) {
        lv_get_style_info_t * info = param;
        if(info->part == LV_OBJ_PART_MAIN) info->result = &obj->style_list;
        else info->result = NULL;
        return LV_RES_OK;
    }
    else if(sign == LV_SIGNAL_GET_TYPE) return lv_obj_handle_get_type_signal(param, LV_OBJX_NAME);

    lv_res_t res = LV_RES_OK;

    if(sign == LV_SIGNAL_CHILD_CHG) {
        /*Return 'invalid' if the child change signal is not enabled*/
        if(lv_obj_is_protected(obj, LV_PROTECT_CHILD_CHG) != false) res = LV_RES_INV;
    }
    else if(sign == LV_SIGNAL_REFR_EXT_DRAW_PAD) {
        lv_coord_t d = lv_obj_get_draw_rect_ext_pad_size(obj, LV_OBJ_PART_MAIN);
        obj->ext_draw_pad = LV_MATH_MAX(obj->ext_draw_pad, d);
    }
#if LV_USE_OBJ_REALIGN
    else if(sign == LV_SIGNAL_PARENT_SIZE_CHG) {
        if(obj->realign.auto_realign) {
            lv_obj_realign(obj);
        }
    }
#endif
    else if(sign == LV_SIGNAL_STYLE_CHG) {
        lv_obj_refresh_ext_draw_pad(obj);
    }
    else if(sign == LV_SIGNAL_PRESSED) {
        lv_obj_add_state(obj, LV_STATE_PRESSED);
    }
    else if(sign == LV_SIGNAL_RELEASED || sign == LV_SIGNAL_PRESS_LOST) {
        lv_obj_clear_state(obj, LV_STATE_PRESSED);
    }
    else if(sign == LV_SIGNAL_FOCUS) {
        bool editing = false;
#if LV_USE_GROUP
        editing = lv_group_get_editing(lv_obj_get_group(obj));
#endif
        if(editing) {
            uint8_t state = LV_STATE_FOCUSED;
            state |= LV_STATE_EDITED;

            /*if using focus mode, change target to parent*/
            obj = lv_obj_get_focused_obj(obj);

            lv_obj_add_state(obj, state);
        }
        else {

            /*if using focus mode, change target to parent*/
            obj = lv_obj_get_focused_obj(obj);

            lv_obj_add_state(obj, LV_STATE_FOCUSED);
            lv_obj_clear_state(obj, LV_STATE_EDITED);
        }
    }
    else if(sign == LV_SIGNAL_DEFOCUS) {

        /*if using focus mode, change target to parent*/
        obj = lv_obj_get_focused_obj(obj);

        lv_obj_clear_state(obj, LV_STATE_FOCUSED | LV_STATE_EDITED);
    }
    else if(sign == LV_SIGNAL_CLEANUP) {
        lv_obj_clean_style_list(obj, LV_OBJ_PART_MAIN);
    }

    return res;
}

/**
 * Reposition the children of an object. (Called recursively)
 * @param obj pointer to an object which children will be repositioned
 * @param x_diff x coordinate shift
 * @param y_diff y coordinate shift
 */
static void refresh_children_position(lv_obj_t * obj, lv_coord_t x_diff, lv_coord_t y_diff)
{
    lv_obj_t * i;
    _LV_LL_READ(obj->child_ll, i) {
        i->coords.x1 += x_diff;
        i->coords.y1 += y_diff;
        i->coords.x2 += x_diff;
        i->coords.y2 += y_diff;

        refresh_children_position(i, x_diff, y_diff);
    }
}

/**
 * Refresh the style of all children of an object. (Called recursively)
 * @param style refresh objects only with this style_list.
 * @param obj pointer to an object
 */
static void report_style_mod_core(void * style, lv_obj_t * obj)
{
    uint8_t part;
    for(part = 0; part != _LV_OBJ_PART_REAL_LAST; part++) {
        lv_style_list_t * list = lv_obj_get_style_list(obj, part);
        if(list == NULL) break;

        uint8_t ci;
        for(ci = 0; ci < list->style_cnt; ci++) {
            lv_style_t * class = lv_style_list_get_style(list, ci);
            if(class == style || style == NULL) {
                lv_obj_refresh_style(obj, part, LV_STYLE_PROP_ALL);
                break;
            }
        }
    }

    lv_obj_t * child = lv_obj_get_child(obj, NULL);
    while(child) {
        report_style_mod_core(style, child);
        child = lv_obj_get_child(obj, child);
    }

}

/**
 * Recursively refresh the style of the children. Go deeper until a not NULL style is found
 * because the NULL styles are inherited from the parent
 * @param obj pointer to an object
 */
static void refresh_children_style(lv_obj_t * obj)
{
    lv_obj_t * child = lv_obj_get_child(obj, NULL);
    while(child != NULL) {
        lv_obj_invalidate(child);
        child->signal_cb(child, LV_SIGNAL_STYLE_CHG, NULL);
        lv_obj_invalidate(child);

        refresh_children_style(child); /*Check children too*/
        child = lv_obj_get_child(obj, child);
    }
}

static void base_dir_refr_children(lv_obj_t * obj)
{
    lv_obj_t * child;
    child = lv_obj_get_child(obj, NULL);

    while(child) {
        if(child->base_dir == LV_BIDI_DIR_INHERIT) {
            lv_signal_send(child, LV_SIGNAL_BASE_DIR_CHG, NULL);
            base_dir_refr_children(child);
        }

        child = lv_obj_get_child(obj, child);
    }
}

static void obj_align_core(lv_obj_t * obj, const lv_obj_t * base, lv_align_t align, bool x_set, bool y_set,
                           lv_coord_t x_ofs, lv_coord_t y_ofs)
{
    lv_point_t new_pos;
    _lv_area_align(&base->coords, &obj->coords, align, &new_pos);

    /*Bring together the coordination system of base and obj*/
    lv_obj_t * par        = lv_obj_get_parent(obj);
    lv_coord_t par_abs_x  = par->coords.x1;
    lv_coord_t par_abs_y  = par->coords.y1;
    new_pos.x += x_ofs;
    new_pos.y += y_ofs;
    new_pos.x -= par_abs_x;
    new_pos.y -= par_abs_y;

    if(x_set && y_set) lv_obj_set_pos(obj, new_pos.x, new_pos.y);
    else if(x_set) lv_obj_set_x(obj, new_pos.x);
    else if(y_set) lv_obj_set_y(obj, new_pos.y);
}

static void obj_align_mid_core(lv_obj_t * obj, const lv_obj_t * base, lv_align_t align,  bool x_set, bool y_set,
                               lv_coord_t x_ofs, lv_coord_t y_ofs)
{
    lv_coord_t new_x = lv_obj_get_x(obj);
    lv_coord_t new_y = lv_obj_get_y(obj);

    lv_coord_t obj_w_half = lv_obj_get_width(obj) / 2;
    lv_coord_t obj_h_half = lv_obj_get_height(obj) / 2;


    switch(align) {
        case LV_ALIGN_CENTER:
            new_x = lv_obj_get_width(base) / 2 - obj_w_half;
            new_y = lv_obj_get_height(base) / 2 - obj_h_half;
            break;

        case LV_ALIGN_IN_TOP_LEFT:
            new_x = -obj_w_half;
            new_y = -obj_h_half;
            break;
        case LV_ALIGN_IN_TOP_MID:
            new_x = lv_obj_get_width(base) / 2 - obj_w_half;
            new_y = -obj_h_half;
            break;

        case LV_ALIGN_IN_TOP_RIGHT:
            new_x = lv_obj_get_width(base) - obj_w_half;
            new_y = -obj_h_half;
            break;

        case LV_ALIGN_IN_BOTTOM_LEFT:
            new_x = -obj_w_half;
            new_y = lv_obj_get_height(base) - obj_h_half;
            break;
        case LV_ALIGN_IN_BOTTOM_MID:
            new_x = lv_obj_get_width(base) / 2 - obj_w_half;
            new_y = lv_obj_get_height(base) - obj_h_half;
            break;

        case LV_ALIGN_IN_BOTTOM_RIGHT:
            new_x = lv_obj_get_width(base) - obj_w_half;
            new_y = lv_obj_get_height(base) - obj_h_half;
            break;

        case LV_ALIGN_IN_LEFT_MID:
            new_x = -obj_w_half;
            new_y = lv_obj_get_height(base) / 2 - obj_h_half;
            break;

        case LV_ALIGN_IN_RIGHT_MID:
            new_x = lv_obj_get_width(base) - obj_w_half;
            new_y = lv_obj_get_height(base) / 2 - obj_h_half;
            break;

        case LV_ALIGN_OUT_TOP_LEFT:
            new_x = -obj_w_half;
            new_y = -obj_h_half;
            break;

        case LV_ALIGN_OUT_TOP_MID:
            new_x = lv_obj_get_width(base) / 2 - obj_w_half;
            new_y = -obj_h_half;
            break;

        case LV_ALIGN_OUT_TOP_RIGHT:
            new_x = lv_obj_get_width(base) - obj_w_half;
            new_y = -obj_h_half;
            break;

        case LV_ALIGN_OUT_BOTTOM_LEFT:
            new_x = -obj_w_half;
            new_y = lv_obj_get_height(base) - obj_h_half;
            break;

        case LV_ALIGN_OUT_BOTTOM_MID:
            new_x = lv_obj_get_width(base) / 2 - obj_w_half;
            new_y = lv_obj_get_height(base) - obj_h_half;
            break;

        case LV_ALIGN_OUT_BOTTOM_RIGHT:
            new_x = lv_obj_get_width(base) - obj_w_half;
            new_y = lv_obj_get_height(base) - obj_h_half;
            break;

        case LV_ALIGN_OUT_LEFT_TOP:
            new_x = -obj_w_half;
            new_y = -obj_h_half;
            break;

        case LV_ALIGN_OUT_LEFT_MID:
            new_x = -obj_w_half;
            new_y = lv_obj_get_height(base) / 2 - obj_h_half;
            break;

        case LV_ALIGN_OUT_LEFT_BOTTOM:
            new_x = -obj_w_half;
            new_y = lv_obj_get_height(base) - obj_h_half;
            break;

        case LV_ALIGN_OUT_RIGHT_TOP:
            new_x = lv_obj_get_width(base) - obj_w_half;
            new_y = -obj_h_half;
            break;

        case LV_ALIGN_OUT_RIGHT_MID:
            new_x = lv_obj_get_width(base) - obj_w_half;
            new_y = lv_obj_get_height(base) / 2 - obj_h_half;
            break;

        case LV_ALIGN_OUT_RIGHT_BOTTOM:
            new_x = lv_obj_get_width(base) - obj_w_half;
            new_y = lv_obj_get_height(base) - obj_h_half;
            break;
    }

    /*Bring together the coordination system of base and obj*/
    lv_obj_t * par        = lv_obj_get_parent(obj);
    lv_coord_t base_abs_x = base->coords.x1;
    lv_coord_t base_abs_y = base->coords.y1;
    lv_coord_t par_abs_x  = par->coords.x1;
    lv_coord_t par_abs_y  = par->coords.y1;
    new_x += x_ofs + base_abs_x;
    new_y += y_ofs + base_abs_y;
    new_x -= par_abs_x;
    new_y -= par_abs_y;
    if(x_set && y_set) lv_obj_set_pos(obj, new_x, new_y);
    else if(x_set) lv_obj_set_x(obj, new_x);
    else if(y_set) lv_obj_set_y(obj, new_y);

}



#if LV_USE_ANIMATION

/**
 * Allocate and initialize a transition for a property of an object if the properties value is different in the new state.
 * It allocates `lv_style_trans_t` in `_lv_obj_style_trans_ll` and set only `start/end_values`. No animation will be created here.
 * @param obj and object to add the transition
 * @param prop the property to apply the transaction
 * @param part the part of the object to apply the transaction
 * @param prev_state the previous state of the objects
 * @param new_state the new state of the object
 * @return pointer to the allocated `the transaction` variable or `NULL` if no transition created
 */
static lv_style_trans_t * trans_create(lv_obj_t * obj, lv_style_property_t prop, uint8_t part, lv_state_t prev_state,
                                       lv_state_t new_state)
{
    lv_style_trans_t * tr;
    lv_style_list_t * style_list = lv_obj_get_style_list(obj, part);
    lv_style_t * style_trans = _lv_style_list_get_transition_style(style_list);

    /*Get the previous and current values*/
    if((prop & 0xF) < LV_STYLE_ID_COLOR) { /*Int*/
        style_list->skip_trans = 1;
        obj->state = prev_state;
        lv_style_int_t int1 = _lv_obj_get_style_int(obj, part, prop);
        obj->state = new_state;
        lv_style_int_t int2 =  _lv_obj_get_style_int(obj, part, prop);
        style_list->skip_trans = 0;

        if(int1 == int2)  return NULL;
        obj->state = prev_state;
        int1 = _lv_obj_get_style_int(obj, part, prop);
        obj->state = new_state;
        _lv_style_set_int(style_trans, prop, int1);   /*Be sure `trans_style` has a valid value */

        if(prop == LV_STYLE_RADIUS) {
            if(int1 == LV_RADIUS_CIRCLE || int2 == LV_RADIUS_CIRCLE) {
                lv_coord_t whalf = lv_obj_get_width(obj) / 2;
                lv_coord_t hhalf = lv_obj_get_width(obj) / 2;
                if(int1 == LV_RADIUS_CIRCLE) int1 = LV_MATH_MIN(whalf + 1, hhalf + 1);
                if(int2 == LV_RADIUS_CIRCLE) int2 = LV_MATH_MIN(whalf + 1, hhalf + 1);
            }
        }

        tr = _lv_ll_ins_head(&LV_GC_ROOT(_lv_obj_style_trans_ll));
        LV_ASSERT_MEM(tr);
        if(tr == NULL) return NULL;
        tr->start_value._int = int1;
        tr->end_value._int = int2;
    }
    else if((prop & 0xF) < LV_STYLE_ID_OPA) { /*Color*/
        style_list->skip_trans = 1;
        obj->state = prev_state;
        lv_color_t c1 = _lv_obj_get_style_color(obj, part, prop);
        obj->state = new_state;
        lv_color_t c2 =  _lv_obj_get_style_color(obj, part, prop);
        style_list->skip_trans = 0;

        if(c1.full == c2.full) return NULL;
        obj->state = prev_state;
        c1 = _lv_obj_get_style_color(obj, part, prop);
        obj->state = new_state;
        _lv_style_set_color(style_trans, prop, c1);    /*Be sure `trans_style` has a valid value */

        tr = _lv_ll_ins_head(&LV_GC_ROOT(_lv_obj_style_trans_ll));
        LV_ASSERT_MEM(tr);
        if(tr == NULL) return NULL;
        tr->start_value._color = c1;
        tr->end_value._color = c2;
    }
    else if((prop & 0xF) < LV_STYLE_ID_PTR) { /*Opa*/
        style_list->skip_trans = 1;
        obj->state = prev_state;
        lv_opa_t o1 = _lv_obj_get_style_opa(obj, part, prop);
        obj->state = new_state;
        lv_opa_t o2 =  _lv_obj_get_style_opa(obj, part, prop);
        style_list->skip_trans = 0;

        if(o1 == o2) return NULL;

        obj->state = prev_state;
        o1 = _lv_obj_get_style_opa(obj, part, prop);
        obj->state = new_state;
        _lv_style_set_opa(style_trans, prop, o1);   /*Be sure `trans_style` has a valid value */

        tr = _lv_ll_ins_head(&LV_GC_ROOT(_lv_obj_style_trans_ll));
        LV_ASSERT_MEM(tr);
        if(tr == NULL) return NULL;
        tr->start_value._opa = o1;
        tr->end_value._opa = o2;
    }
    else {      /*Ptr*/
        obj->state = prev_state;
        style_list->skip_trans = 1;
        const void * p1 = _lv_obj_get_style_ptr(obj, part, prop);
        obj->state = new_state;
        const void * p2 = _lv_obj_get_style_ptr(obj, part, prop);
        style_list->skip_trans = 0;

        if(memcmp(&p1, &p2, sizeof(const void *)) == 0)  return NULL;
        obj->state = prev_state;
        p1 = _lv_obj_get_style_ptr(obj, part, prop);
        obj->state = new_state;
        _lv_style_set_ptr(style_trans, prop, p1);   /*Be sure `trans_style` has a valid value */

        tr = _lv_ll_ins_head(&LV_GC_ROOT(_lv_obj_style_trans_ll));
        LV_ASSERT_MEM(tr);
        if(tr == NULL) return NULL;
        tr->start_value._ptr = p1;
        tr->end_value._ptr = p2;
    }

    return tr;
}

/**
 * Remove the transition from object's part's property.
 * - Remove the transition from `_lv_obj_style_trans_ll` and free it
 * - Delete pending transitions
 * @param obj pointer to an object which transition(s) should be removed
 * @param part a part of object or 0xFF to remove from all parts
 * @param prop a property or 0xFF to remove all properties
 * @param tr_limit delete transitions only "older" then this. `NULL` is not used
 */
static void trans_del(lv_obj_t * obj, uint8_t part, lv_style_property_t prop, lv_style_trans_t * tr_limit)
{
    lv_style_trans_t * tr;
    lv_style_trans_t * tr_prev;
    tr = _lv_ll_get_tail(&LV_GC_ROOT(_lv_obj_style_trans_ll));
    while(tr != NULL) {
        if(tr == tr_limit) break;

        /*'tr' might be deleted, so get the next object while 'tr' is valid*/
        tr_prev = _lv_ll_get_prev(&LV_GC_ROOT(_lv_obj_style_trans_ll), tr);

        if(tr->obj == obj && (part == tr->part || part == 0xFF) && (prop == tr->prop || prop == 0xFF)) {
            /* Remove the transitioned property from trans. style
             * to allow changing it by normal styles*/
            lv_style_list_t * list = lv_obj_get_style_list(tr->obj, tr->part);
            lv_style_t * style_trans = _lv_style_list_get_transition_style(list);
            lv_style_remove_prop(style_trans, tr->prop);

            lv_anim_del(tr, NULL);
            _lv_ll_remove(&LV_GC_ROOT(_lv_obj_style_trans_ll), tr);
            lv_mem_free(tr);
        }
        tr = tr_prev;
    }
}

static void trans_anim_cb(lv_style_trans_t * tr, lv_anim_value_t v)
{
    lv_style_list_t * list = lv_obj_get_style_list(tr->obj, tr->part);
    lv_style_t * style = _lv_style_list_get_transition_style(list);

    if((tr->prop & 0xF) < LV_STYLE_ID_COLOR) { /*Value*/
        lv_style_int_t x;
        if(v == 0) x = tr->start_value._int;
        else if(v == 255) x = tr->end_value._int;
        else x = tr->start_value._int + ((int32_t)((int32_t)(tr->end_value._int - tr->start_value._int) * v) >> 8);
        _lv_style_set_int(style, tr->prop, x);
    }
    else if((tr->prop & 0xF) < LV_STYLE_ID_OPA) { /*Color*/
        lv_color_t x;
        if(v <= 0) x = tr->start_value._color;
        else if(v >= 255) x = tr->end_value._color;
        else x = lv_color_mix(tr->end_value._color, tr->start_value._color, v);
        _lv_style_set_color(style, tr->prop, x);
    }
    else if((tr->prop & 0xF) < LV_STYLE_ID_PTR) { /*Opa*/
        lv_opa_t x;
        if(v <= 0) x = tr->start_value._opa;
        else if(v >= 255) x = tr->end_value._opa;
        else x = tr->start_value._opa + (((tr->end_value._opa - tr->start_value._opa) * v) >> 8);
        _lv_style_set_opa(style, tr->prop, x);
    }
    else {
        const void * x;
        if(v < 128) x = tr->start_value._ptr;
        else x = tr->end_value._ptr;
        _lv_style_set_ptr(style, tr->prop, x);
    }
    lv_obj_refresh_style(tr->obj, tr->part, tr->prop);

}

static void trans_anim_start_cb(lv_anim_t * a)
{
    lv_style_trans_t * tr = a->var;

    lv_style_property_t prop_tmp = tr->prop;

    /*Start the animation from the current value*/
    if((prop_tmp & 0xF) < LV_STYLE_ID_COLOR) { /*Int*/
        tr->start_value._int = _lv_obj_get_style_int(tr->obj, tr->part, prop_tmp);
    }
    else if((prop_tmp & 0xF) < LV_STYLE_ID_OPA) { /*Color*/
        tr->start_value._color = _lv_obj_get_style_color(tr->obj, tr->part, prop_tmp);
    }
    else if((prop_tmp & 0xF) < LV_STYLE_ID_PTR) { /*Opa*/
        tr->start_value._opa = _lv_obj_get_style_opa(tr->obj, tr->part, prop_tmp);
    }
    else {      /*Ptr*/
        tr->start_value._ptr = _lv_obj_get_style_ptr(tr->obj, tr->part, prop_tmp);
    }

    /*Init prop to an invalid values to be sure `trans_del` won't delete this added `tr`*/
    tr->prop = 0;
    /*Delete the relate transition if any*/
    trans_del(tr->obj, tr->part, prop_tmp, tr);

    tr->prop = prop_tmp;

}

static void trans_anim_ready_cb(lv_anim_t * a)
{
    lv_style_trans_t * tr = a->var;

    /* Remove the transitioned property from trans. style
     * if there no more transitions for this property
     * It allows changing it by normal styles*/

    bool running = false;
    lv_style_trans_t * tr_i;
    _LV_LL_READ(LV_GC_ROOT(_lv_obj_style_trans_ll), tr_i) {
        if(tr_i != tr && tr_i->obj == tr->obj && tr_i->part == tr->part && tr_i->prop == tr->prop) {
            running = true;
        }
    }

    if(!running) {
        lv_style_list_t * list = lv_obj_get_style_list(tr->obj, tr->part);
        lv_style_t * style_trans = _lv_style_list_get_transition_style(list);
        lv_style_remove_prop(style_trans, tr->prop);
    }

    _lv_ll_remove(&LV_GC_ROOT(_lv_obj_style_trans_ll), tr);
    lv_mem_free(tr);
}

static void opa_scale_anim(lv_obj_t * obj, lv_anim_value_t v)
{
    lv_obj_set_style_local_opa_scale(obj, LV_OBJ_PART_MAIN, LV_STATE_DEFAULT, v);
}

static void fade_in_anim_ready(lv_anim_t * a)
{
    lv_style_remove_prop(lv_obj_get_local_style(a->var, LV_OBJ_PART_MAIN), LV_STYLE_OPA_SCALE);
}

#endif

static void lv_event_mark_deleted(lv_obj_t * obj)
{
    lv_event_temp_data_t * t = event_temp_data_head;

    while(t) {
        if(t->obj == obj) t->deleted = true;
        t = t->prev;
    }
}

static bool obj_valid_child(const lv_obj_t * parent, const lv_obj_t * obj_to_find)
{
    /*Check all children of `parent`*/
    lv_obj_t * child;
    _LV_LL_READ(parent->child_ll, child) {
        if(child == obj_to_find) return true;

        /*Check the children*/
        bool found = obj_valid_child(child, obj_to_find);
        if(found) return true;
    }

    return false;
}

static bool style_prop_is_cacheble(lv_style_property_t prop)
{

    switch(prop) {
        case LV_STYLE_PROP_ALL:
        case LV_STYLE_BG_GRAD_DIR:
        case LV_STYLE_CLIP_CORNER:
        case LV_STYLE_TEXT_LETTER_SPACE:
        case LV_STYLE_TEXT_LINE_SPACE:
        case LV_STYLE_TEXT_FONT:
        case LV_STYLE_TRANSFORM_ANGLE:
        case LV_STYLE_TRANSFORM_WIDTH:
        case LV_STYLE_TRANSFORM_HEIGHT:
        case LV_STYLE_TRANSFORM_ZOOM:
        case LV_STYLE_BORDER_WIDTH:
        case LV_STYLE_OUTLINE_WIDTH:
        case LV_STYLE_RADIUS:
        case LV_STYLE_SHADOW_WIDTH:
        case LV_STYLE_OPA_SCALE:
        case LV_STYLE_BG_OPA:
        case LV_STYLE_BORDER_SIDE:
        case LV_STYLE_BORDER_POST:
        case LV_STYLE_IMAGE_RECOLOR_OPA:
        case LV_STYLE_VALUE_STR:
        case LV_STYLE_PATTERN_IMAGE:
        case LV_STYLE_PAD_TOP:
        case LV_STYLE_PAD_BOTTOM:
        case LV_STYLE_PAD_LEFT:
        case LV_STYLE_PAD_RIGHT:
        case LV_STYLE_BG_BLEND_MODE:
        case LV_STYLE_BORDER_BLEND_MODE:
        case LV_STYLE_IMAGE_BLEND_MODE:
        case LV_STYLE_LINE_BLEND_MODE:
        case LV_STYLE_OUTLINE_BLEND_MODE:
        case LV_STYLE_PATTERN_BLEND_MODE:
        case LV_STYLE_SHADOW_BLEND_MODE:
        case LV_STYLE_TEXT_BLEND_MODE:
        case LV_STYLE_VALUE_BLEND_MODE:
            return true;
            break;
        default:
            return false;
    }
}

/**
 * Update the cache of style list
 * @param obj pointer to an obejct
 * @param part the part of the object
 * @param prop the property which triggered the update
 */
static void update_style_cache(lv_obj_t * obj, uint8_t part, uint16_t prop)
{
    if(style_prop_is_cacheble(prop) == false) return;

    lv_style_list_t * list = lv_obj_get_style_list(obj, part);

    bool ignore_cache_ori = list->ignore_cache;
    list->ignore_cache = 1;

#if LV_USE_OPA_SCALE
    list->opa_scale_cover    = lv_obj_get_style_opa_scale(obj, part) == LV_OPA_COVER ? 1 : 0;
#else
    list->opa_scale_cover    = 1;
#endif
    list->text_decor_none    = lv_obj_get_style_text_decor(obj, part) == LV_TEXT_DECOR_NONE ? 1 : 0;
    list->text_font_normal    = lv_obj_get_style_text_font(obj, part) == LV_THEME_DEFAULT_FONT_NORMAL ? 1 : 0;

    list->text_space_zero = 1;
    if(lv_obj_get_style_text_letter_space(obj, part) != 0 ||
       lv_obj_get_style_text_line_space(obj, part) != 0) {
        list->text_space_zero = 0;
    }


    lv_opa_t bg_opa = lv_obj_get_style_bg_opa(obj, part);
    list->bg_opa_transp    = bg_opa == LV_OPA_TRANSP ? 1 : 0;
    list->bg_opa_cover     = bg_opa == LV_OPA_COVER ? 1 : 0;

    list->bg_grad_dir_none  = lv_obj_get_style_bg_grad_dir(obj, part) == LV_GRAD_DIR_NONE ? 1 : 0;
    list->border_width_zero = lv_obj_get_style_border_width(obj, part) == 0 ? 1 : 0;
    list->border_side_full = lv_obj_get_style_border_side(obj, part) == LV_BORDER_SIDE_FULL ? 1 : 0;
    list->border_post_off = lv_obj_get_style_border_post(obj, part) == 0 ? 1 : 0;
    list->clip_corner_off   = lv_obj_get_style_clip_corner(obj, part) == false ? 1 : 0;
    list->img_recolor_opa_transp    = lv_obj_get_style_image_recolor_opa(obj, part) == LV_OPA_TRANSP ? 1 : 0;
    list->outline_width_zero    = lv_obj_get_style_outline_width(obj, part) == 0 ? 1 : 0;
    list->pattern_img_null    = lv_obj_get_style_pattern_image(obj, part) == NULL ? 1 : 0;
    list->radius_zero    = lv_obj_get_style_radius(obj, part) == 0 ? 1 : 0;
    list->shadow_width_zero    = lv_obj_get_style_shadow_width(obj, part) == 0 ? 1 : 0;
    list->value_txt_str    = lv_obj_get_style_value_str(obj, part) == NULL ? 1 : 0;


    list->transform_all_zero  = 1;
    if(lv_obj_get_style_transform_angle(obj, part) != 0 ||
       lv_obj_get_style_transform_width(obj, part) != 0 ||
       lv_obj_get_style_transform_height(obj, part) != 0 ||
       lv_obj_get_style_transform_zoom(obj, part) != LV_IMG_ZOOM_NONE) {
        list->transform_all_zero  = 0;
    }

    list->pad_all_zero  = 1;
    if(lv_obj_get_style_pad_top(obj, part) != 0 ||
       lv_obj_get_style_pad_bottom(obj, part) != 0 ||
       lv_obj_get_style_pad_left(obj, part) != 0 ||
       lv_obj_get_style_pad_right(obj, part) != 0) {
        list->pad_all_zero  = 0;
    }

    list->blend_mode_all_normal = 1;
#if LV_USE_BLEND_MODES
    if(lv_obj_get_style_bg_blend_mode(obj, part) != LV_BLEND_MODE_NORMAL ||
       lv_obj_get_style_border_blend_mode(obj, part) != LV_BLEND_MODE_NORMAL ||
       lv_obj_get_style_pattern_blend_mode(obj, part) != LV_BLEND_MODE_NORMAL ||
       lv_obj_get_style_outline_blend_mode(obj, part) != LV_BLEND_MODE_NORMAL ||
       lv_obj_get_style_value_blend_mode(obj, part) != LV_BLEND_MODE_NORMAL ||
       lv_obj_get_style_text_blend_mode(obj, part) != LV_BLEND_MODE_NORMAL ||
       lv_obj_get_style_line_blend_mode(obj, part) != LV_BLEND_MODE_NORMAL ||
       lv_obj_get_style_image_blend_mode(obj, part) != LV_BLEND_MODE_NORMAL ||
       lv_obj_get_style_shadow_blend_mode(obj, part) != LV_BLEND_MODE_NORMAL) {
        list->blend_mode_all_normal = 0;
    }
#endif
    list->ignore_cache = ignore_cache_ori;
    list->valid_cache = 1;
}

/**
 * Update the cache of style list
 * @param obj pointer to an object
 * @param part the part of the object
 */
static void update_style_cache_children(lv_obj_t * obj)
{
    uint8_t part;
    for(part = 0; part != _LV_OBJ_PART_REAL_LAST; part++) {
        lv_style_list_t * list = lv_obj_get_style_list(obj, part);
        if(list == NULL) break;

        bool ignore_cache_ori = list->ignore_cache;
        list->ignore_cache = 1;

        list->opa_scale_cover    = lv_obj_get_style_opa_scale(obj, part) == LV_OPA_COVER ? 1 : 0;
        list->text_decor_none    = lv_obj_get_style_text_decor(obj, part) == LV_TEXT_DECOR_NONE ? 1 : 0;
        list->text_font_normal    = lv_obj_get_style_text_font(obj, part) == lv_theme_get_font_normal() ? 1 : 0;
        list->img_recolor_opa_transp    = lv_obj_get_style_image_recolor_opa(obj, part) == LV_OPA_TRANSP ? 1 : 0;

        list->text_space_zero = 1;
        if(lv_obj_get_style_text_letter_space(obj, part) != 0 ||
           lv_obj_get_style_text_line_space(obj, part) != 0) {
            list->text_space_zero = 0;
        }

        list->ignore_cache = ignore_cache_ori;
    }

    lv_obj_t * child = lv_obj_get_child(obj, NULL);
    while(child) {
        update_style_cache_children(child);
        child = lv_obj_get_child(obj, child);
    }

}

/**
 * Mark the object and all of it's children's style lists as invalid.
 * The cache will be updated when a cached property asked nest time
 * @param obj pointer to an object
 */
static void invalidate_style_cache(lv_obj_t * obj, uint8_t part, lv_style_property_t prop)
{
    if(style_prop_is_cacheble(prop) == false) return;

    if(part != LV_OBJ_PART_ALL) {
        lv_style_list_t * list = lv_obj_get_style_list(obj, part);
        if(list == NULL) return;
        list->valid_cache = 0;
    }
    else {

        for(part = 0; part < _LV_OBJ_PART_REAL_FIRST; part++) {
            lv_style_list_t * list = lv_obj_get_style_list(obj, part);
            if(list == NULL) break;
            list->valid_cache = 0;
        }
        for(part = _LV_OBJ_PART_REAL_FIRST; part < 0xFF; part++) {
            lv_style_list_t * list = lv_obj_get_style_list(obj, part);
            if(list == NULL) break;
            list->valid_cache = 0;
        }
    }

    lv_obj_t * child = lv_obj_get_child(obj, NULL);
    while(child) {
        update_style_cache_children(child);
        child = lv_obj_get_child(obj, child);
    }
}<|MERGE_RESOLUTION|>--- conflicted
+++ resolved
@@ -76,6 +76,42 @@
     } end_value;
 } lv_style_trans_t;
 
+typedef struct {
+    lv_draw_rect_dsc_t rect;
+    lv_draw_label_dsc_t label;
+    lv_draw_line_dsc_t line;
+    lv_draw_img_dsc_t img;
+    lv_style_int_t pad_top;
+    lv_style_int_t pad_bottom;
+    lv_style_int_t pad_right;
+    lv_style_int_t pad_left;
+    lv_style_int_t pad_inner;
+    lv_style_int_t margin_top;
+    lv_style_int_t margin_bottom;
+    lv_style_int_t margin_left;
+    lv_style_int_t margin_right;
+    lv_style_int_t size;
+    lv_style_int_t transform_width;
+    lv_style_int_t transform_height;
+    lv_style_int_t transform_angle;
+    lv_style_int_t transform_zoom;
+    lv_style_int_t scale_width;
+    lv_style_int_t scale_border_width;
+    lv_style_int_t scale_end_border_width;
+    lv_style_int_t scale_end_line_width;
+    lv_color_t scale_grad_color;
+    lv_color_t scale_end_color;
+    lv_opa_t opa_scale;
+    uint32_t clip_corder :1;
+    uint32_t border_post :1;
+}style_snapshot_t;
+
+typedef enum {
+    STYLE_COMPARE_SAME,
+    STYLE_COMPARE_VISUAL_DIFF,
+    STYLE_COMPARE_DIFF,
+} style_snapshot_res_t;
+
 /**********************
  *  STATIC PROTOTYPES
  **********************/
@@ -106,6 +142,10 @@
 static void update_style_cache(lv_obj_t * obj, uint8_t part, uint16_t prop);
 static void update_style_cache_children(lv_obj_t * obj);
 static void invalidate_style_cache(lv_obj_t * obj, uint8_t part, lv_style_property_t prop);
+#if LV_USE_ANIMATION
+static void style_snapshot(lv_obj_t * obj, uint8_t part, style_snapshot_t * shot);
+static style_snapshot_res_t style_snapshot_compare(style_snapshot_t * shot1, style_snapshot_t * shot2);
+#endif
 
 /**********************
  *  STATIC VARIABLES
@@ -1671,9 +1711,8 @@
     lv_obj_refresh_style(obj, LV_OBJ_PART_ALL, LV_STYLE_PROP_ALL);
 #else
     lv_state_t prev_state = obj->state;
-    obj->state = new_state;
+    style_snapshot_res_t cmp_res = STYLE_COMPARE_SAME;
     uint8_t part;
-<<<<<<< HEAD
     for(part = 0; part < _LV_OBJ_PART_REAL_FIRST; part++) {
         lv_style_list_t * style_list = lv_obj_get_style_list(obj, part);
         if(style_list == NULL) break;   /*No more style lists*/
@@ -1695,8 +1734,6 @@
     }
 
     if(cmp_res == STYLE_COMPARE_SAME) return;
-=======
->>>>>>> 38cf5c0b
 
     for(part = 0; part < _LV_OBJ_PART_REAL_LAST; part++) {
         lv_style_list_t * style_list = lv_obj_get_style_list(obj, part);
@@ -1743,9 +1780,11 @@
 
             }
         }
-        lv_obj_refresh_style(obj, part, LV_STYLE_PROP_ALL);
-    }
-#endif
+        if(cmp_res == STYLE_COMPARE_DIFF) lv_obj_refresh_style(obj, part, LV_STYLE_PROP_ALL);
+    }
+    if(cmp_res == STYLE_COMPARE_VISUAL_DIFF) lv_obj_invalidate(obj);
+#endif
+
 }
 
 /**
@@ -4693,4 +4732,82 @@
         update_style_cache_children(child);
         child = lv_obj_get_child(obj, child);
     }
-}+}
+
+#if LV_USE_ANIMATION
+static void style_snapshot(lv_obj_t * obj, uint8_t part, style_snapshot_t * shot)
+{
+    _lv_obj_disable_style_caching(obj, true);
+    _lv_memset_00(shot, sizeof(style_snapshot_t));
+    lv_draw_rect_dsc_init(&shot->rect);
+    lv_draw_label_dsc_init(&shot->label);
+    lv_draw_img_dsc_init(&shot->img);
+    lv_draw_line_dsc_init(&shot->line);
+
+    lv_obj_init_draw_rect_dsc(obj, part, &shot->rect);
+    lv_obj_init_draw_label_dsc(obj, part, &shot->label);
+    lv_obj_init_draw_img_dsc(obj, part, &shot->img);
+    lv_obj_init_draw_line_dsc(obj, part, &shot->line);
+
+
+    shot->pad_top = lv_obj_get_style_pad_top(obj, part);
+    shot->pad_bottom = lv_obj_get_style_pad_bottom(obj, part);
+    shot->pad_right = lv_obj_get_style_pad_right(obj, part);
+    shot->pad_left = lv_obj_get_style_pad_left(obj, part);
+    shot->pad_inner = lv_obj_get_style_pad_inner(obj, part);
+    shot->margin_top = lv_obj_get_style_margin_top(obj, part);
+    shot->margin_bottom = lv_obj_get_style_margin_bottom(obj, part);
+    shot->margin_left = lv_obj_get_style_margin_left(obj, part);
+    shot->margin_right = lv_obj_get_style_margin_right(obj, part);
+    shot->size = lv_obj_get_style_size(obj, part);
+    shot->transform_width = lv_obj_get_style_transform_width(obj, part);
+    shot->transform_height = lv_obj_get_style_transform_height(obj, part);
+    shot->transform_angle = lv_obj_get_style_transform_angle(obj, part);
+    shot->transform_zoom = lv_obj_get_style_transform_zoom(obj, part);
+    shot->scale_width = lv_obj_get_style_scale_width(obj, part);
+    shot->scale_border_width = lv_obj_get_style_scale_border_width(obj, part);
+    shot->scale_end_border_width = lv_obj_get_style_scale_end_border_width(obj, part);
+    shot->scale_end_line_width = lv_obj_get_style_scale_end_line_width(obj, part);
+    shot->scale_grad_color = lv_obj_get_style_scale_grad_color(obj, part);
+    shot->scale_end_color = lv_obj_get_style_scale_end_color(obj, part);
+    shot->opa_scale = lv_obj_get_style_opa_scale(obj, part);
+    shot->clip_corder = lv_obj_get_style_clip_corner(obj, part);
+    shot->border_post  = lv_obj_get_style_border_post(obj, part);
+
+    _lv_obj_disable_style_caching(obj, false);
+}
+
+static style_snapshot_res_t style_snapshot_compare(style_snapshot_t * shot1, style_snapshot_t * shot2)
+{
+    if(memcmp(shot1, shot2, sizeof(style_snapshot_t)) == 0) return STYLE_COMPARE_SAME;
+
+
+    if(shot1->pad_top != shot2->pad_top) return STYLE_COMPARE_DIFF;
+    if(shot1->pad_bottom != shot2->pad_bottom) return STYLE_COMPARE_DIFF;
+    if(shot1->pad_left != shot2->pad_right) return STYLE_COMPARE_DIFF;
+    if(shot1->pad_right != shot2->pad_right) return STYLE_COMPARE_DIFF;
+    if(shot1->pad_top != shot2->pad_top) return STYLE_COMPARE_DIFF;
+    if(shot1->pad_inner != shot2->pad_inner) return STYLE_COMPARE_DIFF;
+    if(shot1->margin_top != shot2->margin_top) return STYLE_COMPARE_DIFF;
+    if(shot1->margin_bottom != shot2->margin_bottom) return STYLE_COMPARE_DIFF;
+    if(shot1->margin_left != shot2->margin_right) return STYLE_COMPARE_DIFF;
+    if(shot1->margin_right != shot2->margin_right) return STYLE_COMPARE_DIFF;
+    if(shot1->margin_top != shot2->margin_top) return STYLE_COMPARE_DIFF;
+    if(shot1->transform_width != shot2->transform_width) return STYLE_COMPARE_DIFF;
+    if(shot1->transform_height != shot2->transform_height) return STYLE_COMPARE_DIFF;
+    if(shot1->transform_angle != shot2->transform_angle) return STYLE_COMPARE_DIFF;
+    if(shot1->transform_zoom != shot2->transform_zoom) return STYLE_COMPARE_DIFF;
+    if(shot1->rect.outline_width != shot2->rect.outline_width) return STYLE_COMPARE_DIFF;
+    if(shot1->rect.outline_pad != shot2->rect.outline_pad) return STYLE_COMPARE_DIFF;
+    if(shot1->rect.value_font != shot2->rect.value_font) return STYLE_COMPARE_DIFF;
+    if(shot1->rect.value_align != shot2->rect.value_align) return STYLE_COMPARE_DIFF;
+    if(shot1->rect.value_font != shot2->rect.value_font) return STYLE_COMPARE_DIFF;
+    if(shot1->rect.shadow_spread != shot2->rect.shadow_spread) return STYLE_COMPARE_DIFF;
+    if(shot1->rect.shadow_width != shot2->rect.shadow_width) return STYLE_COMPARE_DIFF;
+    if(shot1->rect.shadow_ofs_x != shot2->rect.shadow_ofs_x) return STYLE_COMPARE_DIFF;
+    if(shot1->rect.shadow_ofs_y != shot2->rect.shadow_ofs_y) return STYLE_COMPARE_DIFF;
+
+    /*If not returned earlier its just a visual difference, a simple redraw is enough*/
+    return STYLE_COMPARE_VISUAL_DIFF;
+}
+#endif