--- conflicted
+++ resolved
@@ -1100,11 +1100,8 @@
     if(proc->types.pointer.drag_limit_out == 0) {
         proc->types.pointer.drag_sum.x += proc->types.pointer.vect.x;
         proc->types.pointer.drag_sum.y += proc->types.pointer.vect.y;
-<<<<<<< HEAD
-    }
-
-    /*Enough move?*/
-    if(proc->types.pointer.drag_limit_out == 0) {
+
+        /*Enough move?*/
         bool hor_en = false;
         bool ver_en = false;
         if(allowed_dirs == LV_DRAG_DIR_HOR || allowed_dirs == LV_DRAG_DIR_BOTH) {
@@ -1123,28 +1120,6 @@
             }
         }
 
-=======
-
-        /*Enough move?*/
-        bool hor_en = false;
-        bool ver_en = false;
-        if(allowed_dirs == LV_DRAG_DIR_HOR || allowed_dirs == LV_DRAG_DIR_BOTH) {
-            hor_en = true;
-        }
-
-        if(allowed_dirs == LV_DRAG_DIR_VER || allowed_dirs == LV_DRAG_DIR_BOTH) {
-            ver_en = true;
-        }
-
-        if(allowed_dirs == LV_DRAG_DIR_ONE) {
-            if(LV_MATH_ABS(proc->types.pointer.drag_sum.x) > LV_MATH_ABS(proc->types.pointer.drag_sum.y)) {
-                hor_en = true;
-            } else {
-                ver_en = true;
-            }
-        }
-
->>>>>>> a69d75c3
         /*If a move is greater then LV_DRAG_LIMIT then begin the drag*/
         if((hor_en && LV_MATH_ABS(proc->types.pointer.drag_sum.x) >= indev_act->driver.drag_limit) ||
            (ver_en && LV_MATH_ABS(proc->types.pointer.drag_sum.y) >= indev_act->driver.drag_limit)) {
@@ -1205,11 +1180,6 @@
                 }
             }
 
-<<<<<<< HEAD
-            /*In the inactive direction `drag_sum` is kept zero*/
-            if(proc->types.pointer.drag_sum.x) act_x += proc->types.pointer.vect.x;
-            if(proc->types.pointer.drag_sum.y) act_y += proc->types.pointer.vect.y;
-=======
             /*Move the object*/
             if(allowed_dirs == LV_DRAG_DIR_HOR ||
                allowed_dirs == LV_DRAG_DIR_BOTH ||
@@ -1224,7 +1194,6 @@
                 act_y += proc->types.pointer.vect.y;
             }
 
->>>>>>> a69d75c3
             lv_obj_set_pos(drag_obj, act_x, act_y);
             proc->types.pointer.drag_in_prog = 1;
 
