/**
 * @file lv_indev.c
 *
 */

/*********************
 *      INCLUDES
 ********************/
#include "lv_indev.h"
#include "lv_disp.h"
#include "lv_obj.h"

#include "../lv_hal/lv_hal_tick.h"
#include "../lv_core/lv_group.h"
#include "../lv_core/lv_refr.h"
#include "../lv_misc/lv_task.h"
#include "../lv_misc/lv_math.h"

/*********************
 *      DEFINES
 *********************/

#if LV_INDEV_DEF_DRAG_THROW <= 0
#warning "LV_INDEV_DRAG_THROW must be greater than 0"
#endif

/**********************
 *      TYPEDEFS
 **********************/

/**********************
 *  STATIC PROTOTYPES
 **********************/

static void indev_pointer_proc(lv_indev_t * i, lv_indev_data_t * data);
static void indev_keypad_proc(lv_indev_t * i, lv_indev_data_t * data);
static void indev_encoder_proc(lv_indev_t * i, lv_indev_data_t * data);
static void indev_button_proc(lv_indev_t * i, lv_indev_data_t * data);
static void indev_proc_press(lv_indev_proc_t * proc);
static void indev_proc_release(lv_indev_proc_t * proc);
static void indev_proc_reset_query_handler(lv_indev_t * indev);
static lv_obj_t * indev_search_obj(const lv_indev_proc_t * proc, lv_obj_t * obj);
static void indev_drag(lv_indev_proc_t * state);
static void indev_drag_throw(lv_indev_proc_t * proc);

/**********************
 *  STATIC VARIABLES
 **********************/
static lv_indev_t * indev_act;

/**********************
 *      MACROS
 **********************/

/**********************
 *   GLOBAL FUNCTIONS
 **********************/

/**
 * Initialize the display input device subsystem
 */
void lv_indev_init(void)
{
    lv_indev_reset(NULL); /*Reset all input devices*/
}

/**
 * Called periodically to read the input devices
 * @param param pointer to and input device to read
 */
void lv_indev_read_task(void * param)
{
    LV_LOG_TRACE("indev read task started");

    lv_indev_data_t data;

    indev_act = param;

    /*Read and process all indevs*/
    if(indev_act->driver.disp == NULL) return; /*Not assigned to any displays*/

    /*Handle reset query before processing the point*/
    indev_proc_reset_query_handler(indev_act);

    if(indev_act->proc.disabled) return;
    bool more_to_read;
    do {
        /*Read the data*/
        more_to_read = lv_indev_read(indev_act, &data);

        /*The active object might deleted even in the read function*/
        indev_proc_reset_query_handler(indev_act);

        indev_act->proc.state = data.state;

        if(indev_act->proc.state == LV_INDEV_STATE_PR) {
            indev_act->driver.disp->last_activity_time = lv_tick_get();
        }
        if(indev_act->driver.type == LV_INDEV_TYPE_POINTER) {
            indev_pointer_proc(indev_act, &data);
        } else if(indev_act->driver.type == LV_INDEV_TYPE_KEYPAD) {
            indev_keypad_proc(indev_act, &data);
        } else if(indev_act->driver.type == LV_INDEV_TYPE_ENCODER) {
            indev_encoder_proc(indev_act, &data);
        } else if(indev_act->driver.type == LV_INDEV_TYPE_BUTTON) {
            indev_button_proc(indev_act, &data);
        }
        /*Handle reset query if it happened in during processing*/
        indev_proc_reset_query_handler(indev_act);
    } while(more_to_read);

    /*End of indev processing, so no act indev*/
    indev_act = NULL;

    LV_LOG_TRACE("indev read task finished");
}

/**
 * Get the currently processed input device. Can be used in action functions too.
 * @return pointer to the currently processed input device or NULL if no input device processing
 * right now
 */
lv_indev_t * lv_indev_get_act(void)
{
    return indev_act;
}

/**
 * Get the type of an input device
 * @param indev pointer to an input device
 * @return the type of the input device from `lv_hal_indev_type_t` (`LV_INDEV_TYPE_...`)
 */
lv_indev_type_t lv_indev_get_type(const lv_indev_t * indev)
{
    if(indev == NULL) return LV_INDEV_TYPE_NONE;

    return indev->driver.type;
}
/**
 * Reset one or all input devices
 * @param indev pointer to an input device to reset or NULL to reset all of them
 */
void lv_indev_reset(lv_indev_t * indev)
{
    if(indev)
        indev->proc.reset_query = 1;
    else {
        lv_indev_t * i = lv_indev_get_next(NULL);
        while(i) {
            i->proc.reset_query = 1;

            i = lv_indev_get_next(i);
        }
    }
}

/**
 * Reset the long press state of an input device
 * @param indev pointer to an input device
 */
void lv_indev_reset_long_press(lv_indev_t * indev)
{
    indev->proc.long_pr_sent         = 0;
    indev->proc.longpr_rep_timestamp = lv_tick_get();
    indev->proc.pr_timestamp         = lv_tick_get();
}

/**
 * Enable or disable an input devices
 * @param indev pointer to an input device
 * @param en true: enable; false: disable
 */
void lv_indev_enable(lv_indev_t * indev, bool en)
{
    if(!indev) return;

    indev->proc.disabled = en ? 1 : 0;
}

/**
 * Set a cursor for a pointer input device (for LV_INPUT_TYPE_POINTER and LV_INPUT_TYPE_BUTTON)
 * @param indev pointer to an input device
 * @param cur_obj pointer to an object to be used as cursor
 */
void lv_indev_set_cursor(lv_indev_t * indev, lv_obj_t * cur_obj)
{
    if(indev->driver.type != LV_INDEV_TYPE_POINTER) return;

    indev->cursor = cur_obj;
    lv_obj_set_parent(indev->cursor, lv_disp_get_layer_sys(indev->driver.disp));
    lv_obj_set_pos(indev->cursor, indev->proc.types.pointer.act_point.x,
                   indev->proc.types.pointer.act_point.y);
}

#if LV_USE_GROUP
/**
 * Set a destination group for a keypad input device (for LV_INDEV_TYPE_KEYPAD)
 * @param indev pointer to an input device
 * @param group point to a group
 */
void lv_indev_set_group(lv_indev_t * indev, lv_group_t * group)
{
    if(indev->driver.type == LV_INDEV_TYPE_KEYPAD || indev->driver.type == LV_INDEV_TYPE_ENCODER) {
        indev->group = group;
    }
}
#endif

/**
 * Set the an array of points for LV_INDEV_TYPE_BUTTON.
 * These points will be assigned to the buttons to press a specific point on the screen
 * @param indev pointer to an input device
 * @param group point to a group
 */
void lv_indev_set_button_points(lv_indev_t * indev, const lv_point_t * points)
{
    if(indev->driver.type == LV_INDEV_TYPE_BUTTON) {
        indev->btn_points = points;
    }
}

/**
 * Set feedback callback for indev.
 * @param indev pointer to an input device
 * @param feedback feedback callback
 */
void lv_indev_set_feedback(lv_indev_t * indev, lv_indev_feedback_t feedback)
{
    indev->feedback = feedback;
}

/**
 * Get the last point of an input device (for LV_INDEV_TYPE_POINTER and LV_INDEV_TYPE_BUTTON)
 * @param indev pointer to an input device
 * @param point pointer to a point to store the result
 */
void lv_indev_get_point(const lv_indev_t * indev, lv_point_t * point)
{
    if(indev->driver.type != LV_INDEV_TYPE_POINTER && indev->driver.type != LV_INDEV_TYPE_BUTTON) {
        point->x = -1;
        point->y = -1;
    } else {
        point->x = indev->proc.types.pointer.act_point.x;
        point->y = indev->proc.types.pointer.act_point.y;
    }
}

/**
 * Get the last pressed key of an input device (for LV_INDEV_TYPE_KEYPAD)
 * @param indev pointer to an input device
 * @return the last pressed key (0 on error)
 */
uint32_t lv_indev_get_key(const lv_indev_t * indev)
{
    if(indev->driver.type != LV_INDEV_TYPE_KEYPAD)
        return 0;
    else
        return indev->proc.types.keypad.last_key;
}

/**
 * Check if there is dragging with an input device or not (for LV_INDEV_TYPE_POINTER and
 * LV_INDEV_TYPE_BUTTON)
 * @param indev pointer to an input device
 * @return true: drag is in progress
 */
bool lv_indev_is_dragging(const lv_indev_t * indev)
{
    if(indev == NULL) return false;
    if(indev->driver.type != LV_INDEV_TYPE_POINTER && indev->driver.type != LV_INDEV_TYPE_BUTTON)
        return false;
    return indev->proc.types.pointer.drag_in_prog == 0 ? false : true;
}

/**
 * Get the types.pointer.vector of dragging of an input device (for LV_INDEV_TYPE_POINTER and
 * LV_INDEV_TYPE_BUTTON)
 * @param indev pointer to an input device
 * @param point pointer to a point to store the types.pointer.vector
 */
void lv_indev_get_vect(const lv_indev_t * indev, lv_point_t * point)
{
    if(indev == NULL) {
        point->x = 0;
        point->y = 0;
        return;
    }

    if(indev->driver.type != LV_INDEV_TYPE_POINTER && indev->driver.type != LV_INDEV_TYPE_BUTTON) {
        point->x = 0;
        point->y = 0;
    } else {
        point->x = indev->proc.types.pointer.vect.x;
        point->y = indev->proc.types.pointer.vect.y;
    }
}

/**
 * Get feedback callback for indev.
 * @param indev pointer to an input device
 * @return feedback callback
 */
lv_indev_feedback_t lv_indev_get_feedback(const lv_indev_t * indev)
{
    return indev->feedback;
}

/**
 * Do nothing until the next release
 * @param indev pointer to an input device
 */
void lv_indev_wait_release(lv_indev_t * indev)
{
    indev->proc.wait_until_release = 1;
}

/**
 * Get a pointer to the indev read task to
 * modify its parameters with `lv_task_...` functions.
 * @param indev pointer to an input device
 * @return pointer to the indev read refresher task. (NULL on error)
 */
lv_task_t * lv_indev_get_read_task(lv_disp_t * indev)
{
    if(!indev) {
        LV_LOG_WARN("lv_indev_get_read_task: indev was NULL");
        return NULL;
    }

    return indev->refr_task;
}

/**********************
 *   STATIC FUNCTIONS
 **********************/

/**
 * Process a new point from LV_INDEV_TYPE_POINTER input device
 * @param i pointer to an input device
 * @param data pointer to the data read from the input device
 */
static void indev_pointer_proc(lv_indev_t * i, lv_indev_data_t * data)
{
    /*Move the cursor if set and moved*/
    if(i->cursor != NULL && (i->proc.types.pointer.last_point.x != data->point.x ||
                             i->proc.types.pointer.last_point.y != data->point.y)) {
        lv_obj_set_pos(i->cursor, data->point.x, data->point.y);
    }

    i->proc.types.pointer.act_point.x = data->point.x;
    i->proc.types.pointer.act_point.y = data->point.y;

    if(i->proc.state == LV_INDEV_STATE_PR) {
        indev_proc_press(&i->proc);
    } else {
        indev_proc_release(&i->proc);
    }

    i->proc.types.pointer.last_point.x = i->proc.types.pointer.act_point.x;
    i->proc.types.pointer.last_point.y = i->proc.types.pointer.act_point.y;
}

/**
 * Process a new point from LV_INDEV_TYPE_KEYPAD input device
 * @param i pointer to an input device
 * @param data pointer to the data read from the input device
 */
static void indev_keypad_proc(lv_indev_t * i, lv_indev_data_t * data)
{
#if LV_USE_GROUP
    if(data->state == LV_INDEV_STATE_PR && i->proc.wait_until_release) return;

    if(i->proc.wait_until_release) {
        i->proc.wait_until_release      = 0;
        i->proc.pr_timestamp            = 0;
        i->proc.long_pr_sent            = 0;
        i->proc.types.keypad.last_state = LV_INDEV_STATE_REL; /*To skip the processing of release*/
    }

    lv_group_t * g = i->group;
    if(g == NULL) return;

    lv_obj_t * focused = lv_group_get_focused(g);
    if(focused == NULL) return;

    /*Save the last key to compare it with the current latter on RELEASE*/
    uint32_t prev_key = i->proc.types.keypad.last_key;

    /* Save the last key.
     * It must be done here else `lv_indev_get_key` will return the last key in events and signals*/
    i->proc.types.keypad.last_key = data->key;

    /* Save the previous state so we can detect state changes below and also set the last state now
     * so if any signal/event handler on the way returns `LV_RES_INV` the last state is remembered
     * for the next time*/
    uint32_t prev_state             = i->proc.types.keypad.last_state;
    i->proc.types.keypad.last_state = data->state;

    /*Key press happened*/
    if(data->state == LV_INDEV_STATE_PR && prev_state == LV_INDEV_STATE_REL) {
        i->proc.pr_timestamp = lv_tick_get();

        /*Simulate a press on the object if ENTER was pressed*/
        if(data->key == LV_KEY_ENTER) {
            /*Send the ENTER as a normal KEY*/
            lv_group_send_data(g, LV_KEY_ENTER);

            focused->signal_cb(focused, LV_SIGNAL_PRESSED, NULL);
            if(i->proc.reset_query) return; /*The object might be deleted*/
            lv_event_send(focused, LV_EVENT_PRESSED, NULL);
            if(i->proc.reset_query) return; /*The object might be deleted*/
        } else if(data->key == LV_KEY_ESC) {
            /*Send the ESC as a normal KEY*/
            lv_group_send_data(g, LV_KEY_ESC);

            lv_event_send(focused, LV_EVENT_CANCEL, NULL);
            if(i->proc.reset_query) return; /*The object might be deleted*/
        }
        /*Move the focus on NEXT*/
        else if(data->key == LV_KEY_NEXT) {
            lv_group_set_editing(g,
                                 false); /*Editing is not used by KEYPAD is be sure it is disabled*/
            lv_group_focus_next(g);
            if(i->proc.reset_query) return; /*The object might be deleted*/
        }
        /*Move the focus on PREV*/
        else if(data->key == LV_KEY_PREV) {
            lv_group_set_editing(g,
                                 false); /*Editing is not used by KEYPAD is be sure it is disabled*/
            lv_group_focus_prev(g);
            if(i->proc.reset_query) return; /*The object might be deleted*/
        }
        /*Just send other keys to the object (e.g. 'A' or `LV_GROUP_KEY_RIGHT`)*/
        else {
            lv_group_send_data(g, data->key);
        }
    }
    /*Pressing*/
    else if(data->state == LV_INDEV_STATE_PR && prev_state == LV_INDEV_STATE_PR) {
        /*Long press time has elapsed?*/
        if(i->proc.long_pr_sent == 0 &&
           lv_tick_elaps(i->proc.pr_timestamp) > i->driver.long_press_time) {
            i->proc.long_pr_sent = 1;
            if(data->key == LV_KEY_ENTER) {
                i->proc.longpr_rep_timestamp = lv_tick_get();
                focused->signal_cb(focused, LV_SIGNAL_LONG_PRESS, NULL);
                if(i->proc.reset_query) return; /*The object might be deleted*/
                lv_event_send(focused, LV_EVENT_LONG_PRESSED, NULL);
                if(i->proc.reset_query) return; /*The object might be deleted*/
            }
        }
        /*Long press repeated time has elapsed?*/
        else if(i->proc.long_pr_sent != 0 &&
                lv_tick_elaps(i->proc.longpr_rep_timestamp) > i->driver.long_press_rep_time) {

            i->proc.longpr_rep_timestamp = lv_tick_get();

            /*Send LONG_PRESS_REP on ENTER*/
            if(data->key == LV_KEY_ENTER) {
                focused->signal_cb(focused, LV_SIGNAL_LONG_PRESS_REP, NULL);
                if(i->proc.reset_query) return; /*The object might be deleted*/
                lv_event_send(focused, LV_EVENT_LONG_PRESSED_REPEAT, NULL);
                if(i->proc.reset_query) return; /*The object might be deleted*/
            }
            /*Move the focus on NEXT again*/
            else if(data->key == LV_KEY_NEXT) {
                lv_group_set_editing(
                    g, false); /*Editing is not used by KEYPAD is be sure it is disabled*/
                lv_group_focus_next(g);
                if(i->proc.reset_query) return; /*The object might be deleted*/
            }
            /*Move the focus on PREV again*/
            else if(data->key == LV_KEY_PREV) {
                lv_group_set_editing(
                    g, false); /*Editing is not used by KEYPAD is be sure it is disabled*/
                lv_group_focus_prev(g);
                if(i->proc.reset_query) return; /*The object might be deleted*/
            }
            /*Just send other keys again to the object (e.g. 'A' or `LV_GORUP_KEY_RIGHT)*/
            else {
                lv_group_send_data(g, data->key);
                if(i->proc.reset_query) return; /*The object might be deleted*/
            }
        }
    }
    /*Release happened*/
    else if(data->state == LV_INDEV_STATE_REL && prev_state == LV_INDEV_STATE_PR) {
        /*The user might clear the key when it was released. Always release the pressed key*/
        data->key = prev_key;
        if(data->key == LV_KEY_ENTER) {

            focused->signal_cb(focused, LV_SIGNAL_RELEASED, NULL);
            if(i->proc.reset_query) return; /*The object might be deleted*/

            if(i->proc.long_pr_sent == 0) {
                lv_event_send(focused, LV_EVENT_SHORT_CLICKED, NULL);
                if(i->proc.reset_query) return; /*The object might be deleted*/
            }

            lv_event_send(focused, LV_EVENT_CLICKED, NULL);
            if(i->proc.reset_query) return; /*The object might be deleted*/

            lv_event_send(focused, LV_EVENT_RELEASED, NULL);
            if(i->proc.reset_query) return; /*The object might be deleted*/
        }
        i->proc.pr_timestamp = 0;
        i->proc.long_pr_sent = 0;
    }
#else
    (void)data; /*Unused*/
    (void)i;    /*Unused*/
#endif
}

/**
 * Process a new point from LV_INDEV_TYPE_ENCODER input device
 * @param i pointer to an input device
 * @param data pointer to the data read from the input device
 */
static void indev_encoder_proc(lv_indev_t * i, lv_indev_data_t * data)
{
#if LV_USE_GROUP

    if(data->state == LV_INDEV_STATE_PR && i->proc.wait_until_release) return;

    if(i->proc.wait_until_release) {
        i->proc.wait_until_release      = 0;
        i->proc.pr_timestamp            = 0;
        i->proc.long_pr_sent            = 0;
        i->proc.types.keypad.last_state = LV_INDEV_STATE_REL; /*To skip the processing of release*/
    }

    lv_group_t * g = i->group;
    if(g == NULL) return;

    lv_obj_t * focused = lv_group_get_focused(g);
    if(focused == NULL) return;

    /*Process the steps first. They are valid only with released button*/
    if(data->state == LV_INDEV_STATE_REL) {
        /*In edit mode send LEFT/RIGHT keys*/
        if(lv_group_get_editing(g)) {
            int32_t s;
            if(data->enc_diff < 0) {
                for(s = 0; s < -data->enc_diff; s++) lv_group_send_data(g, LV_KEY_LEFT);
            } else if(data->enc_diff > 0) {
                for(s = 0; s < data->enc_diff; s++) lv_group_send_data(g, LV_KEY_RIGHT);
            }
        }
        /*In navigate mode focus on the next/prev objects*/
        else {
            int32_t s;
            if(data->enc_diff < 0) {
                for(s = 0; s < -data->enc_diff; s++) lv_group_focus_prev(g);
            } else if(data->enc_diff > 0) {
                for(s = 0; s < data->enc_diff; s++) lv_group_focus_next(g);
            }
        }
    }

    /*Refresh the focused object. It might change due to lv_group_focus_prev/next*/
    focused = lv_group_get_focused(g);
    if(focused == NULL) return;

    /*Button press happened*/
    if(data->state == LV_INDEV_STATE_PR && i->proc.types.keypad.last_state == LV_INDEV_STATE_REL) {
        bool editable = false;
        focused->signal_cb(focused, LV_SIGNAL_GET_EDITABLE, &editable);

        i->proc.pr_timestamp = lv_tick_get();
        if(lv_group_get_editing(g) == true || editable == false) {
            focused->signal_cb(focused, LV_SIGNAL_PRESSED, NULL);
            if(i->proc.reset_query) return; /*The object might be deleted*/

            lv_event_send(focused, LV_EVENT_PRESSED, NULL);
            if(i->proc.reset_query) return; /*The object might be deleted*/
        }
    }
    /*Pressing*/
    else if(data->state == LV_INDEV_STATE_PR &&
            i->proc.types.keypad.last_state == LV_INDEV_STATE_PR) {
        if(i->proc.long_pr_sent == 0 &&
           lv_tick_elaps(i->proc.pr_timestamp) > i->driver.long_press_time) {
            bool editable = false;
            focused->signal_cb(focused, LV_SIGNAL_GET_EDITABLE, &editable);

            /*On enter long press toggle edit mode.*/
            if(editable) {
                /*Don't leave edit mode if there is only one object (nowhere to navigate)*/
                if(lv_ll_is_empty(&g->obj_ll) == false) {
                    lv_group_set_editing(g, lv_group_get_editing(g)
                                                ? false
                                                : true); /*Toggle edit mode on long press*/
                }
            }
            /*If not editable then just send a long press signal*/
            else {
                focused->signal_cb(focused, LV_SIGNAL_LONG_PRESS, NULL);
                if(i->proc.reset_query) return; /*The object might be deleted*/
                lv_event_send(focused, LV_EVENT_LONG_PRESSED, NULL);
                if(i->proc.reset_query) return; /*The object might be deleted*/
            }
            i->proc.long_pr_sent = 1;
        }
    }
    /*Release happened*/
    else if(data->state == LV_INDEV_STATE_REL &&
            i->proc.types.keypad.last_state == LV_INDEV_STATE_PR) {

        bool editable = false;
        focused->signal_cb(focused, LV_SIGNAL_GET_EDITABLE, &editable);

        /*The button was released on a non-editable object. Just send enter*/
        if(editable == false) {
            focused->signal_cb(focused, LV_SIGNAL_RELEASED, NULL);
            if(i->proc.reset_query) return; /*The object might be deleted*/

            if(i->proc.long_pr_sent == 0) lv_event_send(focused, LV_EVENT_SHORT_CLICKED, NULL);
            if(i->proc.reset_query) return; /*The object might be deleted*/

            lv_event_send(focused, LV_EVENT_CLICKED, NULL);
            if(i->proc.reset_query) return; /*The object might be deleted*/

            lv_event_send(focused, LV_EVENT_RELEASED, NULL);
            if(i->proc.reset_query) return; /*The object might be deleted*/
        }
        /*An object is being edited and the button is released. */
        else if(g->editing) {
            /*Ignore long pressed enter release because it comes from mode switch*/
            if(!i->proc.long_pr_sent || lv_ll_is_empty(&g->obj_ll)) {
                focused->signal_cb(focused, LV_SIGNAL_RELEASED, NULL);
                if(i->proc.reset_query) return; /*The object might be deleted*/

                lv_event_send(focused, LV_EVENT_SHORT_CLICKED, NULL);
                if(i->proc.reset_query) return; /*The object might be deleted*/

                lv_event_send(focused, LV_EVENT_CLICKED, NULL);
                if(i->proc.reset_query) return; /*The object might be deleted*/

                lv_event_send(focused, LV_EVENT_RELEASED, NULL);
                if(i->proc.reset_query) return; /*The object might be deleted*/

                lv_group_send_data(g, LV_KEY_ENTER);
            }
        }
        /*If the focused object is editable and now in navigate mode then on enter switch edit
           mode*/
        else if(editable && !g->editing && !i->proc.long_pr_sent) {
            lv_group_set_editing(g, true); /*Set edit mode*/
        }

        i->proc.pr_timestamp = 0;
        i->proc.long_pr_sent = 0;
    }

    i->proc.types.keypad.last_state = data->state;
    i->proc.types.keypad.last_key   = data->key;
#else
    (void)data; /*Unused*/
    (void)i;    /*Unused*/
#endif
}

/**
 * Process new points from a input device. indev->state.pressed has to be set
 * @param indev pointer to an input device state
 * @param x x coordinate of the next point
 * @param y y coordinate of the next point
 */
static void indev_button_proc(lv_indev_t * i, lv_indev_data_t * data)
{
    i->proc.types.pointer.act_point.x = i->btn_points[data->btn_id].x;
    i->proc.types.pointer.act_point.y = i->btn_points[data->btn_id].y;

    /*Still the same point is pressed*/
    if(i->proc.types.pointer.last_point.x == i->proc.types.pointer.act_point.x &&
       i->proc.types.pointer.last_point.y == i->proc.types.pointer.act_point.y &&
       data->state == LV_INDEV_STATE_PR) {
        indev_proc_press(&i->proc);
    } else {
        /*If a new point comes always make a release*/
        indev_proc_release(&i->proc);
    }

    i->proc.types.pointer.last_point.x = i->proc.types.pointer.act_point.x;
    i->proc.types.pointer.last_point.y = i->proc.types.pointer.act_point.y;
}

/**
 * Process the pressed state of LV_INDEV_TYPE_POINER input devices
 * @param indev pointer to an input device 'proc'
 * @return LV_RES_OK: no indev reset required; LV_RES_INV: indev reset is required
 */
static void indev_proc_press(lv_indev_proc_t * proc)
{
    lv_obj_t * pr_obj = proc->types.pointer.act_obj;

    if(proc->wait_until_release != 0) return;

    lv_disp_t * disp = indev_act->driver.disp;

    /*If there is no last object then search*/
    if(proc->types.pointer.act_obj == NULL) {
        pr_obj = indev_search_obj(proc, lv_disp_get_layer_sys(disp));
        if(pr_obj == NULL) pr_obj = indev_search_obj(proc, lv_disp_get_layer_top(disp));
        if(pr_obj == NULL) pr_obj = indev_search_obj(proc, lv_disp_get_scr_act(disp));
    }
    /*If there is last object but it is not dragged and not protected also search*/
    else if(proc->types.pointer.drag_in_prog == 0 &&
            lv_obj_is_protected(proc->types.pointer.act_obj, LV_PROTECT_PRESS_LOST) ==
                false) { /*Now types.pointer.act_obj != NULL*/
        pr_obj = indev_search_obj(proc, lv_disp_get_layer_sys(disp));
        if(pr_obj == NULL) pr_obj = indev_search_obj(proc, lv_disp_get_layer_top(disp));
        if(pr_obj == NULL) pr_obj = indev_search_obj(proc, lv_disp_get_scr_act(disp));
    }
    /*If a dragable or a protected object was the last then keep it*/
    else {
    }

    /*If a new object was found reset some variables and send a pressed signal*/
    if(pr_obj != proc->types.pointer.act_obj) {

        proc->types.pointer.last_point.x = proc->types.pointer.act_point.x;
        proc->types.pointer.last_point.y = proc->types.pointer.act_point.y;

        /*If a new object found the previous was lost, so send a signal*/
        if(proc->types.pointer.act_obj != NULL) {
            proc->types.pointer.act_obj->signal_cb(proc->types.pointer.act_obj,
                                                   LV_SIGNAL_PRESS_LOST, indev_act);
            if(proc->reset_query) return; /*The object might be deleted*/
            lv_event_send(proc->types.pointer.act_obj, LV_EVENT_PRESS_LOST, NULL);
            if(proc->reset_query) return; /*The object might be deleted*/
        }

        proc->types.pointer.act_obj = pr_obj; /*Save the pressed object*/
        proc->types.pointer.last_obj =
            proc->types.pointer.act_obj; /*Refresh the types.pointer.last_obj*/

        if(proc->types.pointer.act_obj != NULL) {
            /* Save the time when the obj pressed.
             * It is necessary to count the long press time.*/
            proc->pr_timestamp                 = lv_tick_get();
            proc->long_pr_sent                 = 0;
            proc->types.pointer.drag_limit_out = 0;
            proc->types.pointer.drag_in_prog   = 0;
            proc->types.pointer.drag_sum.x     = 0;
            proc->types.pointer.drag_sum.y     = 0;
            proc->types.pointer.vect.x         = 0;
            proc->types.pointer.vect.y         = 0;

            /*Search for 'top' attribute*/
            lv_obj_t * i        = proc->types.pointer.act_obj;
            lv_obj_t * last_top = NULL;
            while(i != NULL) {
                if(i->top != 0) last_top = i;
                i = lv_obj_get_parent(i);
            }

            if(last_top != NULL) {
                /*Move the last_top object to the foreground*/
                lv_obj_t * par = lv_obj_get_parent(last_top);
                /*After list change it will be the new head*/
                lv_ll_chg_list(&par->child_ll, &par->child_ll, last_top);
                lv_obj_invalidate(last_top);
            }

            /*Send a signal about the press*/
            proc->types.pointer.act_obj->signal_cb(proc->types.pointer.act_obj, LV_SIGNAL_PRESSED,
                                                   indev_act);
            if(proc->reset_query) return; /*The object might be deleted*/
            lv_event_send(proc->types.pointer.act_obj, LV_EVENT_PRESSED, NULL);
            if(proc->reset_query) return; /*The object might be deleted*/
        }
    }

    /*Calculate the types.pointer.vector*/
    proc->types.pointer.vect.x = proc->types.pointer.act_point.x - proc->types.pointer.last_point.x;
    proc->types.pointer.vect.y = proc->types.pointer.act_point.y - proc->types.pointer.last_point.y;

    proc->types.pointer.drag_throw_vect.x = (proc->types.pointer.drag_throw_vect.x * 5) >> 3;
    proc->types.pointer.drag_throw_vect.y = (proc->types.pointer.drag_throw_vect.y * 5) >> 3;

    if(proc->types.pointer.drag_throw_vect.x < 0)
        proc->types.pointer.drag_throw_vect.x++;
    else if(proc->types.pointer.drag_throw_vect.x > 0)
        proc->types.pointer.drag_throw_vect.x--;

    if(proc->types.pointer.drag_throw_vect.y < 0)
        proc->types.pointer.drag_throw_vect.y++;
    else if(proc->types.pointer.drag_throw_vect.y > 0)
        proc->types.pointer.drag_throw_vect.y--;

    proc->types.pointer.drag_throw_vect.x += (proc->types.pointer.vect.x * 4) >> 3;
    proc->types.pointer.drag_throw_vect.y += (proc->types.pointer.vect.y * 4) >> 3;

    /*If there is active object and it can be dragged run the drag*/
    if(proc->types.pointer.act_obj != NULL) {
        proc->types.pointer.act_obj->signal_cb(proc->types.pointer.act_obj, LV_SIGNAL_PRESSING,
                                               indev_act);
        if(proc->reset_query) return; /*The object might be deleted*/
        lv_event_send(proc->types.pointer.act_obj, LV_EVENT_PRESSING, NULL);
        if(proc->reset_query) return; /*The object might be deleted*/

        indev_drag(proc);
        if(proc->reset_query != 0) return;

        /*If there is no drag then check for long press time*/
        if(proc->types.pointer.drag_in_prog == 0 && proc->long_pr_sent == 0) {
            /*Send a signal about the long press if enough time elapsed*/
            if(lv_tick_elaps(proc->pr_timestamp) > indev_act->driver.long_press_time) {
                pr_obj->signal_cb(pr_obj, LV_SIGNAL_LONG_PRESS, indev_act);
                if(proc->reset_query) return; /*The object might be deleted*/
                lv_event_send(pr_obj, LV_EVENT_LONG_PRESSED, NULL);
                if(proc->reset_query) return; /*The object might be deleted*/

                /*Mark the signal sending to do not send it again*/
                proc->long_pr_sent = 1;

                /*Save the long press time stamp for the long press repeat handler*/
                proc->longpr_rep_timestamp = lv_tick_get();
            }
        }
        /*Send long press repeated signal*/
        if(proc->types.pointer.drag_in_prog == 0 && proc->long_pr_sent == 1) {
            /*Send a signal about the long press repeate if enough time elapsed*/
            if(lv_tick_elaps(proc->longpr_rep_timestamp) > indev_act->driver.long_press_rep_time) {
                pr_obj->signal_cb(pr_obj, LV_SIGNAL_LONG_PRESS_REP, indev_act);
                if(proc->reset_query) return; /*The object might be deleted*/
                lv_event_send(pr_obj, LV_EVENT_LONG_PRESSED_REPEAT, NULL);
                if(proc->reset_query) return; /*The object might be deleted*/
                proc->longpr_rep_timestamp = lv_tick_get();
            }
        }
    }
}

/**
 * Process the released state of LV_INDEV_TYPE_POINER input devices
 * @param proc pointer to an input device 'proc'
 */
static void indev_proc_release(lv_indev_proc_t * proc)
{
    if(proc->wait_until_release != 0) {
        proc->types.pointer.act_obj  = NULL;
        proc->types.pointer.last_obj = NULL;
        proc->pr_timestamp           = 0;
        proc->longpr_rep_timestamp   = 0;
        proc->wait_until_release     = 0;
    }

    /*Forget the act obj and send a released signal */
    if(proc->types.pointer.act_obj) {
        /* If the object was protected against press lost then it possible that
         * the object is already not pressed but still it is the `act_obj`.
         * In this case send the `LV_SIGNAL_RELEASED/CLICKED` instead of `LV_SIGNAL_PRESS_LOST` if
         * the indev is ON the `types.pointer.act_obj` */
        if(lv_obj_is_protected(proc->types.pointer.act_obj, LV_PROTECT_PRESS_LOST)) {
            proc->types.pointer.act_obj->signal_cb(proc->types.pointer.act_obj, LV_SIGNAL_RELEASED,
                                                   indev_act);
            if(proc->reset_query) return; /*The object might be deleted*/

            if(proc->types.pointer.drag_in_prog == 0) {
                if(proc->long_pr_sent == 0) {
                    lv_event_send(proc->types.pointer.act_obj, LV_EVENT_SHORT_CLICKED, NULL);
                    if(proc->reset_query) return; /*The object might be deleted*/
                }

                lv_event_send(proc->types.pointer.act_obj, LV_EVENT_CLICKED, NULL);
                if(proc->reset_query) return; /*The object might be deleted*/
            }

            lv_event_send(proc->types.pointer.act_obj, LV_EVENT_RELEASED, NULL);
            if(proc->reset_query) return; /*The object might be deleted*/
        }
        /* The simple case: `act_obj` was not protected against press lost.
         * If it is already not pressed then was `indev_proc_press` would set `act_obj = NULL`*/
        else {
            proc->types.pointer.act_obj->signal_cb(proc->types.pointer.act_obj, LV_SIGNAL_RELEASED,
                                                   indev_act);
            if(proc->reset_query) return; /*The object might be deleted*/

            if(proc->long_pr_sent == 0 && proc->types.pointer.drag_in_prog == 0) {
                lv_event_send(proc->types.pointer.act_obj, LV_EVENT_SHORT_CLICKED, NULL);
                if(proc->reset_query) return; /*The object might be deleted*/
            }

            lv_event_send(proc->types.pointer.act_obj, LV_EVENT_CLICKED, NULL);
            if(proc->reset_query) return; /*The object might be deleted*/

            lv_event_send(proc->types.pointer.act_obj, LV_EVENT_RELEASED, NULL);
            if(proc->reset_query) return; /*The object might be deleted*/
        }

        if(proc->reset_query != 0) return;

            /*Handle click focus*/
#if LV_USE_GROUP
        /*Edit mode is not used by POINTER devices. So leave edit mode if we are in it*/
        lv_group_t * g = lv_obj_get_group(proc->types.pointer.act_obj);
        if(lv_group_get_editing(g)) lv_group_set_editing(g, false);

        /*Check, if the parent is in a group focus on it.*/
        if(lv_obj_is_protected(proc->types.pointer.act_obj, LV_PROTECT_CLICK_FOCUS) ==
           false) { /*Respect the click focus protection*/
            lv_obj_t * parent = proc->types.pointer.act_obj;

            while(g == NULL) {
                parent = lv_obj_get_parent(parent);
                if(parent == NULL) break;
                if(lv_obj_is_protected(
                       parent,
                       LV_PROTECT_CLICK_FOCUS)) { /*Ignore is the protected against click focus*/
                    parent = NULL;
                    break;
                }
                g = lv_obj_get_group(parent);
            }

            /* If a pareit is in a group make it focused.
             * `LV_EVENT_FOCUSED/DEFOCUSED` will be sent by `lv_group_focus_obj`*/
            if(g && parent) {
                if(lv_group_get_click_focus(g)) {
                    lv_group_focus_obj(parent);
                }
            }
        }
#endif

        /* Send defocus to the lastly "active" object and foucus to the new one.
         * If the one of them is in group then it possible that `lv_group_focus_obj` alraedy sent
         * a focus/defucus signal because of `click focus`*/
        if(proc->types.pointer.last_pressed != proc->types.pointer.act_obj) {
            lv_event_send(proc->types.pointer.last_pressed, LV_EVENT_DEFOCUSED, NULL);
            if(proc->reset_query)
                return; /*Not so strict as it's only the previous object and indev not uses it.*/

            lv_event_send(proc->types.pointer.act_obj, LV_EVENT_FOCUSED, NULL);
            if(proc->reset_query) return; /*The object might be deleted*/

            proc->types.pointer.last_pressed = proc->types.pointer.act_obj;
        }

        if(proc->reset_query != 0) return;
        proc->types.pointer.act_obj = NULL;
        proc->pr_timestamp          = 0;
        proc->longpr_rep_timestamp  = 0;
    }

    /*The reset can be set in the signal function.
     * In case of reset query ignore the remaining parts.*/
    if(proc->types.pointer.last_obj != NULL && proc->reset_query == 0) {
        indev_drag_throw(proc);
        if(proc->reset_query != 0) return;
    }
}

/**
 * Process a new point from LV_INDEV_TYPE_BUTTON input device
 * @param i pointer to an input device
 * @param data pointer to the data read from the input device
 * Reset input device if a reset query has been sent to it
 * @param indev pointer to an input device
 */
static void indev_proc_reset_query_handler(lv_indev_t * indev)
{
    if(indev->proc.reset_query) {
        indev->proc.types.pointer.act_obj           = NULL;
        indev->proc.types.pointer.last_obj          = NULL;
        indev->proc.types.pointer.last_pressed      = NULL;
        indev->proc.types.pointer.drag_limit_out    = 0;
        indev->proc.types.pointer.drag_in_prog      = 0;
        indev->proc.long_pr_sent                    = 0;
        indev->proc.pr_timestamp                    = 0;
        indev->proc.longpr_rep_timestamp            = 0;
        indev->proc.types.pointer.drag_sum.x        = 0;
        indev->proc.types.pointer.drag_sum.y        = 0;
        indev->proc.types.pointer.drag_throw_vect.x = 0;
        indev->proc.types.pointer.drag_throw_vect.y = 0;
        indev->proc.reset_query                     = 0;
    }
}
/**
 * Search the most top, clickable object on the last point of an input device
 * @param proc pointer to  the `lv_indev_proc_t` part of the input device
 * @param obj pointer to a start object, typically the screen
 * @return pointer to the found object or NULL if there was no suitable object
 */
static lv_obj_t * indev_search_obj(const lv_indev_proc_t * proc, lv_obj_t * obj)
{
    lv_obj_t * found_p = NULL;

    /*If the point is on this object*/
    /*Check its children too*/
    if(lv_area_is_point_on(&obj->coords, &proc->types.pointer.act_point)) {
        lv_obj_t * i;

        LV_LL_READ(obj->child_ll, i)
        {
            found_p = indev_search_obj(proc, i);

            /*If a child was found then break*/
            if(found_p != NULL) {
                break;
            }
        }

        /*If then the children was not ok, and this obj is clickable
         * and it or its parent is not hidden then save this object*/
        if(found_p == NULL && lv_obj_get_click(obj) != false) {
            lv_obj_t * hidden_i = obj;
            while(hidden_i != NULL) {
                if(lv_obj_get_hidden(hidden_i) == true) break;
                hidden_i = lv_obj_get_parent(hidden_i);
            }
            /*No parent found with hidden == true*/
            if(hidden_i == NULL) found_p = obj;
        }
    }

    return found_p;
}

/**
 * Handle the dragging of indev_proc_p->types.pointer.act_obj
 * @param indev pointer to a input device state
 */
static void indev_drag(lv_indev_proc_t * state)
{
    lv_obj_t * drag_obj = state->types.pointer.act_obj;
    bool drag_just_started = false;

    /*If drag parent is active check recursively the drag_parent attribute*/
    while(lv_obj_get_drag_parent(drag_obj) != false && drag_obj != NULL) {
        drag_obj = lv_obj_get_parent(drag_obj);
    }

    if(drag_obj == NULL) return;

    if(lv_obj_get_drag(drag_obj) == false) return;

    lv_drag_dir_t allowed_dirs = lv_obj_get_drag_dir(drag_obj);

    /*Count the movement by drag*/
    state->types.pointer.drag_sum.x += state->types.pointer.vect.x;
    state->types.pointer.drag_sum.y += state->types.pointer.vect.y;

    /*Enough move?*/
    if(state->types.pointer.drag_limit_out == 0) {
        /*If a move is greater then LV_DRAG_LIMIT then begin the drag*/
        if(((allowed_dirs & LV_DRAG_DIR_HOR) &&
            LV_MATH_ABS(state->types.pointer.drag_sum.x) >= indev_act->driver.drag_limit) ||
           ((allowed_dirs & LV_DRAG_DIR_VER) &&
            LV_MATH_ABS(state->types.pointer.drag_sum.y) >= indev_act->driver.drag_limit)) {
            state->types.pointer.drag_limit_out = 1;
            drag_just_started = true;
        }
    }

    /*If the drag limit is exceeded handle the dragging*/
    if(state->types.pointer.drag_limit_out != 0) {
        /*Set new position if the vector is not zero*/
        if(state->types.pointer.vect.x != 0 || state->types.pointer.vect.y != 0) {

            uint16_t inv_buf_size = lv_disp_get_inv_buf_size(
                indev_act->driver.disp); /*Get the number of currently invalidated areas*/

            lv_coord_t prev_x     = drag_obj->coords.x1;
            lv_coord_t prev_y     = drag_obj->coords.y1;
            lv_coord_t prev_par_w = lv_obj_get_width(lv_obj_get_parent(drag_obj));
            lv_coord_t prev_par_h = lv_obj_get_height(lv_obj_get_parent(drag_obj));

            /*Get the coordinates of the object and modify them*/
            lv_coord_t act_x = lv_obj_get_x(drag_obj);
            lv_coord_t act_y = lv_obj_get_y(drag_obj);

<<<<<<< HEAD
            if(allowed_dirs == LV_DRAG_DIR_ALL)
                lv_obj_set_pos(drag_obj, act_x + state->types.pointer.vect.x,
                               act_y + state->types.pointer.vect.y);
            else if(allowed_dirs & LV_DRAG_DIR_HOR)
=======
            if(allowed_dirs == LV_DRAG_DIR_ALL) {
                if(drag_just_started) {
                    act_x += state->types.pointer.drag_sum.x;
                    act_y += state->types.pointer.drag_sum.y;
                }
                lv_obj_set_pos(drag_obj, act_x + state->types.pointer.vect.x, act_y + state->types.pointer.vect.y);
            } else if(allowed_dirs & LV_DRAG_DIR_HOR) {
                if(drag_just_started) {
                    act_x += state->types.pointer.drag_sum.x;
                }
>>>>>>> 28d24a3d
                lv_obj_set_x(drag_obj, act_x + state->types.pointer.vect.x);
            } else if(allowed_dirs & LV_DRAG_DIR_VER) {
                if(drag_just_started) {
                    act_y += state->types.pointer.drag_sum.y;
                }
                lv_obj_set_y(drag_obj, act_y + state->types.pointer.vect.y);
            }

            /*Set the drag in progress flag*/
            /*Send the drag begin signal on first move*/
            if(state->types.pointer.drag_in_prog == 0) {
                drag_obj->signal_cb(drag_obj, LV_SIGNAL_DRAG_BEGIN, indev_act);
                if(state->reset_query != 0) return;
            }

            state->types.pointer.drag_in_prog = 1;

            /*If the object didn't moved then clear the invalidated areas*/
            if(drag_obj->coords.x1 == prev_x && drag_obj->coords.y1 == prev_y) {
                /*In a special case if the object is moved on a page and
                 * the scrollable has fit == true and the object is dragged of the page then
                 * while its coordinate is not changing only the parent's size is reduced */
                lv_coord_t act_par_w = lv_obj_get_width(lv_obj_get_parent(drag_obj));
                lv_coord_t act_par_h = lv_obj_get_height(lv_obj_get_parent(drag_obj));
                if(act_par_w == prev_par_w && act_par_h == prev_par_h) {
                    uint16_t new_inv_buf_size = lv_disp_get_inv_buf_size(indev_act->driver.disp);
                    lv_disp_pop_from_inv_buf(indev_act->driver.disp,
                                             new_inv_buf_size - inv_buf_size);
                }
            }
        }
    }
}

/**
 * Handle throwing by drag if the drag is ended
 * @param indev pointer to an input device state
 */
static void indev_drag_throw(lv_indev_proc_t * proc)
{
    if(proc->types.pointer.drag_in_prog == 0) return;

    /*Set new position if the vector is not zero*/
    lv_obj_t * drag_obj = proc->types.pointer.last_obj;

    /*If drag parent is active check recursively the drag_parent attribute*/
    while(lv_obj_get_drag_parent(drag_obj) != false && drag_obj != NULL) {
        drag_obj = lv_obj_get_parent(drag_obj);
    }

    if(drag_obj == NULL) {
        return;
    }

    /*Return if the drag throw is not enabled*/
    if(lv_obj_get_drag_throw(drag_obj) == false) {
        proc->types.pointer.drag_in_prog = 0;
        drag_obj->signal_cb(drag_obj, LV_SIGNAL_DRAG_END, indev_act);
        return;
    }

    lv_drag_dir_t allowed_dirs = lv_obj_get_drag_dir(drag_obj);

    /*Reduce the vectors*/
    proc->types.pointer.drag_throw_vect.x =
        proc->types.pointer.drag_throw_vect.x * (100 - indev_act->driver.drag_throw) / 100;
    proc->types.pointer.drag_throw_vect.y =
        proc->types.pointer.drag_throw_vect.y * (100 - indev_act->driver.drag_throw) / 100;

    if(proc->types.pointer.drag_throw_vect.x != 0 || proc->types.pointer.drag_throw_vect.y != 0) {
        /*Get the coordinates and modify them*/
        lv_area_t coords_ori;
        lv_obj_get_coords(drag_obj, &coords_ori);
        lv_coord_t act_x = lv_obj_get_x(drag_obj) + proc->types.pointer.drag_throw_vect.x;
        lv_coord_t act_y = lv_obj_get_y(drag_obj) + proc->types.pointer.drag_throw_vect.y;

        if(allowed_dirs == LV_DRAG_DIR_ALL)
            lv_obj_set_pos(drag_obj, act_x, act_y);
        else if(allowed_dirs & LV_DRAG_DIR_HOR)
            lv_obj_set_x(drag_obj, act_x);
        else if(allowed_dirs & LV_DRAG_DIR_VER)
            lv_obj_set_y(drag_obj, act_y);

        lv_area_t coord_new;
        lv_obj_get_coords(drag_obj, &coord_new);

        /*If non of the coordinates are changed then do not continue throwing*/
        if((coords_ori.x1 == coord_new.x1 || proc->types.pointer.drag_throw_vect.x == 0) &&
           (coords_ori.y1 == coord_new.y1 || proc->types.pointer.drag_throw_vect.y == 0)) {
            proc->types.pointer.drag_in_prog      = 0;
            proc->types.pointer.vect.x            = 0;
            proc->types.pointer.vect.y            = 0;
            proc->types.pointer.drag_throw_vect.x = 0;
            proc->types.pointer.drag_throw_vect.y = 0;
            drag_obj->signal_cb(drag_obj, LV_SIGNAL_DRAG_END, indev_act);
            if(proc->reset_query) return; /*The object might be deleted*/
        }
    }
    /*If the types.pointer.vectors become 0 -> types.pointer.drag_in_prog = 0 and send a drag end
       signal*/
    else {
        proc->types.pointer.drag_in_prog = 0;
        drag_obj->signal_cb(drag_obj, LV_SIGNAL_DRAG_END, indev_act);
        if(proc->reset_query) return; /*The object might be deleted*/
    }
}<|MERGE_RESOLUTION|>--- conflicted
+++ resolved
@@ -1073,12 +1073,6 @@
             lv_coord_t act_x = lv_obj_get_x(drag_obj);
             lv_coord_t act_y = lv_obj_get_y(drag_obj);
 
-<<<<<<< HEAD
-            if(allowed_dirs == LV_DRAG_DIR_ALL)
-                lv_obj_set_pos(drag_obj, act_x + state->types.pointer.vect.x,
-                               act_y + state->types.pointer.vect.y);
-            else if(allowed_dirs & LV_DRAG_DIR_HOR)
-=======
             if(allowed_dirs == LV_DRAG_DIR_ALL) {
                 if(drag_just_started) {
                     act_x += state->types.pointer.drag_sum.x;
@@ -1089,7 +1083,6 @@
                 if(drag_just_started) {
                     act_x += state->types.pointer.drag_sum.x;
                 }
->>>>>>> 28d24a3d
                 lv_obj_set_x(drag_obj, act_x + state->types.pointer.vect.x);
             } else if(allowed_dirs & LV_DRAG_DIR_VER) {
                 if(drag_just_started) {
