/**
 * @file lv_preload.c
 *
 */

/*********************
 *      INCLUDES
 *********************/
#include "lv_preload.h"
#if LV_USE_PRELOAD != 0

#include "../lv_core/lv_debug.h"
#include "../lv_misc/lv_math.h"
#include "../lv_draw/lv_draw_rect.h"
#include "../lv_draw/lv_draw_arc.h"
#include "../lv_themes/lv_theme.h"

/*********************
 *      DEFINES
 *********************/
#define LV_OBJX_NAME "lv_preloader"

#ifndef LV_PRELOAD_DEF_ARC_LENGTH
#define LV_PRELOAD_DEF_ARC_LENGTH 60 /*[deg]*/
#endif

#ifndef LV_PRELOAD_DEF_SPIN_TIME
#define LV_PRELOAD_DEF_SPIN_TIME 1000 /*[ms]*/
#endif

#ifndef LV_PRELOAD_DEF_ANIM
#define LV_PRELOAD_DEF_ANIM LV_PRELOAD_TYPE_SPINNING_ARC /*animation type*/
#endif

/**********************
 *      TYPEDEFS
 **********************/

/**********************
 *  STATIC PROTOTYPES
 **********************/
static lv_design_res_t lv_preload_design(lv_obj_t * preload, const lv_area_t * clip_area, lv_design_mode_t mode);
static lv_res_t lv_preload_signal(lv_obj_t * preload, lv_signal_t sign, void * param);

/**********************
 *  STATIC VARIABLES
 **********************/
static lv_signal_cb_t ancestor_signal;
static lv_design_cb_t ancestor_design;

/**********************
 *      MACROS
 **********************/

/**********************
 *   GLOBAL FUNCTIONS
 **********************/

/**
 * Create a pre loader object
 * @param par pointer to an object, it will be the parent of the new pre loader
 * @param copy pointer to a pre loader object, if not NULL then the new object will be copied from
 * it
 * @return pointer to the created pre loader
 */
lv_obj_t * lv_preload_create(lv_obj_t * par, const lv_obj_t * copy)
{
    LV_LOG_TRACE("preload create started");

    /*Create the ancestor of pre loader*/
    lv_obj_t * preload = lv_arc_create(par, copy);
    LV_ASSERT_MEM(preload);
    if(preload == NULL) return NULL;

    /*Allocate the pre loader type specific extended data*/
    lv_preload_ext_t * ext = lv_obj_allocate_ext_attr(preload, sizeof(lv_preload_ext_t));
    LV_ASSERT_MEM(ext);
    if(ext == NULL) {
        lv_obj_del(preload);
        return NULL;
    }

    if(ancestor_signal == NULL) ancestor_signal = lv_obj_get_signal_cb(preload);
    if(ancestor_design == NULL) ancestor_design = lv_obj_get_design_cb(preload);

    /*Initialize the allocated 'ext' */
    ext->arc_length = LV_PRELOAD_DEF_ARC_LENGTH;
    ext->anim_type  = LV_PRELOAD_DEF_ANIM;
    ext->anim_dir   = LV_PRELOAD_DIR_FORWARD;
<<<<<<< HEAD
    ext->time = LV_PRELOAD_DEF_SPIN_TIME*5;
=======
    ext->time = LV_PRELOAD_DEF_SPIN_TIME * 10;
>>>>>>> 156d518b

    /*The signal and design functions are not copied so set them here*/
    lv_obj_set_signal_cb(preload, lv_preload_signal);
//    lv_obj_set_design_cb(preload, lv_preload_design);

    /*Init the new preloader preloader*/
    if(copy == NULL) {
        ext->arc.bg_angle_start = 0;
        ext->arc.bg_angle_end = 360;
        lv_obj_set_size(preload, LV_DPI, LV_DPI);
        lv_theme_apply(preload, LV_THEME_PRELOAD);

    }
    /*Copy an existing preloader*/
    else {
        lv_preload_ext_t * copy_ext = lv_obj_get_ext_attr(copy);
        ext->arc_length             = copy_ext->arc_length;
        ext->time                   = copy_ext->time;
        ext->anim_dir               = copy_ext->anim_dir;
        /*Refresh the style with new signal function*/
        lv_obj_refresh_style(preload);
    }

    lv_preload_set_type(preload, ext->anim_type);

    LV_LOG_INFO("preload created");

    return preload;
}

/*======================
 * Add/remove functions
 *=====================*/

/**
 * Set the length of the spinning  arc in degrees
 * @param preload pointer to a preload object
 * @param deg length of the arc
 */
void lv_preload_set_arc_length(lv_obj_t * preload, lv_anim_value_t deg)
{
    LV_ASSERT_OBJ(preload, LV_OBJX_NAME);

    lv_preload_ext_t * ext = lv_obj_get_ext_attr(preload);

    ext->arc_length = deg;
}

/**
 * Set the spin time of the arc
 * @param preload pointer to a preload object
 * @param time time of one round in milliseconds
 */
void lv_preload_set_spin_time(lv_obj_t * preload, uint16_t time)
{
    LV_ASSERT_OBJ(preload, LV_OBJX_NAME);

    lv_preload_ext_t * ext = lv_obj_get_ext_attr(preload);

    ext->time = time;
    lv_preload_set_type(preload, ext->anim_type);
}
/*=====================
 * Setter functions
 *====================*/

/**
 * Set the animation type of a preloadeer.
 * @param preload pointer to pre loader object
 * @param type animation type of the preload
 *  */
void lv_preload_set_type(lv_obj_t * preload, lv_preload_type_t type)
{
    LV_ASSERT_OBJ(preload, LV_OBJX_NAME);

    lv_preload_ext_t * ext = lv_obj_get_ext_attr(preload);

    /*delete previous animation*/
    lv_anim_del(preload, NULL);
    switch(type) {
        case LV_PRELOAD_TYPE_FILLSPIN_ARC: {
            ext->anim_type = LV_PRELOAD_TYPE_FILLSPIN_ARC;
            lv_anim_t a;
            a.var = preload;
            if(ext->anim_dir == LV_PRELOAD_DIR_FORWARD) {
                /* Clockwise */
                a.start = 0;
                a.end   = 360;
            } else {
                a.start = 360;
                a.end   = 0;
            }
            a.exec_cb        = (lv_anim_exec_xcb_t)lv_preload_spinner_anim;
            a.path_cb        = lv_anim_path_ease_in_out;
            a.ready_cb       = NULL;
            a.act_time       = 0;
            a.time           = ext->time;
            a.playback       = 0;
            a.playback_pause = 0;
            a.repeat         = 1;
            a.repeat_pause   = 0;
            lv_anim_create(&a);

            lv_anim_t b;
            b.var = preload;
            if(ext->anim_dir == LV_PRELOAD_DIR_FORWARD) {
                /* Clockwise */
                b.start = ext->arc_length;
                b.end   = 360 - ext->arc_length;
            } else {
                b.start = 360 - ext->arc_length;
                b.end   = ext->arc_length;
            }
            b.exec_cb        = (lv_anim_exec_xcb_t)lv_preload_set_arc_length;
            b.path_cb        = lv_anim_path_ease_in_out;
            b.ready_cb       = NULL;
            b.act_time       = 0;
            b.time           = ext->time;
            b.playback       = 1;
            b.playback_pause = 0;
            b.repeat         = 1;
            b.repeat_pause   = 0;
            lv_anim_create(&b);
            break;
        }
        case LV_PRELOAD_TYPE_CONSTANT_ARC:
        case LV_PRELOAD_TYPE_SPINNING_ARC:
        default: {
            ext->anim_type = type;
            lv_anim_t a;
            a.var = preload;
            if(ext->anim_dir == LV_PRELOAD_DIR_FORWARD) {
                /* Clockwise */
                a.start = 0;
                a.end   = 360;
            } else {
                a.start = 360;
                a.end   = 0;
            }
            a.exec_cb        = (lv_anim_exec_xcb_t)lv_preload_spinner_anim;
            a.path_cb        = (LV_PRELOAD_TYPE_CONSTANT_ARC == type ?
                                lv_anim_path_linear : lv_anim_path_ease_in_out);
            a.ready_cb       = NULL;
            a.act_time       = 0;
            a.time           = ext->time;
            a.playback       = 0;
            a.playback_pause = 0;
            a.repeat         = 1;
            a.repeat_pause   = 0;
            lv_anim_create(&a);
            break;
        }
    }
}

void lv_preload_set_dir(lv_obj_t * preload, lv_preload_dir_t dir)
{
    LV_ASSERT_OBJ(preload, LV_OBJX_NAME);

    lv_preload_ext_t * ext = lv_obj_get_ext_attr(preload);

    ext->anim_dir = dir;
    lv_preload_set_type(preload, ext->anim_type);
}

/*=====================
 * Getter functions
 *====================*/

/**
 * Get the arc length [degree] of the a pre loader
 * @param preload pointer to a pre loader object
 */
lv_anim_value_t lv_preload_get_arc_length(const lv_obj_t * preload)
{
    LV_ASSERT_OBJ(preload, LV_OBJX_NAME);

    lv_preload_ext_t * ext = lv_obj_get_ext_attr(preload);
    return ext->arc_length;
}

/**
 * Get the spin time of the arc
 * @param preload pointer to a pre loader object [milliseconds]
 */
uint16_t lv_preload_get_spin_time(const lv_obj_t * preload)
{
    LV_ASSERT_OBJ(preload, LV_OBJX_NAME);

    lv_preload_ext_t * ext = lv_obj_get_ext_attr(preload);
    return ext->time;
}

/**
 * Get the animation type of a preloadeer.
 * @param preload pointer to pre loader object
 * @return animation type
 *  */
lv_preload_type_t lv_preload_get_type(lv_obj_t * preload)
{
    LV_ASSERT_OBJ(preload, LV_OBJX_NAME);

    lv_preload_ext_t * ext = lv_obj_get_ext_attr(preload);
    return ext->anim_type;
}

lv_preload_dir_t lv_preload_get_dir(lv_obj_t * preload)
{
    lv_preload_ext_t * ext = lv_obj_get_ext_attr(preload);
    return ext->anim_dir;
}

/*=====================
 * Other functions
 *====================*/

/**
 * Animator function  (exec_cb) to rotate the arc of spinner.
 * @param ptr pointer to preloader
 * @param val the current desired value [0..360]
 */
void lv_preload_spinner_anim(void * ptr, lv_anim_value_t val)
{
    lv_obj_t * preload     = ptr;
    lv_preload_ext_t * ext = lv_obj_get_ext_attr(preload);

    int16_t angle_start = val - ext->arc_length / 2 - 90;
    if(angle_start < 0) angle_start += 360;
    int16_t angle_end   = angle_start + ext->arc_length;

    angle_start = angle_start % 360;
    angle_end   = angle_end % 360;

    lv_arc_set_angles(preload, angle_start, angle_end);
}

/**********************
 *   STATIC FUNCTIONS
 **********************/

/**
 * Handle the drawing related tasks of the pre loaders
 * @param preload pointer to an object
 * @param clip_area the object will be drawn only in this area
 * @param mode LV_DESIGN_COVER_CHK: only check if the object fully covers the 'mask_p' area
 *                                  (return 'true' if yes)
 *             LV_DESIGN_DRAW: draw the object (always return 'true')
 *             LV_DESIGN_DRAW_POST: drawing after every children are drawn
 * @param return an element of `lv_design_res_t`
 */
static lv_design_res_t lv_preload_design(lv_obj_t * preload, const lv_area_t * clip_area, lv_design_mode_t mode)
{
//    /*Return false if the object is not covers the mask_p area*/
//    if(mode == LV_DESIGN_COVER_CHK) {
//        return LV_DESIGN_RES_NOT_COVER;
//    }
//    /*Draw the object*/
//    else if(mode == LV_DESIGN_DRAW_MAIN) {
//
//        /*Draw a circle as background*/
//        const lv_style_t * style = lv_arc_get_style(preload, LV_ARC_STYLE_MAIN);
//        if(style->body.border.width > 0) {
//            lv_coord_t r = (LV_MATH_MIN(lv_obj_get_width(preload), lv_obj_get_height(preload))) / 2;
//            r -= LV_MATH_MIN(style->body.padding.left, style->body.padding.top);
//
//            lv_coord_t x = preload->coords.x1 + lv_obj_get_width(preload) / 2;
//            lv_coord_t y = preload->coords.y1 + lv_obj_get_height(preload) / 2;
//
//            lv_style_t bg_style;
//            lv_style_copy(&bg_style, &lv_style_plain);
//            bg_style.body.opa          = LV_OPA_TRANSP;
//            bg_style.body.radius       = LV_RADIUS_CIRCLE;
//            bg_style.body.border.color = style->body.border.color;
//            bg_style.body.border.width = style->body.border.width;
//            bg_style.body.border.opa = style->body.border.opa;
//
//            lv_area_t bg_area;
//            bg_area.x1 = x - r;
//            bg_area.y1 = y - r;
//            bg_area.x2 = x + r;
//            bg_area.y2 = y + r;
//
//            lv_draw_rect(&bg_area, clip_area, &bg_style, lv_obj_get_opa_scale(preload));
//        }
//        /*Draw the arc above the background circle */
//        ancestor_design(preload, clip_area, mode);
//    }
//    /*Post draw when the children are drawn*/
//    else if(mode == LV_DESIGN_DRAW_POST) {
//    }

    return LV_DESIGN_RES_OK;
}

/**
 * Signal function of the pre loader
 * @param preload pointer to a pre loader object
 * @param sign a signal type from lv_signal_t enum
 * @param param pointer to a signal specific variable
 * @return LV_RES_OK: the object is not deleted in the function; LV_RES_INV: the object is deleted
 */
static lv_res_t lv_preload_signal(lv_obj_t * preload, lv_signal_t sign, void * param)
{
    lv_res_t res;

    /* Include the ancient signal function */
    res = ancestor_signal(preload, sign, param);
    if(res != LV_RES_OK) return res;
    if(sign == LV_SIGNAL_GET_TYPE) return lv_obj_handle_get_type_signal(param, LV_OBJX_NAME);

    if(sign == LV_SIGNAL_CLEANUP) {
        /*Nothing to cleanup. (No dynamically allocated memory in 'ext')*/
    }

    return res;
}

#endif<|MERGE_RESOLUTION|>--- conflicted
+++ resolved
@@ -87,11 +87,7 @@
     ext->arc_length = LV_PRELOAD_DEF_ARC_LENGTH;
     ext->anim_type  = LV_PRELOAD_DEF_ANIM;
     ext->anim_dir   = LV_PRELOAD_DIR_FORWARD;
-<<<<<<< HEAD
-    ext->time = LV_PRELOAD_DEF_SPIN_TIME*5;
-=======
-    ext->time = LV_PRELOAD_DEF_SPIN_TIME * 10;
->>>>>>> 156d518b
+    ext->time = LV_PRELOAD_DEF_SPIN_TIME;
 
     /*The signal and design functions are not copied so set them here*/
     lv_obj_set_signal_cb(preload, lv_preload_signal);
