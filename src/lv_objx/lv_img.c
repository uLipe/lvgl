--- conflicted
+++ resolved
@@ -214,7 +214,7 @@
     }
 
     /*Provide enough room for the rotated corners*/
-    if(ext->angle) lv_obj_refresh_ext_draw_pad(img);
+    if(ext->angle || ext->zoom != LV_IMG_ZOOM_NONE) lv_obj_refresh_ext_draw_pad(img);
 
     lv_obj_invalidate(img);
 }
@@ -282,11 +282,24 @@
     lv_img_ext_t * ext = lv_obj_get_ext_attr(img);
 	if (ext->pivot.x == pivot_x && ext->pivot.y == pivot_y) return;
 
-    lv_obj_invalidate(img);
+    lv_area_t a;
+    lv_img_buf_get_transformed_area(&a, ext->w, ext->h, ext->angle, ext->zoom, &ext->pivot);
+    a.x1 += img->coords.x1;
+    a.y1 += img->coords.y1;
+    a.x2 += img->coords.x1;
+    a.y2 += img->coords.y1;
+    lv_obj_invalidate_area(img, &a);
+
     ext->pivot.x = pivot_x;
     ext->pivot.y = pivot_y;
     lv_obj_refresh_ext_draw_pad(img);
-    lv_obj_invalidate(img);
+
+    lv_img_buf_get_transformed_area(&a, ext->w, ext->h, ext->angle, ext->zoom, &ext->pivot);
+    a.x1 += img->coords.x1;
+    a.y1 += img->coords.y1;
+    a.x2 += img->coords.x1;
+    a.y2 += img->coords.y1;
+    lv_obj_invalidate_area(img, &a);
 }
 
 /**
@@ -302,10 +315,23 @@
     lv_img_ext_t * ext = lv_obj_get_ext_attr(img);
     if(angle == ext->angle) return;
 
-    lv_obj_invalidate(img);
+    lv_area_t a;
+    lv_img_buf_get_transformed_area(&a, ext->w, ext->h, ext->angle, ext->zoom, &ext->pivot);
+    a.x1 += img->coords.x1;
+    a.y1 += img->coords.y1;
+    a.x2 += img->coords.x1;
+    a.y2 += img->coords.y1;
+    lv_obj_invalidate_area(img, &a);
+
     ext->angle = angle;
     lv_obj_refresh_ext_draw_pad(img);
-    lv_obj_invalidate(img);
+
+    lv_img_buf_get_transformed_area(&a, ext->w, ext->h, ext->angle, ext->zoom, &ext->pivot);
+    a.x1 += img->coords.x1;
+    a.y1 += img->coords.y1;
+    a.x2 += img->coords.x1;
+    a.y2 += img->coords.y1;
+    lv_obj_invalidate_area(img, &a);
 }
 
 /**
@@ -325,10 +351,23 @@
 
     if(zoom == 0) zoom = 1;
 
-    lv_obj_invalidate(img);
+    lv_area_t a;
+    lv_img_buf_get_transformed_area(&a, ext->w, ext->h, ext->angle, ext->zoom, &ext->pivot);
+    a.x1 += img->coords.x1;
+    a.y1 += img->coords.y1;
+    a.x2 += img->coords.x1;
+    a.y2 += img->coords.y1;
+    lv_obj_invalidate_area(img, &a);
+
     ext->zoom = zoom;
     lv_obj_refresh_ext_draw_pad(img);
-    lv_obj_invalidate(img);
+
+    lv_img_buf_get_transformed_area(&a, ext->w, ext->h, ext->angle, ext->zoom, &ext->pivot);
+    a.x1 += img->coords.x1;
+    a.y1 += img->coords.y1;
+    a.x2 += img->coords.x1;
+    a.y2 += img->coords.y1;
+    lv_obj_invalidate_area(img, &a);
 }
 
 /**
@@ -541,14 +580,6 @@
         }
 
         if(ext->src_type == LV_IMG_SRC_FILE || ext->src_type == LV_IMG_SRC_VARIABLE) {
-            lv_draw_rect_dsc_t r;
-            lv_draw_rect_dsc_init(&r);
-            lv_draw_rect(clip_area, clip_area, &r);
-
-            r.bg_color = LV_COLOR_RED;
-            lv_draw_rect(&img->coords, clip_area, &r);
-
-
             img_coords.x1 += ext->offset.x;
             img_coords.y1 += ext->offset.y;
 
@@ -650,59 +681,8 @@
     } else if(sign == LV_SIGNAL_REFR_EXT_DRAW_PAD) {
         /*If the image has angle provide enough room for the rotated corners */
         if(ext->angle || ext->zoom != LV_IMG_ZOOM_NONE) {
-            int32_t w = ext->w;
-            int32_t h = ext->h;
-
-            lv_area_t norm;
-            norm.x1 = 0 - ext->pivot.x;
-            norm.y1 = 0 - ext->pivot.y;
-            norm.x2 = w - ext->pivot.x;
-            norm.y2 = h - ext->pivot.y;
-
-            int16_t sinma = lv_trigo_sin(ext->angle);
-            int16_t cosma = lv_trigo_sin(ext->angle + 90);
-
-            lv_point_t lt;
-            lv_point_t rt;
-            lv_point_t lb;
-            lv_point_t rb;
-
-            lv_coord_t xt;
-            lv_coord_t yt;
-
-            xt = (norm.x1 * ext->zoom) >> 8;
-            yt = (norm.y1 * ext->zoom) >> 8;
-            lt.x = ((cosma * xt - sinma * yt) >> LV_TRIGO_SHIFT) + ext->pivot.x;
-            lt.y = ((sinma * xt + cosma * yt) >> LV_TRIGO_SHIFT) + ext->pivot.y;
-
-            xt = (norm.x2 * ext->zoom) >> 8;
-            yt = (norm.y1 * ext->zoom) >> 8;
-            rt.x = ((cosma * xt - sinma * yt) >> LV_TRIGO_SHIFT) + ext->pivot.x;
-            rt.y = ((sinma * xt + cosma * yt) >> LV_TRIGO_SHIFT) + ext->pivot.y;
-
-            xt = (norm.x1 * ext->zoom) >> 8;
-            yt = (norm.y2 * ext->zoom) >> 8;
-            lb.x = ((cosma * xt - sinma * yt) >> LV_TRIGO_SHIFT) + ext->pivot.x;
-            lb.y = ((sinma * xt + cosma * yt) >> LV_TRIGO_SHIFT) + ext->pivot.y;
-
-            xt = (norm.x2 * ext->zoom) >> 8;
-            yt = (norm.y2 * ext->zoom) >> 8;
-            rb.x = ((cosma * xt - sinma * yt) >> LV_TRIGO_SHIFT) + ext->pivot.x;
-            rb.y = ((sinma * xt + cosma * yt) >> LV_TRIGO_SHIFT) + ext->pivot.y;
-
             lv_area_t a;
-<<<<<<< HEAD
-            a.x1 = LV_MATH_MIN4(lb.x, lt.x, rb.x, rt.x);
-            a.x2 = LV_MATH_MAX4(lb.x, lt.x, rb.x, rt.x);
-            a.y1 = LV_MATH_MIN4(lb.y, lt.y, rb.y, rt.y);
-            a.y2 = LV_MATH_MAX4(lb.y, lt.y, rb.y, rt.y);
-=======
-            a.x1 = LV_MATH_MIN(lb.x, LV_MATH_MIN(lt.x, LV_MATH_MIN(rb.x, rt.x)));
-            a.x2 = LV_MATH_MAX(lb.x, LV_MATH_MAX(lt.x, LV_MATH_MAX(rb.x, rt.x)));
-            a.y1 = LV_MATH_MIN(lb.y, LV_MATH_MIN(lt.y, LV_MATH_MIN(rb.y, rt.y)));
-            a.y2 = LV_MATH_MAX(lb.y, LV_MATH_MAX(lt.y, LV_MATH_MAX(rb.y, rt.y)));
->>>>>>> 9d664b27
-
+            lv_img_buf_get_transformed_area(&a, ext->w, ext->h, ext->angle, ext->zoom, &ext->pivot);
             img->ext_draw_pad = LV_MATH_MAX(img->ext_draw_pad, - a.x1);
             img->ext_draw_pad = LV_MATH_MAX(img->ext_draw_pad, - a.y1);
             img->ext_draw_pad = LV_MATH_MAX(img->ext_draw_pad, a.x2 - ext->w);
