/**
 * @file lv_sw.c
 *
 */

/*********************
 *      INCLUDES
 *********************/
#include "lv_sw.h"

#if LV_USE_SW != 0

/*Testing of dependencies*/
#if LV_USE_SLIDER == 0
#error "lv_sw: lv_slider is required. Enable it in lv_conf.h (LV_USE_SLIDER  1) "
#endif

#include "../lv_core/lv_debug.h"
#include "../lv_themes/lv_theme.h"
#include "../lv_misc/lv_math.h"

/*********************
 *      DEFINES
 *********************/
#define LV_OBJX_NAME "lv_sw"

/**********************
 *      TYPEDEFS
 **********************/

/**********************
 *  STATIC PROTOTYPES
 **********************/
static lv_design_res_t lv_sw_design(lv_obj_t * slider, const lv_area_t * clip_area, lv_design_mode_t mode);
static lv_res_t lv_sw_signal(lv_obj_t * sw, lv_signal_t sign, void * param);

/**********************
 *  STATIC VARIABLES
 **********************/
static lv_signal_cb_t ancestor_signal;
static lv_design_cb_t ancestor_design;

/**********************
 *      MACROS
 **********************/

/**********************
 *   GLOBAL FUNCTIONS
 **********************/

/**
 * Create a switch objects
 * @param par pointer to an object, it will be the parent of the new switch
 * @param copy pointer to a switch object, if not NULL then the new object will be copied from it
 * @return pointer to the created switch
 */
lv_obj_t * lv_sw_create(lv_obj_t * par, const lv_obj_t * copy)
{
    LV_LOG_TRACE("switch create started");

    /*Create the ancestor of switch*/
<<<<<<< HEAD
    lv_obj_t * new_sw = lv_bar_create(par, copy);
    lv_mem_assert(new_sw);
=======
    lv_obj_t * new_sw = lv_slider_create(par, copy);
    LV_ASSERT_MEM(new_sw);
>>>>>>> 0a9eeba4
    if(new_sw == NULL) return NULL;

    if(ancestor_signal == NULL) ancestor_signal = lv_obj_get_signal_cb(new_sw);
    if(ancestor_design == NULL) ancestor_design = lv_obj_get_design_cb(new_sw);

    /*Allocate the switch type specific extended data*/
    lv_sw_ext_t * ext = lv_obj_allocate_ext_attr(new_sw, sizeof(lv_sw_ext_t));
    LV_ASSERT_MEM(ext);
    if(ext == NULL) return NULL;

    /*Initialize the allocated 'ext' */
    ext->changed = 0;
#if LV_USE_ANIMATION
    ext->anim_time = 0;
#endif
    ext->style_knob_off = &lv_style_pretty;
    ext->style_knob_on  = &lv_style_pretty;

    /*The signal and design functions are not copied so set them here*/
    lv_obj_set_signal_cb(new_sw, lv_sw_signal);
    lv_obj_set_design_cb(new_sw, lv_sw_design);

    /*Init the new switch switch*/
    if(copy == NULL) {
        lv_obj_set_click(new_sw, true);
        lv_obj_set_protect(new_sw, LV_PROTECT_PRESS_LOST);
        lv_obj_set_size(new_sw, 2 * LV_DPI / 3, LV_DPI / 3);
        lv_bar_set_range(new_sw, 0, LV_SW_MAX_VALUE);

        /*Set the default styles*/
        lv_theme_t * th = lv_theme_get_current();
        if(th) {
            lv_sw_set_style(new_sw, LV_SW_STYLE_BG, th->style.sw.bg);
            lv_sw_set_style(new_sw, LV_SW_STYLE_INDIC, th->style.sw.indic);
            lv_sw_set_style(new_sw, LV_SW_STYLE_KNOB_OFF, th->style.sw.knob_off);
            lv_sw_set_style(new_sw, LV_SW_STYLE_KNOB_ON, th->style.sw.knob_on);
        } else {
            /*Let the slider' style*/
        }
    }
    /*Copy an existing switch*/
    else {
        lv_sw_ext_t * copy_ext = lv_obj_get_ext_attr(copy);
        ext->style_knob_off    = copy_ext->style_knob_off;
        ext->style_knob_on     = copy_ext->style_knob_on;
#if LV_USE_ANIMATION
        ext->anim_time = copy_ext->anim_time;
#endif

        /*Refresh the style with new signal function*/
        lv_obj_refresh_style(new_sw);
    }

    LV_LOG_INFO("switch created");

    return new_sw;
}

/*=====================
 * Setter functions
 *====================*/

/**
 * Turn ON the switch
 * @param sw pointer to a switch objec
 * @param anim LV_ANOM_ON: set the value with an animation; LV_ANIM_OFF: change the value immediately
 */
void lv_sw_on(lv_obj_t * sw, lv_anim_enable_t anim)
{
    LV_ASSERT_OBJ(sw, LV_OBJX_NAME);

#if LV_USE_ANIMATION == 0
    anim = LV_ANIM_OFF;
#endif
    lv_sw_ext_t * ext = lv_obj_get_ext_attr(sw);
    ext->state = 1;
    lv_bar_set_value(sw, LV_SW_MAX_VALUE, anim);
    lv_obj_invalidate(sw);
}

/**
 * Turn OFF the switch
 * @param sw pointer to a switch object
 * @param anim LV_ANIM_ON: set the value with an animation; LV_ANIM_OFF: change the value immediately
 */
void lv_sw_off(lv_obj_t * sw, lv_anim_enable_t anim)
{
    LV_ASSERT_OBJ(sw, LV_OBJX_NAME);

#if LV_USE_ANIMATION == 0
    anim = LV_ANIM_OFF;
#endif
    lv_sw_ext_t * ext = lv_obj_get_ext_attr(sw);
    ext->state = 0;
    lv_bar_set_value(sw, 0, anim);
    lv_obj_invalidate(sw);
}

/**
 * Toggle the position of the switch
 * @param sw pointer to a switch object
 * @param anim LV_ANIM_ON: set the value with an animation; LV_ANIM_OFF: change the value immediately
 * @return resulting state of the switch.
 */
bool lv_sw_toggle(lv_obj_t * sw, lv_anim_enable_t anim)
{
    LV_ASSERT_OBJ(sw, LV_OBJX_NAME);

#if LV_USE_ANIMATION == 0
    anim = LV_ANIM_OFF;
#endif

    bool state = lv_sw_get_state(sw);
    if(state)
        lv_sw_off(sw, anim);
    else
        lv_sw_on(sw, anim);

    return !state;
}

/**
 * Set a style of a switch
 * @param sw pointer to a switch object
 * @param type which style should be set
 * @param style pointer to a style
 */
void lv_sw_set_style(lv_obj_t * sw, lv_sw_style_t type, const lv_style_t * style)
{
    LV_ASSERT_OBJ(sw, LV_OBJX_NAME);

    lv_sw_ext_t * ext = lv_obj_get_ext_attr(sw);

    switch(type) {
        case LV_SW_STYLE_BG: lv_bar_set_style(sw, LV_BAR_STYLE_BG, style); break;
        case LV_SW_STYLE_INDIC: lv_bar_set_style(sw, LV_BAR_STYLE_INDIC, style); break;
        case LV_SW_STYLE_KNOB_OFF:
            ext->style_knob_off = style;
            lv_obj_invalidate(sw);
            break;
        case LV_SW_STYLE_KNOB_ON:
            ext->style_knob_on = style;
            lv_obj_invalidate(sw);
            break;
    }
}

void lv_sw_set_anim_time(lv_obj_t * sw, uint16_t anim_time)
{
    LV_ASSERT_OBJ(sw, LV_OBJX_NAME);

#if LV_USE_ANIMATION
    lv_sw_ext_t * ext = lv_obj_get_ext_attr(sw);
    ext->anim_time    = anim_time;
#else
    (void)sw;
    (void)anim_time;
#endif
}

/*=====================
 * Getter functions
 *====================*/

/**
 * Get a style of a switch
 * @param sw pointer to a  switch object
 * @param type which style should be get
 * @return style pointer to a style
 */
const lv_style_t * lv_sw_get_style(const lv_obj_t * sw, lv_sw_style_t type)
{
    LV_ASSERT_OBJ(sw, LV_OBJX_NAME);

    const lv_style_t * style = NULL;
    lv_sw_ext_t * ext        = lv_obj_get_ext_attr(sw);

    switch(type) {
        case LV_SW_STYLE_BG: style = lv_bar_get_style(sw, LV_BAR_STYLE_BG); break;
        case LV_SW_STYLE_INDIC: style = lv_bar_get_style(sw, LV_BAR_STYLE_INDIC); break;
        case LV_SW_STYLE_KNOB_OFF: style = ext->style_knob_off; break;
        case LV_SW_STYLE_KNOB_ON: style = ext->style_knob_on; break;
        default: style = NULL; break;
    }

    return style;
}

uint16_t lv_sw_get_anim_time(const lv_obj_t * sw)
{
    LV_ASSERT_OBJ(sw, LV_OBJX_NAME);

#if LV_USE_ANIMATION
    lv_sw_ext_t * ext = lv_obj_get_ext_attr(sw);
    return ext->anim_time;
#else
    (void)sw; /*Unused*/
    return 0;
#endif
}

/**********************
 *   STATIC FUNCTIONS
 **********************/

/**
 * Handle the drawing related tasks of the sliders
 * @param sw pointer to an object
 * @param clip_area the object will be drawn only in this area
 * @param mode LV_DESIGN_COVER_CHK: only check if the object fully covers the 'mask_p' area
 *                                  (return 'true' if yes)
 *             LV_DESIGN_DRAW: draw the object (always return 'true')
 *             LV_DESIGN_DRAW_POST: drawing after every children are drawn
 * @param return an element of `lv_design_res_t`
 */
static lv_design_res_t lv_sw_design(lv_obj_t * sw, const lv_area_t * clip_area, lv_design_mode_t mode)
{
    /*Return false if the object is not covers the mask_p area*/
    if(mode == LV_DESIGN_COVER_CHK) {
        return LV_DESIGN_RES_NOT_COVER;
    }
    /*Draw the object*/
    else if(mode == LV_DESIGN_DRAW_MAIN) {
        /*The ancestor design function will draw the background and the indicator.
         * It also sets ext->bar.indic_area*/
        ancestor_design(sw, clip_area, mode);

        lv_sw_ext_t * ext = lv_obj_get_ext_attr(sw);
        lv_opa_t opa_scale = lv_obj_get_opa_scale(sw);
        const lv_style_t * style_knob  = lv_sw_get_style(sw, ext->state ?
                                            LV_SW_STYLE_KNOB_ON : LV_SW_STYLE_KNOB_OFF);

        const lv_style_t * style_indic = lv_sw_get_style(sw, LV_SW_STYLE_INDIC);

        lv_coord_t objw = lv_obj_get_width(sw);
        lv_coord_t objh = lv_obj_get_height(sw);
        lv_coord_t indic_maxw  = objw - style_indic->body.padding.left - style_indic->body.padding.right;
        lv_coord_t knob_size = objh;

        lv_coord_t indic_p = (lv_area_get_width(&ext->bar.indic_area) * 256) / (indic_maxw);
        lv_area_t knob_area;
        knob_area.x2 = ext->bar.indic_area.x2;
        knob_area.x2 += (knob_size * (256 - indic_p)) >> 8;
        if(knob_area.x2 < sw->coords.x1 + knob_size)  knob_area.x2 = sw->coords.x1 + knob_size;
        knob_area.x1 = knob_area.x2 - knob_size;
        knob_area.y1 = sw->coords.y1;
        knob_area.y2 = sw->coords.y2;

        lv_draw_rect(&knob_area, clip_area, style_knob, opa_scale);
    }
    /*Post draw when the children are drawn*/
    else if(mode == LV_DESIGN_DRAW_POST) {
    }

    return LV_DESIGN_RES_OK;
}


/**
 * Signal function of the switch
 * @param sw pointer to a switch object
 * @param sign a signal type from lv_signal_t enum
 * @param param pointer to a signal specific variable
 * @return LV_RES_OK: the object is not deleted in the function; LV_RES_INV: the object is deleted
 */
static lv_res_t lv_sw_signal(lv_obj_t * sw, lv_signal_t sign, void * param)
{
    lv_sw_ext_t * ext = lv_obj_get_ext_attr(sw);

    lv_res_t res;
    /* Include the ancient signal function */
    res = ancestor_signal(sw, sign, param);
    if(res != LV_RES_OK) return res;
    if(sign == LV_SIGNAL_GET_TYPE) return lv_obj_handle_get_type_signal(param, LV_OBJX_NAME);

    if(sign == LV_SIGNAL_CLEANUP) {
        /*Nothing to cleanup. (No dynamically allocated memory in 'ext')*/
    } else if(sign == LV_SIGNAL_PRESSED) {

        /*Save the x coordinate of the pressed point to see if the switch was slid*/
        lv_indev_t * indev = lv_indev_get_act();
        if(indev) {
            lv_point_t p;
            lv_indev_get_point(indev, &p);
            ext->start_x = p.x;
        }
        ext->slided  = 0;
        ext->changed = 0;
    } else if(sign == LV_SIGNAL_PRESSING) {
        /*See if the switch was slid (moved at least a little)*/
        lv_indev_t * indev = lv_indev_get_act();
        lv_point_t p;
        if(indev) {
            lv_indev_get_point(indev, &p);
            if(LV_MATH_ABS(p.x - ext->start_x) > indev->driver.drag_limit) ext->slided = 1;

            /*If slid set the value accordingly*/
            if(ext->slided) {
                lv_coord_t w = lv_obj_get_width(sw);
                const lv_style_t * indic_style = lv_sw_get_style(sw, LV_SW_STYLE_INDIC);
                int16_t new_val = 0;

                lv_coord_t indic_w = w - indic_style->body.padding.left - indic_style->body.padding.right;
                int32_t range = ext->bar.max_value - ext->bar.min_value;
                new_val = p.x - (sw->coords.x1 + indic_style->body.padding.left); /*Make the point relative to the indicator*/
                new_val = (new_val * range) / indic_w;
                new_val += ext->bar.min_value;

                if(new_val < ext->bar.min_value) new_val = ext->bar.min_value;
                else if(new_val > ext->bar.max_value) new_val = ext->bar.max_value;

                /*If explicitly changed (by slide) don't need to be toggled on release*/
                int16_t threshold = LV_SW_MAX_VALUE / 2;
                if((new_val < threshold && ext->bar.cur_value > threshold) ||
                   (new_val > threshold && ext->bar.cur_value < threshold)) {
                    ext->changed = 1;
                }

                if(new_val != ext->bar.cur_value) {
                    ext->bar.cur_value = new_val;
                    lv_obj_invalidate(sw);
                }
            }
        }
    } else if(sign == LV_SIGNAL_PRESS_LOST) {
        if(lv_sw_get_state(sw)) lv_sw_on(sw, LV_ANIM_ON);
        else lv_sw_off(sw, LV_ANIM_ON);
    } else if(sign == LV_SIGNAL_RELEASED) {
        /*If not dragged then toggle the switch*/
        if(ext->changed == 0) {
            int32_t state;
            if(lv_sw_get_state(sw)) {
                lv_sw_off(sw, LV_ANIM_ON);
                state = 0;
            } else {
                lv_sw_on(sw, LV_ANIM_ON);
                state = 1;
            }

            res = lv_event_send(sw, LV_EVENT_VALUE_CHANGED, &state);
            if(res != LV_RES_OK) return res;
        }
        /*If the switch was dragged then calculate the new state based on the current position*/
        else {
            int16_t v = lv_bar_get_value(sw);
            int32_t state;
            if(v > LV_SW_MAX_VALUE / 2) {
                lv_sw_on(sw, LV_ANIM_ON);
                state = 1;
            } else {
                lv_sw_off(sw, LV_ANIM_ON);
                state = 0;
            }
            res = lv_event_send(sw, LV_EVENT_VALUE_CHANGED, &state);
            if(res != LV_RES_OK) return res;
        }
    } else if(sign == LV_SIGNAL_CONTROL) {
        char c = *((char *)param);
        uint32_t state;
        if(c == LV_KEY_RIGHT || c == LV_KEY_UP) {
            lv_bar_set_value(sw, LV_SW_MAX_VALUE, LV_ANIM_ON);
            state = 1;
            res   = lv_event_send(sw, LV_EVENT_VALUE_CHANGED, &state);
            if(res != LV_RES_OK) return res;
        } else if(c == LV_KEY_LEFT || c == LV_KEY_DOWN) {
            lv_bar_set_value(sw, 0, LV_ANIM_ON);
            state = 0;
            res   = lv_event_send(sw, LV_EVENT_VALUE_CHANGED, &state);
            if(res != LV_RES_OK) return res;
        }
    }
    else if(sign == LV_SIGNAL_REFR_EXT_DRAW_PAD) {
        const lv_style_t * bg_style      = lv_sw_get_style(sw, LV_SW_STYLE_BG);
        const lv_style_t * indic_style      = lv_sw_get_style(sw, LV_SW_STYLE_INDIC);
        const lv_style_t * knob_on_style = lv_sw_get_style(sw, LV_SW_STYLE_KNOB_OFF);
        const lv_style_t * knob_off_style = lv_sw_get_style(sw, LV_SW_STYLE_KNOB_ON);
        /* The smaller size is the knob diameter*/
        lv_coord_t knob_on_size = LV_MATH_MIN(lv_obj_get_width(sw), lv_obj_get_height(sw)) >> 1;
        knob_on_size += LV_MATH_MAX(
                        LV_MATH_MAX(knob_on_style->body.padding.left, knob_on_style->body.padding.right),
                        LV_MATH_MAX(knob_on_style->body.padding.bottom, knob_on_style->body.padding.top));

        knob_on_size += knob_on_style->body.shadow.width + knob_on_style->body.shadow.spread;
        knob_on_size += LV_MATH_MAX(LV_MATH_ABS(knob_on_style->body.shadow.offset.x), LV_MATH_ABS(knob_on_style->body.shadow.offset.y));

        lv_coord_t knob_off_size = LV_MATH_MIN(lv_obj_get_width(sw), lv_obj_get_height(sw)) >> 1;
        knob_off_size += LV_MATH_MAX(
                       LV_MATH_MAX(knob_off_style->body.padding.left, knob_off_style->body.padding.right),
                       LV_MATH_MAX(knob_off_style->body.padding.bottom, knob_off_style->body.padding.top));

        knob_off_size += knob_off_style->body.shadow.width + knob_off_style->body.shadow.spread;
        knob_off_size += LV_MATH_MAX(LV_MATH_ABS(knob_off_style->body.shadow.offset.x), LV_MATH_ABS(knob_off_style->body.shadow.offset.y));

        lv_coord_t bg_size = bg_style->body.shadow.width + bg_style->body.shadow.spread;
        bg_size += LV_MATH_MAX(LV_MATH_ABS(bg_style->body.shadow.offset.x), LV_MATH_ABS(bg_style->body.shadow.offset.y));

        lv_coord_t indic_size = indic_style->body.shadow.width + indic_style->body.shadow.spread;
        indic_size += LV_MATH_MAX(LV_MATH_ABS(indic_style->body.shadow.offset.x), LV_MATH_ABS(indic_style->body.shadow.offset.y));

        sw->ext_draw_pad = LV_MATH_MAX(sw->ext_draw_pad, knob_on_size);
        sw->ext_draw_pad = LV_MATH_MAX(sw->ext_draw_pad, knob_off_size);
        sw->ext_draw_pad = LV_MATH_MAX(sw->ext_draw_pad, bg_size);
        sw->ext_draw_pad = LV_MATH_MAX(sw->ext_draw_pad, indic_size);

    }
    else if(sign == LV_SIGNAL_GET_EDITABLE) {
        bool * editable = (bool *)param;
        *editable       = false; /*The ancestor slider is editable the switch is not*/
    }

    return res;
}

#endif<|MERGE_RESOLUTION|>--- conflicted
+++ resolved
@@ -59,13 +59,9 @@
     LV_LOG_TRACE("switch create started");
 
     /*Create the ancestor of switch*/
-<<<<<<< HEAD
     lv_obj_t * new_sw = lv_bar_create(par, copy);
-    lv_mem_assert(new_sw);
-=======
-    lv_obj_t * new_sw = lv_slider_create(par, copy);
     LV_ASSERT_MEM(new_sw);
->>>>>>> 0a9eeba4
+
     if(new_sw == NULL) return NULL;
 
     if(ancestor_signal == NULL) ancestor_signal = lv_obj_get_signal_cb(new_sw);
