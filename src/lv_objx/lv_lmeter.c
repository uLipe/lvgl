/**
 * @file lv_lmeter.c
 *
 */

/*********************
 *      INCLUDES
 *********************/
#include "lv_lmeter.h"
#if LV_USE_LMETER != 0

#include "../lv_draw/lv_draw.h"
#include "../lv_themes/lv_theme.h"
#include "../lv_core/lv_group.h"
#include "../lv_misc/lv_math.h"

/*********************
 *      DEFINES
 *********************/
#define LV_LMETER_LINE_UPSCALE 5 /*2^x upscale of line to make rounding*/
#define LV_LMETER_LINE_UPSCALE_MASK ((1 << LV_LMETER_LINE_UPSCALE) - 1)

/**********************
 *      TYPEDEFS
 **********************/

/**********************
 *  STATIC PROTOTYPES
 **********************/
static bool lv_lmeter_design(lv_obj_t * lmeter, const lv_area_t * mask, lv_design_mode_t mode);
static lv_res_t lv_lmeter_signal(lv_obj_t * lmeter, lv_signal_t sign, void * param);
static lv_coord_t lv_lmeter_coord_round(int32_t x);

/**********************
 *  STATIC VARIABLES
 **********************/
static lv_signal_cb_t ancestor_signal;

/**********************
 *      MACROS
 **********************/

/**********************
 *   GLOBAL FUNCTIONS
 **********************/

/**
 * Create a line meter objects
 * @param par pointer to an object, it will be the parent of the new line meter
 * @param copy pointer to a line meter object, if not NULL then the new object will be copied from
 * it
 * @return pointer to the created line meter
 */
lv_obj_t * lv_lmeter_create(lv_obj_t * par, const lv_obj_t * copy)
{
    LV_LOG_TRACE("line meter create started");

    /*Create the ancestor of line meter*/
    lv_obj_t * new_lmeter = lv_obj_create(par, copy);
    lv_mem_assert(new_lmeter);
    if(new_lmeter == NULL) return NULL;

    if(ancestor_signal == NULL) ancestor_signal = lv_obj_get_signal_cb(new_lmeter);

    /*Allocate the line meter type specific extended data*/
    lv_lmeter_ext_t * ext = lv_obj_allocate_ext_attr(new_lmeter, sizeof(lv_lmeter_ext_t));
    lv_mem_assert(ext);
    if(ext == NULL) return NULL;

    /*Initialize the allocated 'ext' */
    ext->min_value   = 0;
    ext->max_value   = 100;
    ext->cur_value   = 0;
    ext->line_cnt    = 21;  /*Odd scale number looks better*/
    ext->scale_angle = 240; /*(scale_num - 1) * N looks better */

    /*The signal and design functions are not copied so set them here*/
    lv_obj_set_signal_cb(new_lmeter, lv_lmeter_signal);
    lv_obj_set_design_cb(new_lmeter, lv_lmeter_design);

    /*Init the new line meter line meter*/
    if(copy == NULL) {
        lv_obj_set_size(new_lmeter, LV_DPI, LV_DPI);

        /*Set the default styles*/
        lv_theme_t * th = lv_theme_get_current();
        if(th) {
            lv_lmeter_set_style(new_lmeter, th->style.lmeter);
        } else {
            lv_lmeter_set_style(new_lmeter, &lv_style_pretty_color);
        }
    }
    /*Copy an existing line meter*/
    else {
        lv_lmeter_ext_t * copy_ext = lv_obj_get_ext_attr(copy);
        ext->scale_angle           = copy_ext->scale_angle;
        ext->line_cnt              = copy_ext->line_cnt;
        ext->min_value             = copy_ext->min_value;
        ext->max_value             = copy_ext->max_value;
        ext->cur_value             = copy_ext->cur_value;

        /*Refresh the style with new signal function*/
        lv_obj_refresh_style(new_lmeter);
    }

    LV_LOG_INFO("line meter created");

    return new_lmeter;
}

/*=====================
 * Setter functions
 *====================*/

/**
 * Set a new value on the line meter
 * @param lmeter pointer to a line meter object
 * @param value new value
 */
void lv_lmeter_set_value(lv_obj_t * lmeter, int16_t value)
{
    lv_lmeter_ext_t * ext = lv_obj_get_ext_attr(lmeter);
    if(ext->cur_value == value) return;

    ext->cur_value = value > ext->max_value ? ext->max_value : value;
    ext->cur_value = ext->cur_value < ext->min_value ? ext->min_value : ext->cur_value;
    lv_obj_invalidate(lmeter);
}

/**
 * Set minimum and the maximum values of a line meter
 * @param lmeter pointer to he line meter object
 * @param min minimum value
 * @param max maximum value
 */
void lv_lmeter_set_range(lv_obj_t * lmeter, int16_t min, int16_t max)
{
    lv_lmeter_ext_t * ext = lv_obj_get_ext_attr(lmeter);
    if(ext->min_value == min && ext->max_value == max) return;

    ext->max_value = max;
    ext->min_value = min;
    if(ext->cur_value > max) {
        ext->cur_value = max;
        lv_lmeter_set_value(lmeter, ext->cur_value);
    }
    if(ext->cur_value < min) {
        ext->cur_value = min;
        lv_lmeter_set_value(lmeter, ext->cur_value);
    }
    lv_obj_invalidate(lmeter);
}

/**
 * Set the scale settings of a line meter
 * @param lmeter pointer to a line meter object
 * @param angle angle of the scale (0..360)
 * @param line_cnt number of lines
 */
void lv_lmeter_set_scale(lv_obj_t * lmeter, uint16_t angle, uint8_t line_cnt)
{
    lv_lmeter_ext_t * ext = lv_obj_get_ext_attr(lmeter);
    if(ext->scale_angle == angle && ext->line_cnt == line_cnt) return;

    ext->scale_angle = angle;
    ext->line_cnt    = line_cnt;

    lv_obj_invalidate(lmeter);
}

/*=====================
 * Getter functions
 *====================*/

/**
 * Get the value of a line meter
 * @param lmeter pointer to a line meter object
 * @return the value of the line meter
 */
int16_t lv_lmeter_get_value(const lv_obj_t * lmeter)
{
    lv_lmeter_ext_t * ext = lv_obj_get_ext_attr(lmeter);
    return ext->cur_value;
}

/**
 * Get the minimum value of a line meter
 * @param lmeter pointer to a line meter object
 * @return the minimum value of the line meter
 */
int16_t lv_lmeter_get_min_value(const lv_obj_t * lmeter)
{
    lv_lmeter_ext_t * ext = lv_obj_get_ext_attr(lmeter);
    return ext->min_value;
}

/**
 * Get the maximum value of a line meter
 * @param lmeter pointer to a line meter object
 * @return the maximum value of the line meter
 */
int16_t lv_lmeter_get_max_value(const lv_obj_t * lmeter)
{
    lv_lmeter_ext_t * ext = lv_obj_get_ext_attr(lmeter);
    return ext->max_value;
}

/**
 * Get the scale number of a line meter
 * @param lmeter pointer to a line meter object
 * @return number of the scale units
 */
uint8_t lv_lmeter_get_line_count(const lv_obj_t * lmeter)
{
    lv_lmeter_ext_t * ext = lv_obj_get_ext_attr(lmeter);
    return ext->line_cnt;
}

/**
 * Get the scale angle of a line meter
 * @param lmeter pointer to a line meter object
 * @return angle of the scale
 */
uint16_t lv_lmeter_get_scale_angle(const lv_obj_t * lmeter)
{
    lv_lmeter_ext_t * ext = lv_obj_get_ext_attr(lmeter);
    return ext->scale_angle;
}

/**********************
 *   STATIC FUNCTIONS
 **********************/

/**
 * Handle the drawing related tasks of the line meters
 * @param lmeter pointer to an object
 * @param mask the object will be drawn only in this area
 * @param mode LV_DESIGN_COVER_CHK: only check if the object fully covers the 'mask_p' area
 *                                  (return 'true' if yes)
 *             LV_DESIGN_DRAW: draw the object (always return 'true')
 *             LV_DESIGN_DRAW_POST: drawing after every children are drawn
 * @param return true/false, depends on 'mode'
 */
static bool lv_lmeter_design(lv_obj_t * lmeter, const lv_area_t * mask, lv_design_mode_t mode)
{
    /*Return false if the object is not covers the mask_p area*/
    if(mode == LV_DESIGN_COVER_CHK) {
        return false;
    }
    /*Draw the object*/
    else if(mode == LV_DESIGN_DRAW_MAIN) {
        lv_lmeter_ext_t * ext = lv_obj_get_ext_attr(lmeter);
        const lv_style_t * style    = lv_obj_get_style(lmeter);
        lv_opa_t opa_scale    = lv_obj_get_opa_scale(lmeter);
        lv_style_t style_tmp;
        lv_style_copy(&style_tmp, style);

#if LV_USE_GROUP
        lv_group_t * g = lv_obj_get_group(lmeter);
        if(lv_group_get_focused(g) == lmeter) {
            style_tmp.line.width += 1;
        }
#endif

        lv_coord_t r_out = lv_obj_get_width(lmeter) / 2;
        lv_coord_t r_in  = r_out - style->body.padding.left;
        if(r_in < 1) r_in = 1;

        lv_coord_t x_ofs  = lv_obj_get_width(lmeter) / 2 + lmeter->coords.x1;
        lv_coord_t y_ofs  = lv_obj_get_height(lmeter) / 2 + lmeter->coords.y1;
        int16_t angle_ofs = 90 + (360 - ext->scale_angle) / 2;
        int16_t level     = (int32_t)((int32_t)(ext->cur_value - ext->min_value) * ext->line_cnt) /
                        (ext->max_value - ext->min_value);
        uint8_t i;

        style_tmp.line.color = style->body.main_color;

        /*Calculate every coordinate in a bigger size to make rounding later*/
        r_out = r_out << LV_LMETER_LINE_UPSCALE;
        r_in  = r_in << LV_LMETER_LINE_UPSCALE;

        for(i = 0; i < ext->line_cnt; i++) {
            /*Calculate the position a scale label*/
            int16_t angle = (i * ext->scale_angle) / (ext->line_cnt - 1) + angle_ofs;

            lv_coord_t y_out = (int32_t)((int32_t)lv_trigo_sin(angle) * r_out) >> LV_TRIGO_SHIFT;
            lv_coord_t x_out =
                (int32_t)((int32_t)lv_trigo_sin(angle + 90) * r_out) >> LV_TRIGO_SHIFT;
            lv_coord_t y_in = (int32_t)((int32_t)lv_trigo_sin(angle) * r_in) >> LV_TRIGO_SHIFT;
            lv_coord_t x_in = (int32_t)((int32_t)lv_trigo_sin(angle + 90) * r_in) >> LV_TRIGO_SHIFT;

            /*Rounding*/
            x_out = lv_lmeter_coord_round(x_out);
            x_in  = lv_lmeter_coord_round(x_in);
            y_out = lv_lmeter_coord_round(y_out);
            y_in  = lv_lmeter_coord_round(y_in);

            lv_point_t p1;
            lv_point_t p2;

            p2.x = x_in + x_ofs;
            p2.y = y_in + y_ofs;

            p1.x = x_out + x_ofs;
            p1.y = y_out + y_ofs;

            if(i >= level)
                style_tmp.line.color = style->line.color;
            else {
                style_tmp.line.color = lv_color_mix(style->body.grad_color, style->body.main_color,
                                                    (255 * i) / ext->line_cnt);
            }

            lv_draw_line(&p1, &p2, mask, &style_tmp, opa_scale);
        }

    }
    /*Post draw when the children are drawn*/
    else if(mode == LV_DESIGN_DRAW_POST) {
    }

    return true;
}

/**
 * Signal function of the line meter
 * @param lmeter pointer to a line meter object
 * @param sign a signal type from lv_signal_t enum
 * @param param pointer to a signal specific variable
 * @return LV_RES_OK: the object is not deleted in the function; LV_RES_INV: the object is deleted
 */
static lv_res_t lv_lmeter_signal(lv_obj_t * lmeter, lv_signal_t sign, void * param)
{
    lv_res_t res;

    /* Include the ancient signal function */
    res = ancestor_signal(lmeter, sign, param);
    if(res != LV_RES_OK) return res;

    if(sign == LV_SIGNAL_CLEANUP) {
        /*Nothing to cleanup. (No dynamically allocated memory in 'ext')*/
    } else if(sign == LV_SIGNAL_STYLE_CHG) {
<<<<<<< HEAD
        lv_obj_refresh_ext_size(lmeter);
    } else if(sign == LV_SIGNAL_REFR_EXT_SIZE) {
        const lv_style_t * style = lv_lmeter_get_style(lmeter);
        lmeter->ext_size   = LV_MATH_MAX(lmeter->ext_size, style->line.width);
=======
        lv_obj_refresh_ext_draw_pad(lmeter);
    } else if(sign == LV_SIGNAL_REFR_EXT_DRAW_PAD) {
        lv_style_t * style = lv_lmeter_get_style(lmeter);
        lmeter->ext_draw_pad   = LV_MATH_MAX(lmeter->ext_draw_pad, style->line.width);
>>>>>>> 5ccf3179
    } else if(sign == LV_SIGNAL_GET_TYPE) {
        lv_obj_type_t * buf = param;
        uint8_t i;
        for(i = 0; i < LV_MAX_ANCESTOR_NUM - 1; i++) { /*Find the last set data*/
            if(buf->type[i] == NULL) break;
        }
        buf->type[i] = "lv_lmeter";
    }

    return res;
}

/**
 * Round a coordinate which is upscaled  (>=x.5 -> x + 1;   <x.5 -> x)
 * @param x a coordinate which is greater then it should be
 * @return the downscaled and rounded coordinate  (+-1)
 */
static lv_coord_t lv_lmeter_coord_round(int32_t x)
{
#if LV_LMETER_LINE_UPSCALE > 0
    bool was_negative = false;
    if(x < 0) {
        was_negative = true;
        x            = -x;
    }

    x = (x >> LV_LMETER_LINE_UPSCALE) +
        ((x & LV_LMETER_LINE_UPSCALE_MASK) >> (LV_LMETER_LINE_UPSCALE - 1));

    if(was_negative) x = -x;

    return x;
#else
    return x;
#endif
}

#endif<|MERGE_RESOLUTION|>--- conflicted
+++ resolved
@@ -340,17 +340,10 @@
     if(sign == LV_SIGNAL_CLEANUP) {
         /*Nothing to cleanup. (No dynamically allocated memory in 'ext')*/
     } else if(sign == LV_SIGNAL_STYLE_CHG) {
-<<<<<<< HEAD
-        lv_obj_refresh_ext_size(lmeter);
-    } else if(sign == LV_SIGNAL_REFR_EXT_SIZE) {
-        const lv_style_t * style = lv_lmeter_get_style(lmeter);
-        lmeter->ext_size   = LV_MATH_MAX(lmeter->ext_size, style->line.width);
-=======
         lv_obj_refresh_ext_draw_pad(lmeter);
     } else if(sign == LV_SIGNAL_REFR_EXT_DRAW_PAD) {
-        lv_style_t * style = lv_lmeter_get_style(lmeter);
+        const lv_style_t * style = lv_lmeter_get_style(lmeter);
         lmeter->ext_draw_pad   = LV_MATH_MAX(lmeter->ext_draw_pad, style->line.width);
->>>>>>> 5ccf3179
     } else if(sign == LV_SIGNAL_GET_TYPE) {
         lv_obj_type_t * buf = param;
         uint8_t i;
