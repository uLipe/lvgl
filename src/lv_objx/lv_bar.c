

/**
 * @file lv_bar.c
 *
 */

/*********************
 *      INCLUDES
 *********************/
#include "lv_bar.h"
#if LV_USE_BAR != 0

#include "../lv_core/lv_debug.h"
#include "../lv_draw/lv_draw.h"
#include "../lv_themes/lv_theme.h"
#include "../lv_misc/lv_anim.h"
#include "../lv_misc/lv_math.h"
#include <stdio.h>

/*********************
 *      DEFINES
 *********************/
#define LV_OBJX_NAME "lv_bar"

#define LV_BAR_SIZE_MIN  4   /*hor. pad and ver. pad cannot make the indicator smaller then this [px]*/

#if LV_USE_ANIMATION
#define LV_BAR_IS_ANIMATING(anim_struct) (((anim_struct).anim_state) != LV_BAR_ANIM_STATE_INV)
#define LV_BAR_GET_ANIM_VALUE(orig_value, anim_struct) (LV_BAR_IS_ANIMATING(anim_struct) ? ((anim_struct).anim_end) : (orig_value))
#else
#define LV_BAR_GET_ANIM_VALUE(orig_value, anim_struct) (orig_value)
#endif
/**********************
 *      TYPEDEFS
 **********************/

/**********************
 *  STATIC PROTOTYPES
 **********************/
static lv_design_res_t lv_bar_design(lv_obj_t * bar, const lv_area_t * clip_area, lv_design_mode_t mode);
static lv_res_t lv_bar_signal(lv_obj_t * bar, lv_signal_t sign, void * param);
static lv_style_dsc_t * lv_bar_get_style(lv_obj_t * bar, uint8_t part);

static void draw_bg(lv_obj_t * bar, const lv_area_t * clip_area);
static void draw_indic(lv_obj_t * bar, const lv_area_t * clip_area);

#if LV_USE_ANIMATION
static void lv_bar_set_value_with_anim(lv_obj_t * bar, int16_t new_value, int16_t *value_ptr, lv_bar_anim_t *anim_info, lv_anim_enable_t en);
static void lv_bar_init_anim(lv_obj_t * bar, lv_bar_anim_t * bar_anim);
static void lv_bar_anim(lv_bar_anim_t * bar, lv_anim_value_t value);
static void lv_bar_anim_ready(lv_anim_t * a);
#endif

/**********************
 *  STATIC VARIABLES
 **********************/
static lv_design_cb_t ancestor_design_f;
static lv_signal_cb_t ancestor_signal;

/**********************
 *      MACROS
 **********************/

/**********************
 *   GLOBAL FUNCTIONS
 **********************/

/**
 * Create a bar objects
 * @param par pointer to an object, it will be the parent of the new bar
 * @param copy pointer to a bar object, if not NULL then the new object will be copied from it
 * @return pointer to the created bar
 */
lv_obj_t * lv_bar_create(lv_obj_t * par, const lv_obj_t * copy)
{
    LV_LOG_TRACE("lv_bar create started");

    /*Create the ancestor basic object*/
    lv_obj_t * new_bar = lv_obj_create(par, copy);
    LV_ASSERT_MEM(new_bar);
    if(new_bar == NULL) return NULL;

    if(ancestor_signal == NULL) ancestor_signal = lv_obj_get_signal_cb(new_bar);
    if(ancestor_design_f == NULL) ancestor_design_f = lv_obj_get_design_cb(new_bar);

    /*Allocate the object type specific extended data*/
    lv_bar_ext_t * ext = lv_obj_allocate_ext_attr(new_bar, sizeof(lv_bar_ext_t));
    LV_ASSERT_MEM(ext);
    if(ext == NULL) {
        lv_obj_del(new_bar);
        return NULL;
    }

    ext->min_value = 0;
	ext->start_value = 0;
    ext->max_value = 100;
    ext->cur_value = 0;
#if LV_USE_ANIMATION
    ext->anim_time  = 200;
	lv_bar_init_anim(new_bar, &ext->cur_value_anim);
	lv_bar_init_anim(new_bar, &ext->start_value_anim);
#endif
    ext->type         = LV_BAR_TYPE_NORMAL;
    lv_style_dsc_init(&ext->style_indic);

    lv_obj_set_signal_cb(new_bar, lv_bar_signal);
    lv_obj_set_design_cb(new_bar, lv_bar_design);


    /*Init the new  bar object*/
    if(copy == NULL) {
        lv_obj_set_click(new_bar, false);
        lv_obj_set_size(new_bar, LV_DPI * 2, LV_DPI / 4);
        lv_bar_set_value(new_bar, ext->cur_value, false);

        _ot(new_bar, LV_BAR_PART_BG, BAR);
        _ot(new_bar, LV_BAR_PART_INDIC, BAR_INDIC);

    } else {
        lv_bar_ext_t * ext_copy = lv_obj_get_ext_attr(copy);
        ext->min_value          = ext_copy->min_value;
		ext->start_value		= ext_copy->start_value;
        ext->max_value          = ext_copy->max_value;
        ext->cur_value          = ext_copy->cur_value;
        ext->style_indic        = ext_copy->style_indic;
        ext->type                = ext_copy->type;
        /*Refresh the style with new signal function*/
        lv_obj_refresh_style(new_bar);

        lv_bar_set_value(new_bar, ext->cur_value, false);
    }

    LV_LOG_INFO("bar created");

    return new_bar;
}

/*=====================
 * Setter functions
 *====================*/

/**
 * Set a new value on the bar
 * @param bar pointer to a bar object
 * @param value new value
 * @param anim LV_ANIM_ON: set the value with an animation; LV_ANIM_OFF: change the value immediatelly
 */
void lv_bar_set_value(lv_obj_t * bar, int16_t value, lv_anim_enable_t anim)
{
    LV_ASSERT_OBJ(bar, LV_OBJX_NAME);

    lv_bar_ext_t * ext = lv_obj_get_ext_attr(bar);
    if(ext->cur_value == value) return;

    int16_t new_value;
    new_value = value > ext->max_value ? ext->max_value : value;
    new_value = new_value < ext->min_value ? ext->min_value : new_value;

    if(ext->cur_value == new_value) return;
#if LV_USE_ANIMATION == 0
    ext->cur_value = new_value;
    lv_obj_invalidate(bar);
#else
	lv_bar_set_value_with_anim(bar, new_value, &ext->cur_value, &ext->cur_value_anim, anim);
#endif
}

/**
 * Set a new start value on the bar
 * @param bar pointer to a bar object
 * @param value new start value
 * @param anim LV_ANIM_ON: set the value with an animation; LV_ANIM_OFF: change the value immediatelly
 */
void lv_bar_set_start_value(lv_obj_t * bar, int16_t start_value, lv_anim_enable_t anim)
{
    LV_ASSERT_OBJ(bar, LV_OBJX_NAME);

    lv_bar_ext_t * ext = lv_obj_get_ext_attr(bar);
    if(ext->start_value == start_value) return;

    int16_t new_value;
    new_value = start_value > ext->max_value ? ext->max_value : start_value;
    new_value = new_value < ext->min_value ? ext->min_value : start_value;

    if(ext->start_value == new_value) return;
#if LV_USE_ANIMATION == 0
    ext->start_value = new_value;
#else
	lv_bar_set_value_with_anim(bar, new_value, &ext->start_value, &ext->start_value_anim, anim);
#endif
}

/**
 * Set minimum and the maximum values of a bar
 * @param bar pointer to the bar object
 * @param min minimum value
 * @param max maximum value
 */
void lv_bar_set_range(lv_obj_t * bar, int16_t min, int16_t max)
{
    LV_ASSERT_OBJ(bar, LV_OBJX_NAME);

    lv_bar_ext_t * ext = lv_obj_get_ext_attr(bar);
    if(ext->min_value == min && ext->max_value == max) return;

    ext->max_value = max;
    ext->min_value = min;

    if(lv_bar_get_type(bar) != LV_BAR_TYPE_CUSTOM)
        ext->start_value = min;

    if(ext->cur_value > max) {
        ext->cur_value = max;
        lv_bar_set_value(bar, ext->cur_value, false);
    }
    if(ext->cur_value < min) {
        ext->cur_value = min;
        lv_bar_set_value(bar, ext->cur_value, false);
    }
    lv_obj_invalidate(bar);
}

/**
 * Set the type of bar.
 * @param bar pointer to bar object
 * @param type bar type
 */
void lv_bar_set_type(lv_obj_t * bar, lv_bar_type_t type)
{
	LV_ASSERT_OBJ(bar, LV_OBJX_NAME);

    lv_bar_ext_t * ext = lv_obj_get_ext_attr(bar);
	ext->type = type;
	if(ext->type != LV_BAR_TYPE_CUSTOM)
		ext->start_value = ext->min_value;

	lv_obj_invalidate(bar);
}

/**
 * Set the animation time of the bar
 * @param bar pointer to a bar object
 * @param anim_time the animation time in milliseconds.
 */
void lv_bar_set_anim_time(lv_obj_t * bar, uint16_t anim_time)
{
    LV_ASSERT_OBJ(bar, LV_OBJX_NAME);

#if LV_USE_ANIMATION
    lv_bar_ext_t * ext = lv_obj_get_ext_attr(bar);
    ext->anim_time     = anim_time;
#else
    (void)bar;       /*Unused*/
    (void)anim_time; /*Unused*/
#endif
}

/*=====================
 * Getter functions
 *====================*/

/**
 * Get the value of a bar
 * @param bar pointer to a bar object
 * @return the value of the bar
 */
int16_t lv_bar_get_value(const lv_obj_t * bar)
{
    LV_ASSERT_OBJ(bar, LV_OBJX_NAME);

    lv_bar_ext_t * ext = lv_obj_get_ext_attr(bar);
    return ext->cur_value;
    return LV_BAR_GET_ANIM_VALUE(ext->cur_value, ext->cur_value_anim);
}

/**
 * Get the start value of a bar
 * @param bar pointer to a bar object
 * @return the start value of the bar
 */
int16_t lv_bar_get_start_value(const lv_obj_t * bar)
{
    LV_ASSERT_OBJ(bar, LV_OBJX_NAME);

    lv_bar_ext_t * ext = lv_obj_get_ext_attr(bar);

	if(ext->type != LV_BAR_TYPE_CUSTOM) return ext->min_value;

    return LV_BAR_GET_ANIM_VALUE(ext->start_value, ext->start_value_anim);
}

/**
 * Get the minimum value of a bar
 * @param bar pointer to a bar object
 * @return the minimum value of the bar
 */
int16_t lv_bar_get_min_value(const lv_obj_t * bar)
{
    LV_ASSERT_OBJ(bar, LV_OBJX_NAME);

    lv_bar_ext_t * ext = lv_obj_get_ext_attr(bar);
    return ext->min_value;
}

/**
 * Get the maximum value of a bar
 * @param bar pointer to a bar object
 * @return the maximum value of the bar
 */
int16_t lv_bar_get_max_value(const lv_obj_t * bar)
{
    LV_ASSERT_OBJ(bar, LV_OBJX_NAME);

    lv_bar_ext_t * ext = lv_obj_get_ext_attr(bar);
    return ext->max_value;
}

/**
 * Get the type of bar.
 * @param bar pointer to bar object
 * @return bar type
 */
lv_bar_type_t lv_bar_get_type(lv_obj_t * bar) {
	LV_ASSERT_OBJ(bar, LV_OBJX_NAME);

    lv_bar_ext_t * ext = lv_obj_get_ext_attr(bar);
	return ext->type;
}

/**
 * Get the animation time of the bar
 * @param bar pointer to a bar object
 * @return the animation time in milliseconds.
 */
uint16_t lv_bar_get_anim_time(const lv_obj_t * bar)
{
    LV_ASSERT_OBJ(bar, LV_OBJX_NAME);

#if LV_USE_ANIMATION
    lv_bar_ext_t * ext = lv_obj_get_ext_attr(bar);
    return ext->anim_time;
#else
    (void)bar;       /*Unused*/
    return 0;
#endif
}


/**********************
 *   STATIC FUNCTIONS
 **********************/

/**
 * Handle the drawing related tasks of the bars
 * @param bar pointer to an object
 * @param clip_area the object will be drawn only in this area
 * @param mode LV_DESIGN_COVER_CHK: only check if the object fully covers the 'mask_p' area
 *                                  (return 'true' if yes)
 *             LV_DESIGN_DRAW: draw the object (always return 'true')
 *             LV_DESIGN_DRAW_POST: drawing after every children are drawn
 * @param return an element of `lv_design_res_t`
 */
static lv_design_res_t lv_bar_design(lv_obj_t * bar, const lv_area_t * clip_area, lv_design_mode_t mode)
{
    if(mode == LV_DESIGN_COVER_CHK) {
        /*Return false if the object is not covers the mask area*/
        return ancestor_design_f(bar, clip_area, mode);
    } else if(mode == LV_DESIGN_DRAW_MAIN) {
        draw_bg(bar, clip_area);
        draw_indic(bar, clip_area);

    } else if(mode == LV_DESIGN_DRAW_POST) {

    }
    return LV_DESIGN_RES_OK;
}

static void draw_bg(lv_obj_t * bar, const lv_area_t * clip_area)
{
    /*Simply draw the background*/
    lv_draw_rect_dsc_t draw_dsc;
    lv_draw_rect_dsc_init(&draw_dsc);
    lv_obj_init_draw_rect_dsc(bar, LV_BAR_PART_BG, &draw_dsc);
    lv_draw_rect(&bar->coords, clip_area, &draw_dsc);

}

static void draw_indic(lv_obj_t * bar, const lv_area_t * clip_area)
{
    lv_bar_ext_t * ext = lv_obj_get_ext_attr(bar);

    lv_coord_t objw = lv_obj_get_width(bar);
    lv_coord_t objh = lv_obj_get_height(bar);
    int32_t range = ext->max_value - ext->min_value;
    bool hor = objw >= objh ? true : false;
    bool sym = false;
    if(ext->type == LV_BAR_TYPE_SYM && ext->min_value < 0 && ext->max_value > 0 && ext->start_value == ext->min_value) sym = true;

    /*Calculate the indicator area*/
    lv_style_int_t bg_left = lv_obj_get_style_int(bar,   LV_BAR_PART_BG, LV_STYLE_PAD_LEFT);
    lv_style_int_t bg_right = lv_obj_get_style_int(bar,  LV_BAR_PART_BG, LV_STYLE_PAD_RIGHT);
    lv_style_int_t bg_top = lv_obj_get_style_int(bar,    LV_BAR_PART_BG, LV_STYLE_PAD_TOP);
    lv_style_int_t bg_bottom = lv_obj_get_style_int(bar, LV_BAR_PART_BG, LV_STYLE_PAD_BOTTOM);

    /*Respect padding and minimum width/height too*/
    lv_area_copy(&ext->indic_area, &bar->coords);
    ext->indic_area.x1 += bg_left;
    ext->indic_area.x2 -= bg_right;
    ext->indic_area.y1 += bg_top;
    ext->indic_area.y2 -= bg_bottom;

    if(hor && lv_area_get_height(&ext->indic_area) < LV_BAR_SIZE_MIN) {
        ext->indic_area.y1 = bar->coords.y1 + (objh / 2) - (LV_BAR_SIZE_MIN / 2);
        ext->indic_area.y2 = ext->indic_area.y1 + LV_BAR_SIZE_MIN;
    } else if(!hor && lv_area_get_width(&ext->indic_area) < LV_BAR_SIZE_MIN) {
        ext->indic_area.x1 = bar->coords.x1 + (objw / 2) - (LV_BAR_SIZE_MIN / 2);
        ext->indic_area.x2 = ext->indic_area.x1 + LV_BAR_SIZE_MIN;
    }

    lv_coord_t indicw = lv_area_get_width(&ext->indic_area);
    lv_coord_t indich = lv_area_get_height(&ext->indic_area);

    /*Calculate the indicator length*/
    lv_coord_t anim_length = hor ? indicw : indich;

    lv_coord_t anim_cur_value_x, anim_start_value_x;

    lv_coord_t * axis1, * axis2;
    lv_coord_t (*indic_length_calc)(const lv_area_t *area);

    if(hor) {
        axis1 = &ext->indic_area.x1;
        axis2 = &ext->indic_area.x2;
        indic_length_calc = lv_area_get_width;
    } else {
        axis1 = &ext->indic_area.y1;
        axis2 = &ext->indic_area.y2;
        indic_length_calc = lv_area_get_height;
    }

#if LV_USE_ANIMATION
    if(LV_BAR_IS_ANIMATING(ext->start_value_anim)) {
        lv_coord_t anim_start_value_start_x =
            (int32_t)((int32_t)anim_length * (ext->start_value_anim.anim_start - ext->min_value)) / range;
        lv_coord_t anim_start_value_end_x =
            (int32_t)((int32_t)anim_length * (ext->start_value_anim.anim_end - ext->min_value)) / range;
        
        anim_start_value_x = (((anim_start_value_end_x - anim_start_value_start_x) * ext->start_value_anim.anim_state) / LV_BAR_ANIM_STATE_END);

        if(anim_start_value_end_x < anim_start_value_start_x)
            anim_start_value_x += anim_start_value_start_x;
    } else
#endif
    {
        anim_start_value_x = (int32_t)((int32_t)anim_length * (ext->start_value - ext->min_value)) / range;
    }

#if LV_USE_ANIMATION
    if(LV_BAR_IS_ANIMATING(ext->cur_value_anim)) {
        lv_coord_t anim_cur_value_start_x =
            (int32_t)((int32_t)anim_length * (ext->cur_value_anim.anim_start - ext->min_value)) / range;
        lv_coord_t anim_cur_value_end_x =
            (int32_t)((int32_t)anim_length * (ext->cur_value_anim.anim_end - ext->min_value)) / range;
        
        anim_cur_value_x = (((anim_cur_value_end_x - anim_cur_value_start_x) * ext->cur_value_anim.anim_state) / LV_BAR_ANIM_STATE_END);

<<<<<<< HEAD
//        if(anim_cur_value_x < 0)
=======
        if(anim_cur_value_end_x < anim_cur_value_start_x)
>>>>>>> d134ec39
            anim_cur_value_x += anim_cur_value_start_x;
    } else
#endif
    {
        anim_cur_value_x = (int32_t)((int32_t)anim_length * (ext->cur_value - ext->min_value)) / range;
    }

    /* Set the indicator length */
    *axis2 = *axis1 + anim_cur_value_x;
    *axis1 += anim_start_value_x;

    if(sym) {
        lv_coord_t zero;
        zero = *axis1 + (-ext->min_value * anim_length) / range;
        if(*axis2 > zero)
            *axis1 = zero;
        else {
            *axis1 = *axis2;
            *axis2 = zero;
        }
    }

    /*Draw the indicator*/

    /*Do not draw a zero length indicator*/
    if(!sym && indic_length_calc(&ext->indic_area) == 0) return;

    uint16_t bg_radius = lv_obj_get_style_int(bar, LV_BAR_PART_BG, LV_STYLE_RADIUS);
    lv_coord_t short_side = LV_MATH_MIN(objw, objh);
    if(bg_radius > short_side >> 1) bg_radius = short_side >> 1;

    lv_draw_rect_dsc_t draw_indic_dsc;
    lv_draw_rect_dsc_init(&draw_indic_dsc);
    lv_obj_init_draw_rect_dsc(bar, LV_BAR_PART_INDIC, &draw_indic_dsc);

    /* Draw only the shadow if the indicator is long enough.
     * The radius of the bg and the indicator can make a strange shape where
     * it'd be very difficult to draw shadow. */
    if((hor && lv_area_get_width(&ext->indic_area) > bg_radius * 2) ||
      (!hor && lv_area_get_height(&ext->indic_area) > bg_radius * 2)) {
        lv_opa_t bg_opa = draw_indic_dsc.bg_opa;
        lv_opa_t border_opa = draw_indic_dsc.border_opa;
        draw_indic_dsc.bg_opa = LV_OPA_TRANSP;
        draw_indic_dsc.border_opa = LV_OPA_TRANSP;
        lv_draw_rect(&ext->indic_area, clip_area, &draw_indic_dsc);
        draw_indic_dsc.bg_opa = bg_opa;
        draw_indic_dsc.border_opa = border_opa;
    }

    lv_draw_mask_radius_param_t mask_bg_param;
    lv_draw_mask_radius_init(&mask_bg_param, &bar->coords, bg_radius, false);
    int16_t mask_bg_id = lv_draw_mask_add(&mask_bg_param, NULL);

    /*Draw_only the background*/
    lv_opa_t shadow_opa = draw_indic_dsc.shadow_opa;
    lv_opa_t border_opa = draw_indic_dsc.border_opa;
    draw_indic_dsc.border_opa = LV_OPA_TRANSP;
    draw_indic_dsc.shadow_opa = LV_OPA_TRANSP;

    /*Get the max possible indicator area. The gradient should be applied on this*/
    lv_area_t mask_indic_max_area;
    lv_area_copy(&mask_indic_max_area, &bar->coords);
    mask_indic_max_area.x1 += bg_left;
    mask_indic_max_area.y1 += bg_top;
    mask_indic_max_area.x2 -= bg_right;
    mask_indic_max_area.y2 -= bg_bottom;

    /*Create a mask to the current indicator area to see only this part from the whole gradient.*/
    lv_draw_mask_radius_param_t mask_indic_param;
    lv_draw_mask_radius_init(&mask_indic_param, &ext->indic_area, draw_indic_dsc.radius, false);
    int16_t mask_indic_id = lv_draw_mask_add(&mask_indic_param, NULL);

    lv_draw_rect(&mask_indic_max_area, clip_area, &draw_indic_dsc);
    draw_indic_dsc.border_opa = border_opa;
    draw_indic_dsc.shadow_opa = shadow_opa;

    /*Draw the border*/
    draw_indic_dsc.bg_opa = LV_OPA_TRANSP;
    draw_indic_dsc.shadow_opa = LV_OPA_TRANSP;
    lv_draw_rect(&ext->indic_area, clip_area, &draw_indic_dsc);

    lv_draw_mask_remove_id(mask_indic_id);
    lv_draw_mask_remove_id(mask_bg_id);

}

/**
 * Signal function of the bar
 * @param bar pointer to a bar object
 * @param sign a signal type from lv_signal_t enum
 * @param param pointer to a signal specific variable
 * @return LV_RES_OK: the object is not deleted in the function; LV_RES_INV: the object is deleted
 */
static lv_res_t lv_bar_signal(lv_obj_t * bar, lv_signal_t sign, void * param)
{
    lv_res_t res;

    if(sign == LV_SIGNAL_GET_STYLE) {
        lv_get_style_info_t * info = param;
        info->result = lv_bar_get_style(bar, info->part);
        if(info->result != NULL) return LV_RES_OK;
        else return ancestor_signal(bar, sign, param);
        return LV_RES_OK;
    }

    /* Include the ancient signal function */
    res = ancestor_signal(bar, sign, param);
    if(res != LV_RES_OK) return res;
    if(sign == LV_SIGNAL_GET_TYPE) return lv_obj_handle_get_type_signal(param, LV_OBJX_NAME);

    if(sign == LV_SIGNAL_REFR_EXT_DRAW_PAD) {
        lv_style_int_t bg_sh_width = lv_obj_get_style_int(bar, LV_BAR_PART_BG, LV_STYLE_SHADOW_WIDTH);
        lv_style_int_t bg_sh_spread = lv_obj_get_style_int(bar, LV_BAR_PART_BG, LV_STYLE_SHADOW_SPREAD);
        lv_style_int_t bg_sh_ofs_x = lv_obj_get_style_int(bar, LV_BAR_PART_BG, LV_STYLE_SHADOW_OFFSET_X);
        lv_style_int_t bg_sh_ofs_y = lv_obj_get_style_int(bar, LV_BAR_PART_BG, LV_STYLE_SHADOW_OFFSET_Y);

        lv_coord_t bg_size = bg_sh_width + bg_sh_spread;
        bg_size += LV_MATH_MAX(LV_MATH_ABS(bg_sh_ofs_x), LV_MATH_ABS(bg_sh_ofs_y));


        lv_style_int_t indic_sh_width = lv_obj_get_style_int(bar,  LV_BAR_PART_INDIC, LV_STYLE_SHADOW_WIDTH);
        lv_style_int_t indic_sh_spread = lv_obj_get_style_int(bar, LV_BAR_PART_INDIC, LV_STYLE_SHADOW_SPREAD);
        lv_style_int_t indic_sh_ofs_x = lv_obj_get_style_int(bar,  LV_BAR_PART_INDIC, LV_STYLE_SHADOW_OFFSET_X);
        lv_style_int_t indic_sh_ofs_y = lv_obj_get_style_int(bar,  LV_BAR_PART_INDIC, LV_STYLE_SHADOW_OFFSET_Y);


        lv_coord_t indic_size = indic_sh_width + indic_sh_spread;
        indic_size += LV_MATH_MAX(LV_MATH_ABS(indic_sh_ofs_x), LV_MATH_ABS(indic_sh_ofs_y));

        bar->ext_draw_pad = LV_MATH_MAX(bar->ext_draw_pad, bg_size);
        bar->ext_draw_pad = LV_MATH_MAX(bar->ext_draw_pad, indic_size);

    }

	if(sign == LV_SIGNAL_CLEANUP) {
#if LV_USE_ANIMATION
		lv_bar_ext_t * ext = lv_obj_get_ext_attr(bar);
		lv_anim_del(&ext->cur_value_anim, NULL);
		lv_anim_del(&ext->start_value_anim, NULL);
#endif
	}

    return res;
}

static lv_style_dsc_t * lv_bar_get_style(lv_obj_t * bar, uint8_t part)
{
    LV_ASSERT_OBJ(bar, LV_OBJX_NAME);

    lv_bar_ext_t * ext = lv_obj_get_ext_attr(bar);
    lv_style_dsc_t * style_dsc_p;

    switch(part) {
    case LV_BAR_PART_BG:
        style_dsc_p = &bar->style_dsc;
        break;
    case LV_BAR_PART_INDIC:
        style_dsc_p = &ext->style_indic;
        break;
    default:
        style_dsc_p = NULL;
    }

    return style_dsc_p;
}

#if LV_USE_ANIMATION
static void lv_bar_anim(lv_bar_anim_t * var, lv_anim_value_t value)
{
    var->anim_state    = value;
    lv_obj_invalidate(var->bar);
}

static void lv_bar_anim_ready(lv_anim_t * a)
{
	lv_bar_anim_t * var = a->var;
	lv_bar_ext_t * ext = lv_obj_get_ext_attr(var->bar);
    var->anim_state = LV_BAR_ANIM_STATE_INV;
	if(var == &ext->cur_value_anim)
		ext->cur_value = var->anim_end;
	else if(var == &ext->start_value_anim)
		ext->start_value = var->anim_end;
	lv_obj_invalidate(var->bar);
}

static void lv_bar_set_value_with_anim(lv_obj_t * bar, int16_t new_value, int16_t *value_ptr, lv_bar_anim_t *anim_info, lv_anim_enable_t en) {
    if(en == LV_ANIM_OFF) {
        *value_ptr = new_value;
        lv_obj_invalidate(bar);
    } else {
        lv_bar_ext_t *ext = lv_obj_get_ext_attr(bar);
        /*No animation in progress -> simply set the values*/
        if(anim_info->anim_state == LV_BAR_ANIM_STATE_INV) {
            anim_info->anim_start = *value_ptr;
            anim_info->anim_end   = new_value;
        }
        /*Animation in progress. Start from the animation end value*/
        else {
            anim_info->anim_start = anim_info->anim_end;
            anim_info->anim_end   = new_value;
        }
		/* Stop the previous animation if it exists */
		lv_anim_del(anim_info, NULL);

        lv_anim_t a;
        a.var            = anim_info;
        a.start          = LV_BAR_ANIM_STATE_START;
        a.end            = LV_BAR_ANIM_STATE_END;
        a.exec_cb        = (lv_anim_exec_xcb_t)lv_bar_anim;
        a.path_cb        = lv_anim_path_linear;
        a.ready_cb       = lv_bar_anim_ready;
        a.act_time       = 0;
        a.time           = ext->anim_time;
        a.playback       = 0;
        a.playback_pause = 0;
        a.repeat         = 0;
        a.repeat_pause   = 0;

        lv_anim_create(&a);

        ext->cur_value = new_value;
    }
}

static void lv_bar_init_anim(lv_obj_t * bar, lv_bar_anim_t * bar_anim)
{
	bar_anim->bar = bar;
	bar_anim->anim_start = 0;
	bar_anim->anim_end = 0;
	bar_anim->anim_state = LV_BAR_ANIM_STATE_INV;
}
#endif

#endif<|MERGE_RESOLUTION|>--- conflicted
+++ resolved
@@ -465,11 +465,7 @@
         
         anim_cur_value_x = (((anim_cur_value_end_x - anim_cur_value_start_x) * ext->cur_value_anim.anim_state) / LV_BAR_ANIM_STATE_END);
 
-<<<<<<< HEAD
-//        if(anim_cur_value_x < 0)
-=======
         if(anim_cur_value_end_x < anim_cur_value_start_x)
->>>>>>> d134ec39
             anim_cur_value_x += anim_cur_value_start_x;
     } else
 #endif
