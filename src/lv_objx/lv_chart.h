--- conflicted
+++ resolved
@@ -40,33 +40,19 @@
 
 /** Chart types*/
 enum {
-<<<<<<< HEAD
     LV_CHART_TYPE_NONE           = 0x00, /**< Don't draw the series*/
     LV_CHART_TYPE_LINE          = 0x01, /**< Connect the points with lines*/
     LV_CHART_TYPE_COLUMN        = 0x02, /**< Draw columns*/
     LV_CHART_TYPE_POINT         = 0x04, /**< Draw circles on the points*/
     LV_CHART_TYPE_VERTICAL_LINE = 0x08, /**< Draw vertical lines on points (useful when chart width == point count)*/
     LV_CHART_TYPE_AREA          = 0x10, /**< Draw area chart*/
-=======
-    LV_CHART_TYPE_NONE          = 0x00, /*Don't draw the series*/
-    LV_CHART_TYPE_LINE          = 0x01, /*Connect the points with lines*/
-    LV_CHART_TYPE_COLUMN        = 0x02, /*Draw columns*/
-    LV_CHART_TYPE_POINT         = 0x04, /*Draw circles on the points*/
-    LV_CHART_TYPE_VERTICAL_LINE = 0x08, /*Draw vertical lines on points (useful when chart width == point count)*/
-    LV_CHART_TYPE_AREA          = 0x10, /*Draw area chart*/
->>>>>>> fc42d02e
 };
 typedef uint8_t lv_chart_type_t;
 
 /** Chart update mode for `lv_chart_set_next`*/
 enum {
-<<<<<<< HEAD
     LV_CHART_UPDATE_MODE_SHIFT,     /**< Shift old data to the left and add the new one o the right*/
     LV_CHART_UPDATE_MODE_CIRCULAR,  /**< Add the new data in a circular way*/
-=======
-    LV_CHART_UPDATE_MODE_SHIFT,    /*Shift old data to the left and add the new one o the right*/
-    LV_CHART_UPDATE_MODE_CIRCULAR, /*Add the new data in a circular way*/
->>>>>>> fc42d02e
 };
 typedef uint8_t lv_chart_update_mode_t;
 
@@ -79,13 +65,8 @@
 
 /** Data of axis */
 enum {
-<<<<<<< HEAD
     LV_CHART_AXIS_SKIP_LAST_TICK = 0x00,    /**< don't draw the last tick */
     LV_CHART_AXIS_DRAW_LAST_TICK = 0x01     /**< draw the last tick */
-=======
-    LV_CHART_AXIS_SKIP_LAST_TICK = 0x00, /* don't draw the last tick */
-    LV_CHART_AXIS_DRAW_LAST_TICK = 0x01  /* draw the last tick */
->>>>>>> fc42d02e
 };
 typedef uint8_t lv_chart_axis_options_t;
 
