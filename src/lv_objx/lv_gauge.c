/**
 * @file lv_gauge.c
 *
 */

/*********************
 *      INCLUDES
 *********************/
#include "lv_gauge.h"
#if LV_USE_GAUGE != 0

#include "../lv_core/lv_debug.h"
#include "../lv_draw/lv_draw.h"
#include "../lv_themes/lv_theme.h"
#include "../lv_misc/lv_txt.h"
#include "../lv_misc/lv_math.h"
#include "../lv_misc/lv_utils.h"
#include <stdio.h>
#include <string.h>

/*********************
 *      DEFINES
 *********************/
#define LV_OBJX_NAME "lv_gauge"

#define LV_GAUGE_DEF_NEEDLE_COLOR LV_COLOR_RED
#define LV_GAUGE_DEF_LABEL_COUNT 6
#define LV_GAUGE_DEF_LINE_COUNT 21 /*Should be: ((label_cnt - 1) * internal_lines) + 1*/
#define LV_GAUGE_DEF_ANGLE 220
#define LV_GAUGE_INTERPOLATE_SHIFT 5 /*Interpolate the needle drawing between to degrees*/
#define LV_GAUGE_INTERPOLATE_MASK 0x1F

/**********************
 *      TYPEDEFS
 **********************/

/**********************
 *  STATIC PROTOTYPES
 **********************/
static bool lv_gauge_design(lv_obj_t * gauge, const lv_area_t * mask, lv_design_mode_t mode);
static lv_res_t lv_gauge_signal(lv_obj_t * gauge, lv_signal_t sign, void * param);
static void lv_gauge_draw_scale(lv_obj_t * gauge, const lv_area_t * mask);
static void lv_gauge_draw_needle(lv_obj_t * gauge, const lv_area_t * mask);

/**********************
 *  STATIC VARIABLES
 **********************/
static lv_design_cb_t ancestor_design;
static lv_signal_cb_t ancestor_signal;

/**********************
 *      MACROS
 **********************/

/**********************
 *   GLOBAL FUNCTIONS
 **********************/

/**
 * Create a gauge objects
 * @param par pointer to an object, it will be the parent of the new gauge
 * @param copy pointer to a gauge object, if not NULL then the new object will be copied from it
 * @return pointer to the created gauge
 */
lv_obj_t * lv_gauge_create(lv_obj_t * par, const lv_obj_t * copy)
{
    LV_LOG_TRACE("gauge create started");

    /*Create the ancestor gauge*/
    lv_obj_t * new_gauge = lv_lmeter_create(par, copy);
    LV_ASSERT_MEM(new_gauge);
    if(new_gauge == NULL) return NULL;

    /*Allocate the gauge type specific extended data*/
    lv_gauge_ext_t * ext = lv_obj_allocate_ext_attr(new_gauge, sizeof(lv_gauge_ext_t));
    LV_ASSERT_MEM(ext);
    if(ext == NULL) return NULL;

    /*Initialize the allocated 'ext' */
    ext->needle_count  = 0;
    ext->values        = NULL;
    ext->needle_colors = NULL;
    ext->label_count   = LV_GAUGE_DEF_LABEL_COUNT;
    if(ancestor_signal == NULL) ancestor_signal = lv_obj_get_signal_cb(new_gauge);
    if(ancestor_design == NULL) ancestor_design = lv_obj_get_design_cb(new_gauge);

    /*The signal and design functions are not copied so set them here*/
    lv_obj_set_signal_cb(new_gauge, lv_gauge_signal);
    lv_obj_set_design_cb(new_gauge, lv_gauge_design);

    /*Init the new gauge gauge*/
    if(copy == NULL) {
        lv_gauge_set_scale(new_gauge, LV_GAUGE_DEF_ANGLE, LV_GAUGE_DEF_LINE_COUNT, LV_GAUGE_DEF_LABEL_COUNT);
        lv_gauge_set_needle_count(new_gauge, 1, NULL);
        lv_gauge_set_critical_value(new_gauge, 80);
        lv_obj_set_size(new_gauge, 2 * LV_DPI, 2 * LV_DPI);

        /*Set the default styles*/
        lv_theme_t * th = lv_theme_get_current();
        if(th) {
            lv_gauge_set_style(new_gauge, LV_GAUGE_STYLE_MAIN, th->style.gauge);
        } else {
            lv_gauge_set_style(new_gauge, LV_GAUGE_STYLE_MAIN, &lv_style_pretty_color);
        }
    }
    /*Copy an existing gauge*/
    else {
        lv_gauge_ext_t * copy_ext = lv_obj_get_ext_attr(copy);
        lv_gauge_set_needle_count(new_gauge, copy_ext->needle_count, copy_ext->needle_colors);

        uint8_t i;
        for(i = 0; i < ext->needle_count; i++) {
            ext->values[i] = copy_ext->values[i];
        }
        ext->label_count = copy_ext->label_count;
        /*Refresh the style with new signal function*/
        lv_obj_refresh_style(new_gauge);
    }

    LV_LOG_INFO("gauge created");

    return new_gauge;
}

/*=====================
 * Setter functions
 *====================*/

/**
 * Set the number of needles
 * @param gauge pointer to gauge object
 * @param needle_cnt new count of needles
 * @param colors an array of colors for needles (with 'num' elements)
 */
void lv_gauge_set_needle_count(lv_obj_t * gauge, uint8_t needle_cnt, const lv_color_t colors[])
{
    LV_ASSERT_OBJ(gauge, LV_OBJX_NAME);

    lv_gauge_ext_t * ext = lv_obj_get_ext_attr(gauge);

    if(ext->needle_count != needle_cnt) {
        if(ext->values != NULL) {
            lv_mem_free(ext->values);
            ext->values = NULL;
        }

        ext->values = lv_mem_realloc(ext->values, needle_cnt * sizeof(int16_t));
        LV_ASSERT_MEM(ext->values);
        if(ext->values == NULL) return;

        int16_t min = lv_gauge_get_min_value(gauge);
        uint8_t n;
        for(n = ext->needle_count; n < needle_cnt; n++) {
            ext->values[n] = min;
        }

        ext->needle_count = needle_cnt;
    }

    ext->needle_colors = colors;
    lv_obj_invalidate(gauge);
}

/**
 * Set the value of a needle
 * @param gauge pointer to a gauge
 * @param needle_id the id of the needle
 * @param value the new value
 */
void lv_gauge_set_value(lv_obj_t * gauge, uint8_t needle_id, int16_t value)
{
    LV_ASSERT_OBJ(gauge, LV_OBJX_NAME);

    lv_gauge_ext_t * ext = lv_obj_get_ext_attr(gauge);

    if(needle_id >= ext->needle_count) return;
    if(ext->values[needle_id] == value) return;

    int16_t min = lv_gauge_get_min_value(gauge);
    int16_t max = lv_gauge_get_max_value(gauge);

    if(value > max)
        value = max;
    else if(value < min)
        value = min;

    ext->values[needle_id] = value;

    lv_obj_invalidate(gauge);
}

/**
 * Set the scale settings of a gauge
 * @param gauge pointer to a gauge object
 * @param angle angle of the scale (0..360)
 * @param line_cnt count of scale lines.
 * The get a given "subdivision" lines between label, `line_cnt` = (sub_div + 1) * (label_cnt - 1) +
 * 1
 * @param label_cnt count of scale labels.
 */
void lv_gauge_set_scale(lv_obj_t * gauge, uint16_t angle, uint8_t line_cnt, uint8_t label_cnt)
{
    LV_ASSERT_OBJ(gauge, LV_OBJX_NAME);

    lv_lmeter_set_scale(gauge, angle, line_cnt);

    lv_gauge_ext_t * ext = lv_obj_get_ext_attr(gauge);
    ext->label_count     = label_cnt;
    lv_obj_invalidate(gauge);
}

/*=====================
 * Getter functions
 *====================*/

/**
 * Get the value of a needle
 * @param gauge pointer to gauge object
 * @param needle the id of the needle
 * @return the value of the needle [min,max]
 */
int16_t lv_gauge_get_value(const lv_obj_t * gauge, uint8_t needle)
{
    LV_ASSERT_OBJ(gauge, LV_OBJX_NAME);

    lv_gauge_ext_t * ext = lv_obj_get_ext_attr(gauge);
    int16_t min          = lv_gauge_get_min_value(gauge);

    if(needle >= ext->needle_count) return min;

    return ext->values[needle];
}

/**
 * Get the count of needles on a gauge
 * @param gauge pointer to gauge
 * @return count of needles
 */
uint8_t lv_gauge_get_needle_count(const lv_obj_t * gauge)
{
    LV_ASSERT_OBJ(gauge, LV_OBJX_NAME);

    lv_gauge_ext_t * ext = lv_obj_get_ext_attr(gauge);
    return ext->needle_count;
}

/**
 * Set the number of labels (and the thicker lines too)
 * @param gauge pointer to a gauge object
 * @return count of labels
 */
uint8_t lv_gauge_get_label_count(const lv_obj_t * gauge)
{
    LV_ASSERT_OBJ(gauge, LV_OBJX_NAME);

    lv_gauge_ext_t * ext = lv_obj_get_ext_attr(gauge);
    return ext->label_count;
}

/**********************
 *   STATIC FUNCTIONS
 **********************/

/**
 * Handle the drawing related tasks of the gauges
 * @param gauge pointer to an object
 * @param mask the object will be drawn only in this area
 * @param mode LV_DESIGN_COVER_CHK: only check if the object fully covers the 'mask_p' area
 *                                  (return 'true' if yes)
 *             LV_DESIGN_DRAW: draw the object (always return 'true')
 *             LV_DESIGN_DRAW_POST: drawing after every children are drawn
 * @param return true/false, depends on 'mode'
 */
static bool lv_gauge_design(lv_obj_t * gauge, const lv_area_t * mask, lv_design_mode_t mode)
{
    /*Return false if the object is not covers the mask_p area*/
    if(mode == LV_DESIGN_COVER_CHK) {
        return false;
    }
    /*Draw the object*/
    else if(mode == LV_DESIGN_DRAW_MAIN) {

        /* Store the real pointer because of 'lv_group'
         * If the object is in focus 'lv_obj_get_style()' will give a pointer to tmp style
         * and to the real object style. It is important because of style change tricks below*/
        const lv_style_t * style_ori_p = gauge->style_p;
        const lv_style_t * style       = lv_obj_get_style(gauge);
        lv_gauge_ext_t * ext           = lv_obj_get_ext_attr(gauge);

        lv_gauge_draw_scale(gauge, mask);

        /*Draw the ancestor line meter with max value to show the rainbow like line colors*/
        uint16_t line_cnt_tmp = ext->lmeter.line_cnt;
        ancestor_design(gauge, mask, mode); /*To draw lines*/

        /*Temporally modify the line meter to draw longer lines where labels are*/
        lv_style_t style_tmp;
        lv_style_copy(&style_tmp, style);
        ext->lmeter.line_cnt         = ext->label_count;                 /*Only to labels*/
        style_tmp.body.padding.left  = style_tmp.body.padding.left * 2;  /*Longer lines*/
        style_tmp.body.padding.right = style_tmp.body.padding.right * 2; /*Longer lines*/
        gauge->style_p               = &style_tmp;

        ancestor_design(gauge, mask, mode); /*To draw lines*/

        ext->lmeter.line_cnt = line_cnt_tmp; /*Restore the parameters*/
        gauge->style_p       = style_ori_p;  /*Restore the ORIGINAL style pointer*/

        lv_gauge_draw_needle(gauge, mask);

    }
    /*Post draw when the children are drawn*/
    else if(mode == LV_DESIGN_DRAW_POST) {
        ancestor_design(gauge, mask, mode);
    }

    return true;
}

/**
 * Signal function of the gauge
 * @param gauge pointer to a gauge object
 * @param sign a signal type from lv_signal_t enum
 * @param param pointer to a signal specific variable
 * @return LV_RES_OK: the object is not deleted in the function; LV_RES_INV: the object is deleted
 */
static lv_res_t lv_gauge_signal(lv_obj_t * gauge, lv_signal_t sign, void * param)
{
    lv_res_t res;

    /* Include the ancient signal function */
    res = ancestor_signal(gauge, sign, param);
    if(res != LV_RES_OK) return res;
    if(sign == LV_SIGNAL_GET_TYPE) return lv_obj_handle_get_type_signal(param, LV_OBJX_NAME);

    lv_gauge_ext_t * ext = lv_obj_get_ext_attr(gauge);
    if(sign == LV_SIGNAL_CLEANUP) {
        lv_mem_free(ext->values);
        ext->values = NULL;
    }

    return res;
}

/**
 * Draw the scale on a gauge
 * @param gauge pointer to gauge object
 * @param mask mask of drawing
 */
static void lv_gauge_draw_scale(lv_obj_t * gauge, const lv_area_t * mask)
{
    char scale_txt[16];

    lv_gauge_ext_t * ext     = lv_obj_get_ext_attr(gauge);
    const lv_style_t * style = lv_obj_get_style(gauge);
    lv_opa_t opa_scale       = lv_obj_get_opa_scale(gauge);
    lv_coord_t r             = lv_obj_get_width(gauge) / 2 - (3 * style->body.padding.left) - style->body.padding.inner;
    lv_coord_t x_ofs         = lv_obj_get_width(gauge) / 2 + gauge->coords.x1;
    lv_coord_t y_ofs         = lv_obj_get_height(gauge) / 2 + gauge->coords.y1;
    int16_t scale_angle      = lv_lmeter_get_scale_angle(gauge);
    uint16_t label_num       = ext->label_count;
    int16_t angle_ofs        = 90 + (360 - scale_angle) / 2;
    int16_t min              = lv_gauge_get_min_value(gauge);
    int16_t max              = lv_gauge_get_max_value(gauge);

    uint8_t i;
    for(i = 0; i < label_num; i++) {
        /*Calculate the position a scale label*/
        int16_t angle = (i * scale_angle) / (label_num - 1) + angle_ofs;

        lv_coord_t y = (int32_t)((int32_t)lv_trigo_sin(angle) * r) / LV_TRIGO_SIN_MAX;
        y += y_ofs;

        lv_coord_t x = (int32_t)((int32_t)lv_trigo_sin(angle + 90) * r) / LV_TRIGO_SIN_MAX;
        x += x_ofs;

        int16_t scale_act = (int32_t)((int32_t)(max - min) * i) / (label_num - 1);
        scale_act += min;
        lv_utils_num_to_str(scale_act, scale_txt);

        lv_area_t label_cord;
        lv_point_t label_size;
        lv_txt_get_size(&label_size, scale_txt, style->text.font, style->text.letter_space, style->text.line_space,
                        LV_COORD_MAX, LV_TXT_FLAG_NONE);

        /*Draw the label*/
        label_cord.x1 = x - label_size.x / 2;
        label_cord.y1 = y - label_size.y / 2;
        label_cord.x2 = label_cord.x1 + label_size.x;
        label_cord.y2 = label_cord.y1 + label_size.y;

<<<<<<< HEAD
        lv_draw_label(&label_cord, mask, style, opa_scale, scale_txt, LV_TXT_FLAG_NONE, NULL, -1, -1, NULL, lv_obj_get_base_dir(gauge));
=======
        lv_draw_label(&label_cord, mask, style, opa_scale, scale_txt, LV_TXT_FLAG_NONE, NULL, NULL, NULL);
>>>>>>> 46eabd6c
    }
}
/**
 * Draw the needles of a gauge
 * @param gauge pointer to gauge object
 * @param mask mask of drawing
 */
static void lv_gauge_draw_needle(lv_obj_t * gauge, const lv_area_t * mask)
{
    lv_style_t style_needle;
    lv_gauge_ext_t * ext     = lv_obj_get_ext_attr(gauge);
    const lv_style_t * style = lv_gauge_get_style(gauge, LV_GAUGE_STYLE_MAIN);
    lv_opa_t opa_scale       = lv_obj_get_opa_scale(gauge);

    lv_coord_t r      = lv_obj_get_width(gauge) / 2 - style->body.padding.left;
    lv_coord_t x_ofs  = lv_obj_get_width(gauge) / 2 + gauge->coords.x1;
    lv_coord_t y_ofs  = lv_obj_get_height(gauge) / 2 + gauge->coords.y1;
    uint16_t angle    = lv_lmeter_get_scale_angle(gauge);
    int16_t angle_ofs = 90 + (360 - angle) / 2;
    int16_t min       = lv_gauge_get_min_value(gauge);
    int16_t max       = lv_gauge_get_max_value(gauge);
    lv_point_t p_mid;
    lv_point_t p_end;
    lv_point_t p_end_low;
    lv_point_t p_end_high;
    uint8_t i;

    lv_style_copy(&style_needle, style);

    p_mid.x = x_ofs;
    p_mid.y = y_ofs;
    for(i = 0; i < ext->needle_count; i++) {
        /*Calculate the end point of a needle*/
        int16_t needle_angle =
            (ext->values[i] - min) * angle * (1 << LV_GAUGE_INTERPOLATE_SHIFT) / (max - min);

        int16_t needle_angle_low  = (needle_angle >> LV_GAUGE_INTERPOLATE_SHIFT) + angle_ofs;
        int16_t needle_angle_high = needle_angle_low + 1;

        p_end_low.y = (lv_trigo_sin(needle_angle_low) * r) / LV_TRIGO_SIN_MAX + y_ofs;
        p_end_low.x = (lv_trigo_sin(needle_angle_low + 90) * r) / LV_TRIGO_SIN_MAX + x_ofs;

        p_end_high.y = (lv_trigo_sin(needle_angle_high) * r) / LV_TRIGO_SIN_MAX + y_ofs;
        p_end_high.x = (lv_trigo_sin(needle_angle_high + 90) * r) / LV_TRIGO_SIN_MAX + x_ofs;

        uint16_t rem  = needle_angle & ((1 << LV_GAUGE_INTERPOLATE_SHIFT) - 1);
        int16_t x_mod = ((LV_MATH_ABS(p_end_high.x - p_end_low.x)) * rem) >> LV_GAUGE_INTERPOLATE_SHIFT;
        int16_t y_mod = ((LV_MATH_ABS(p_end_high.y - p_end_low.y)) * rem) >> LV_GAUGE_INTERPOLATE_SHIFT;

        if(p_end_high.x < p_end_low.x) x_mod = -x_mod;
        if(p_end_high.y < p_end_low.y) y_mod = -y_mod;

        p_end.x = p_end_low.x + x_mod;
        p_end.y = p_end_low.y + y_mod;

        /*Draw the needle with the corresponding color*/
        if(ext->needle_colors == NULL)
            style_needle.line.color = LV_GAUGE_DEF_NEEDLE_COLOR;
        else
            style_needle.line.color = ext->needle_colors[i];

        lv_draw_line(&p_mid, &p_end, mask, &style_needle, opa_scale);
    }

    /*Draw the needle middle area*/
    lv_style_t style_neddle_mid;
    lv_style_copy(&style_neddle_mid, &lv_style_plain);
    style_neddle_mid.body.main_color = style->body.border.color;
    style_neddle_mid.body.grad_color = style->body.border.color;
    style_neddle_mid.body.radius     = LV_RADIUS_CIRCLE;

    lv_area_t nm_cord;
    nm_cord.x1 = x_ofs - style->body.radius;
    nm_cord.y1 = y_ofs - style->body.radius;
    nm_cord.x2 = x_ofs + style->body.radius;
    nm_cord.y2 = y_ofs + style->body.radius;

    lv_draw_rect(&nm_cord, mask, &style_neddle_mid, lv_obj_get_opa_scale(gauge));
}

#endif<|MERGE_RESOLUTION|>--- conflicted
+++ resolved
@@ -389,11 +389,7 @@
         label_cord.x2 = label_cord.x1 + label_size.x;
         label_cord.y2 = label_cord.y1 + label_size.y;
 
-<<<<<<< HEAD
-        lv_draw_label(&label_cord, mask, style, opa_scale, scale_txt, LV_TXT_FLAG_NONE, NULL, -1, -1, NULL, lv_obj_get_base_dir(gauge));
-=======
-        lv_draw_label(&label_cord, mask, style, opa_scale, scale_txt, LV_TXT_FLAG_NONE, NULL, NULL, NULL);
->>>>>>> 46eabd6c
+        lv_draw_label(&label_cord, mask, style, opa_scale, scale_txt, LV_TXT_FLAG_NONE, NULL, NULL, NULL, lv_obj_get_base_dir(gauge));
     }
 }
 /**
