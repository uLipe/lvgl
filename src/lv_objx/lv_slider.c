--- conflicted
+++ resolved
@@ -535,15 +535,10 @@
            lv_obj_get_height(slider) != lv_area_get_height(param)) {
             slider->signal_cb(slider, LV_SIGNAL_REFR_EXT_DRAW_PAD, NULL);
         }
-<<<<<<< HEAD
-    } else if(sign == LV_SIGNAL_REFR_EXT_SIZE) {
+    } else if(sign == LV_SIGNAL_REFR_EXT_DRAW_PAD) {
         const lv_style_t * style      = lv_slider_get_style(slider, LV_SLIDER_STYLE_BG);
         const lv_style_t * knob_style = lv_slider_get_style(slider, LV_SLIDER_STYLE_KNOB);
-=======
-    } else if(sign == LV_SIGNAL_REFR_EXT_DRAW_PAD) {
-        lv_style_t * style      = lv_slider_get_style(slider, LV_SLIDER_STYLE_BG);
-        lv_style_t * knob_style = lv_slider_get_style(slider, LV_SLIDER_STYLE_KNOB);
->>>>>>> 5ccf3179
+
         lv_coord_t shadow_w     = knob_style->body.shadow.width;
         if(ext->knob_in == 0) {
             /* The smaller size is the knob diameter*/
