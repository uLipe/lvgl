/**
 * @file lv_font.c
 *
 */

/*********************
 *      INCLUDES
 *********************/
#include "lv_font.h"
#include "lv_font_fmt_txt.h"
#include "../lv_core/lv_debug.h"
#include "../lv_draw/lv_draw.h"
#include "../lv_misc/lv_types.h"
#include "../lv_misc/lv_log.h"
#include "../lv_misc/lv_utils.h"
#include "../lv_misc/lv_mem.h"

/*********************
 *      DEFINES
 *********************/

/**********************
 *      TYPEDEFS
 **********************/
typedef enum {
    RLE_STATE_SINGLE = 0,
    RLE_STATE_REPEATE,
    RLE_STATE_COUNTER,
}rle_state_t;

/**********************
 *  STATIC PROTOTYPES
 **********************/
static uint32_t get_glyph_dsc_id(const lv_font_t * font, uint32_t letter);
static int8_t get_kern_value(const lv_font_t * font, uint32_t gid_left, uint32_t gid_right);
static int32_t unicode_list_compare(const void * ref, const void * element);
static int32_t kern_pair_8_compare(const void * ref, const void * element);
static int32_t kern_pair_16_compare(const void * ref, const void * element);

static void decompress(const uint8_t * in, uint8_t * out, lv_coord_t w, lv_coord_t h, uint8_t bpp);
static void decompress_line(uint8_t * out, lv_coord_t w);
static uint8_t get_bits(const uint8_t * in, uint32_t bit_pos, uint8_t len);
static void bits_write(uint8_t * out, uint32_t bit_pos, uint8_t val, uint8_t len);
static void rle_init(const uint8_t * in,  uint8_t bpp);
static uint8_t rle_next(void);


/**********************
 *  STATIC VARIABLES
 **********************/

static uint32_t rle_rdp;
static const uint8_t * rle_in;
static uint8_t rle_bpp;
static uint8_t rle_prev_v;
static uint8_t rle_cnt;
static rle_state_t rle_state;

/**********************
 * GLOBAL PROTOTYPES
 **********************/

/**********************
 *      MACROS
 **********************/

/**********************
 *   GLOBAL FUNCTIONS
 **********************/

/**
 * Used as `get_glyph_bitmap` callback in LittelvGL's native font format if the font is uncompressed.
 * @param font pointer to font
 * @param unicode_letter an unicode letter which bitmap should be get
 * @return pointer to the bitmap or NULL if not found
 */
const uint8_t * lv_font_get_bitmap_fmt_txt(const lv_font_t * font, uint32_t unicode_letter)
{
    lv_font_fmt_txt_dsc_t * fdsc = (lv_font_fmt_txt_dsc_t *) font->dsc;
    uint32_t gid = get_glyph_dsc_id(font, unicode_letter);
    if(!gid) return false;

    const lv_font_fmt_txt_glyph_dsc_t * gdsc = &fdsc->glyph_dsc[gid];

    if(fdsc->bitmap_format == LV_FONT_FMT_TXT_PLAIN) {
        if(gdsc) return &fdsc->glyph_bitmap[gdsc->bitmap_index];
    }
    /*Handle compressed bitmap*/
    else
    {
        static uint8_t * buf = NULL;

        uint32_t gsize = gdsc->box_w * gdsc->box_h;
        if(gsize == 0) return NULL;
<<<<<<< HEAD
=======

>>>>>>> cfb72d5b
        uint32_t buf_size = gsize;
        switch(fdsc->bpp) {
        case 1: buf_size = gsize >> 3;  break;
        case 2: buf_size = gsize >> 2;  break;
        case 3: buf_size = gsize >> 1;  break;
        case 4: buf_size = gsize >> 1;  break;
        }

        if(lv_mem_get_size(buf) < buf_size) {
            buf = lv_mem_realloc(buf, buf_size);
            LV_ASSERT_MEM(buf);
            if(buf == NULL) return NULL;
        }

        decompress(&fdsc->glyph_bitmap[gdsc->bitmap_index], buf, gdsc->box_w , gdsc->box_h, fdsc->bpp);
        return buf;
    }

    /*If not returned earlier then the letter is not found in this font*/
    return NULL;
}

/**
 * Used as `get_glyph_dsc` callback in LittelvGL's native font format if the font is uncompressed.
 * @param font_p pointer to font
 * @param dsc_out store the result descriptor here
 * @param letter an UNICODE letter code
 * @return true: descriptor is successfully loaded into `dsc_out`.
 *         false: the letter was not found, no data is loaded to `dsc_out`
 */
bool lv_font_get_glyph_dsc_fmt_txt(const lv_font_t * font, lv_font_glyph_dsc_t * dsc_out, uint32_t unicode_letter, uint32_t unicode_letter_next)
{
    lv_font_fmt_txt_dsc_t * fdsc = (lv_font_fmt_txt_dsc_t *) font->dsc;
    uint32_t gid = get_glyph_dsc_id(font, unicode_letter);
    if(!gid) return false;

    int8_t kvalue = 0;
    if(fdsc->kern_dsc) {
        uint32_t gid_next = get_glyph_dsc_id(font, unicode_letter_next);
        if(gid_next) {
            kvalue = get_kern_value(font, gid, gid_next);
        }
    }

    /*Put together a glyph dsc*/
    const lv_font_fmt_txt_glyph_dsc_t * gdsc = &fdsc->glyph_dsc[gid];

    int32_t kv = ((int32_t)((int32_t)kvalue * fdsc->kern_scale) >> 4);

    uint32_t adv_w = gdsc->adv_w + kv;
    adv_w  = (adv_w + (1 << 3)) >> 4;

    dsc_out->adv_w = adv_w;
    dsc_out->box_h = gdsc->box_h;
    dsc_out->box_w = gdsc->box_w;
    dsc_out->ofs_x = gdsc->ofs_x;
    dsc_out->ofs_y = gdsc->ofs_y;
    dsc_out->bpp   = fdsc->bpp;

    return true;
}

/**********************
 *   STATIC FUNCTIONS
 **********************/

static uint32_t get_glyph_dsc_id(const lv_font_t * font, uint32_t letter)
{
    if(letter == '\0') return 0;

    lv_font_fmt_txt_dsc_t * fdsc = (lv_font_fmt_txt_dsc_t *) font->dsc;

    /*Check the cache first*/
    if(letter == fdsc->last_letter) return fdsc->last_glyph_id;

    uint16_t i;
    for(i = 0; i < fdsc->cmap_num; i++) {

        /*Relative code point*/
        uint32_t rcp = letter - fdsc->cmaps[i].range_start;
        if(rcp > fdsc->cmaps[i].range_length) continue;
        uint32_t glyph_id = 0;
        if(fdsc->cmaps[i].type == LV_FONT_FMT_TXT_CMAP_FORMAT0_TINY) {
            glyph_id = fdsc->cmaps[i].glyph_id_start + rcp;
        }
        else if(fdsc->cmaps[i].type == LV_FONT_FMT_TXT_CMAP_FORMAT0_FULL) {
            const uint8_t * gid_ofs_8 = fdsc->cmaps[i].glyph_id_ofs_list;
            glyph_id = fdsc->cmaps[i].glyph_id_start + gid_ofs_8[rcp];
        }
        else if(fdsc->cmaps[i].type == LV_FONT_FMT_TXT_CMAP_SPARSE_TINY) {
            uint8_t * p = lv_utils_bsearch(&rcp, fdsc->cmaps[i].unicode_list, fdsc->cmaps[i].list_length, sizeof(fdsc->cmaps[i].unicode_list[0]), unicode_list_compare);

            if(p) {
                uint32_t ofs = (lv_uintptr_t)p - (lv_uintptr_t) fdsc->cmaps[i].unicode_list;
                ofs = ofs >> 1;     /*The list stores `uint16_t` so the get the index divide by 2*/
                glyph_id = fdsc->cmaps[i].glyph_id_start + ofs;
            }
        }
        else if(fdsc->cmaps[i].type == LV_FONT_FMT_TXT_CMAP_SPARSE_FULL) {
            uint8_t * p = lv_utils_bsearch(&rcp, fdsc->cmaps[i].unicode_list, fdsc->cmaps[i].list_length, sizeof(fdsc->cmaps[i].unicode_list[0]), unicode_list_compare);

            if(p) {
                uint32_t ofs = (lv_uintptr_t)p - (lv_uintptr_t) fdsc->cmaps[i].unicode_list;
                ofs = ofs >> 1;     /*The list stores `uint16_t` so the get the index divide by 2*/
                const uint8_t * gid_ofs_16 = fdsc->cmaps[i].glyph_id_ofs_list;
                glyph_id = fdsc->cmaps[i].glyph_id_start + gid_ofs_16[ofs];
            }
        }

        /*Update the cache*/
        fdsc->last_letter = letter;
        fdsc->last_glyph_id = glyph_id;
        return glyph_id;
    }

    fdsc->last_letter = letter;
    fdsc->last_glyph_id = 0;
    return 0;

}

static int8_t get_kern_value(const lv_font_t * font, uint32_t gid_left, uint32_t gid_right)
{
    lv_font_fmt_txt_dsc_t * fdsc = (lv_font_fmt_txt_dsc_t *) font->dsc;

    int8_t value = 0;

    if(fdsc->kern_classes == 0) {
        /*Kern pairs*/
        const lv_font_fmt_txt_kern_pair_t * kdsc = fdsc->kern_dsc;
        if(kdsc->glyph_ids_size == 0) {
            /* Use binary search to find the kern value.
             * The pairs are ordered left_id first, then right_id secondly. */
            const uint8_t * g_ids = kdsc->glyph_ids;
            uint16_t g_id_both = (gid_right << 8) + gid_left; /*Create one number from the ids*/
            uint8_t * kid_p = lv_utils_bsearch(&g_id_both, g_ids, kdsc->pair_cnt, 2, kern_pair_8_compare);

            /*If the `g_id_both` were found get its index from the pointer*/
            if(kid_p) {
                uint32_t ofs = (lv_uintptr_t)kid_p - (lv_uintptr_t)g_ids;
                ofs = ofs >> 1;     /*ofs is for pair, divide by 2 to refer as a single value*/
                value = kdsc->values[ofs];
            }
        } else if(kdsc->glyph_ids_size == 1) {
            /* Use binary search to find the kern value.
             * The pairs are ordered left_id first, then right_id secondly. */
            const uint16_t * g_ids = kdsc->glyph_ids;
            uint32_t g_id_both = (uint32_t)((uint32_t)gid_right << 8) + gid_left; /*Create one number from the ids*/
            uint8_t * kid_p = lv_utils_bsearch(&g_id_both, g_ids, kdsc->pair_cnt, 4, kern_pair_16_compare);

            /*If the `g_id_both` were found get its index from the pointer*/
            if(kid_p) {
                uint32_t ofs = (lv_uintptr_t)kid_p - (lv_uintptr_t)g_ids;
                ofs = ofs >> 4;     /*ofs is 4 byte pairs, divide by 4 to refer as a single value*/
                value = kdsc->values[ofs];
            }

        } else {
            /*Invalid value*/
        }
    } else {
        /*Kern classes*/
        const lv_font_fmt_txt_kern_classes_t * kdsc = fdsc->kern_dsc;
        uint8_t left_class = kdsc->left_class_mapping[gid_left];
        uint8_t right_class = kdsc->left_class_mapping[gid_right];

        /* If class = 0, kerning not exist for that glyph
         * else got the value form `class_pair_values` 2D array*/
        if(left_class > 0 && right_class > 0) {
            value = kdsc->class_pair_values[(left_class-1)* kdsc->right_class_cnt + (right_class-1)];
        }

    }
    return value;
}

static int32_t kern_pair_8_compare(const void * ref, const void * element)
{
    const uint8_t * ref8_p = ref;
    const uint8_t * element8_p = element;

    /*If the MSB is different it will matter. If not return the diff. of the LSB*/
    if(ref8_p[0] != element8_p[0]) return (int32_t)ref8_p[0] - element8_p[0];
    else return (int32_t) ref8_p[1] - element8_p[1];

}

static int32_t kern_pair_16_compare(const void * ref, const void * element)
{
    const uint16_t * ref16_p = ref;
    const uint16_t * element16_p = element;

    /*If the MSB is different it will matter. If not return the diff. of the LSB*/
    if(ref16_p[0] != element16_p[0]) return (int32_t)ref16_p[0] - element16_p[0];
    else return (int32_t) ref16_p[1] - element16_p[1];
}

/**
 * The compress a glyph's bitmap
 * @param in the compressed bitmap
 * @param out buffer to store the result
 * @param px_num number of pixels in the glyph (width * height)
 * @param bpp bit per pixel (bpp = 3 will be converted to bpp = 4)
 */
static void decompress(const uint8_t * in, uint8_t * out, lv_coord_t w, lv_coord_t h, uint8_t bpp)
{
    uint32_t wrp = 0;
    uint8_t wr_size = bpp;
    if(bpp == 3) wr_size = 4;

    rle_init(in, bpp);

    uint8_t * line_buf1 = lv_draw_buf_get(w);
    uint8_t * line_buf2 = lv_draw_buf_get(w);

    decompress_line(line_buf1, w);

    lv_coord_t y;
    lv_coord_t x;
    for(x = 0; x < w; x++) {
        bits_write(out,wrp, line_buf1[x], bpp);
        wrp += wr_size;
    }

    for(y = 1; y < h; y++) {
        decompress_line(line_buf2, w);

        for(x = 0; x < w; x++) {
            line_buf1[x] = line_buf2[x] ^ line_buf1[x];
            bits_write(out,wrp, line_buf1[x], bpp);
            wrp += wr_size;
        }
    }

    lv_draw_buf_release(line_buf1);
    lv_draw_buf_release(line_buf2);
}

/**
 * Decompress one line. Store one pixel per byte
 * @param out output buffer
 * @param w width of the line in pixel count
 */
static void decompress_line(uint8_t * out, lv_coord_t w)
{
    lv_coord_t i;
    for(i = 0; i < w; i++) {
        out[i] = rle_next();
    }
}

/**
 * Read bits from an input buffer. The read can cross byte boundary.
 * @param in the input buffer to read from.
 * @param bit_pos index of teh first bit to read.
 * @param len number of bits to read (must be <= 8).
 * @return the read bits
 */
static uint8_t get_bits(const uint8_t * in, uint32_t bit_pos, uint8_t len)
{
    uint8_t res = 0;
    uint32_t byte_pos = bit_pos >> 3;
    bit_pos = bit_pos & 0x7;
    uint8_t bit_mask = (uint16_t)((uint16_t) 1 << len) - 1;
    uint16_t in16 = (in[byte_pos] << 8) + in[byte_pos + 1];

    res = (in16 >> (16 - bit_pos - len)) & bit_mask;
    return res;
}

/**
 * Write `val` data to `bit_pos` position of `out`. The write can NOT cross byte boundary.
 * @param out buffer where to write
 * @param bit_pos bit index to write
 * @param val value to write
 * @param len length of bits to write from `val`. (Counted from the LSB).
 * @note `len == 3` will be converted to `len = 4` and `val` will be upscaled too
 */
static void bits_write(uint8_t * out, uint32_t bit_pos, uint8_t val, uint8_t len)
{
    if(len == 3) {
        len = 4;
        switch(val) {
        case 0: val = 0; break;
        case 1: val = 2; break;
        case 2: val = 4; break;
        case 3: val = 6; break;
        case 4: val = 9; break;
        case 5: val = 11; break;
        case 6: val = 13; break;
        case 7: val = 15; break;
        }
    }

    uint16_t byte_pos = bit_pos >> 3;
    bit_pos = bit_pos & 0x7;
    bit_pos = 8 - bit_pos - len;

    uint8_t bit_mask = (uint16_t)((uint16_t) 1 << len) - 1;
    out[byte_pos] &= ((~bit_mask) << bit_pos);
    out[byte_pos] |= (val << bit_pos);
}

static void rle_init(const uint8_t * in,  uint8_t bpp)
{
    rle_in = in;
    rle_bpp = bpp;
    rle_state = RLE_STATE_SINGLE;
    rle_rdp = 0;
    rle_prev_v = 0;
    rle_cnt = 0;
}

static uint8_t rle_next(void)
{
    uint8_t v = 0;
    uint8_t ret = 0;

    if(rle_state == RLE_STATE_SINGLE) {
        ret = get_bits(rle_in, rle_rdp, rle_bpp);
        if(rle_rdp != 0 && rle_prev_v == ret) {
            rle_cnt = 0;
            rle_state = RLE_STATE_REPEATE;
        }

        rle_prev_v = ret;
        rle_rdp += rle_bpp;
    }
    else if(rle_state == RLE_STATE_REPEATE) {
        v = get_bits(rle_in, rle_rdp, 1);
        rle_cnt++;
        rle_rdp += 1;
        if(v == 1) {
            ret = rle_prev_v;
            if(rle_cnt == 11) {
                rle_cnt = get_bits(rle_in, rle_rdp, 6);
                rle_rdp += 6;
                if(rle_cnt != 0) {
                    rle_state = RLE_STATE_COUNTER;
                } else {
                    ret = get_bits(rle_in, rle_rdp, rle_bpp);
                    rle_prev_v = ret;
                    rle_rdp += rle_bpp;
                    rle_state = RLE_STATE_SINGLE;
                }
            }
        } else {
            ret = get_bits(rle_in, rle_rdp, rle_bpp);
            rle_prev_v = ret;
            rle_rdp += rle_bpp;
            rle_state = RLE_STATE_SINGLE;
        }


    }
    else if(rle_state == RLE_STATE_COUNTER) {
        ret = rle_prev_v;
        rle_cnt--;
        if(rle_cnt == 0) {
            ret = get_bits(rle_in, rle_rdp, rle_bpp);
            rle_prev_v = ret;
            rle_rdp += rle_bpp;
            rle_state = RLE_STATE_SINGLE;
        }
    }

    return ret;
}

/** Code Comparator.
 *
 *  Compares the value of both input arguments.
 *
 *  @param[in]  pRef        Pointer to the reference.
 *  @param[in]  pElement    Pointer to the element to compare.
 *
 *  @return Result of comparison.
 *  @retval < 0   Reference is greater than element.
 *  @retval = 0   Reference is equal to element.
 *  @retval > 0   Reference is less than element.
 *
 */
static int32_t unicode_list_compare(const void * ref, const void * element)
{
    return (*(uint16_t *)ref) - (*(uint16_t *)element);
}<|MERGE_RESOLUTION|>--- conflicted
+++ resolved
@@ -92,10 +92,7 @@
 
         uint32_t gsize = gdsc->box_w * gdsc->box_h;
         if(gsize == 0) return NULL;
-<<<<<<< HEAD
-=======
-
->>>>>>> cfb72d5b
+
         uint32_t buf_size = gsize;
         switch(fdsc->bpp) {
         case 1: buf_size = gsize >> 3;  break;
