/**
 * @file lv_img_decoder.c
 *
 */

/*********************
 *      INCLUDES
 *********************/
#include "lv_img_decoder.h"
#include "../lv_misc/lv_assert.h"
#include "../lv_draw/lv_draw_img.h"
#include "../lv_misc/lv_ll.h"
#include "../lv_misc/lv_gc.h"

/*********************
 *      DEFINES
 *********************/
#define CF_BUILT_IN_FIRST LV_IMG_CF_TRUE_COLOR
#define CF_BUILT_IN_LAST LV_IMG_CF_ALPHA_8BIT

/**********************
 *      TYPEDEFS
 **********************/
typedef struct {
<<<<<<< HEAD
#if LV_USE_FILESYSTEM
    lv_fs_file_t f;
#endif
=======
    lv_fs_file_t * f;
>>>>>>> 5341cb73
    lv_color_t * palette;
    lv_opa_t * opa;
} lv_img_decoder_built_in_data_t;

/**********************
 *  STATIC PROTOTYPES
 **********************/
static lv_res_t lv_img_decoder_built_in_line_true_color(lv_img_decoder_dsc_t * dsc, lv_coord_t x, lv_coord_t y,
                                                        lv_coord_t len, uint8_t * buf);
static lv_res_t lv_img_decoder_built_in_line_alpha(lv_img_decoder_dsc_t * dsc, lv_coord_t x, lv_coord_t y,
                                                   lv_coord_t len, uint8_t * buf);
static lv_res_t lv_img_decoder_built_in_line_indexed(lv_img_decoder_dsc_t * dsc, lv_coord_t x, lv_coord_t y,
                                                     lv_coord_t len, uint8_t * buf);

/**********************
 *  STATIC VARIABLES
 **********************/

/**********************
 *      MACROS
 **********************/

/**********************
 *   GLOBAL FUNCTIONS
 **********************/

/**
 * Initialize the image decoder module
 * */
void _lv_img_decoder_init(void)
{
    _lv_ll_init(&LV_GC_ROOT(_lv_img_defoder_ll), sizeof(lv_img_decoder_t));

    lv_img_decoder_t * decoder;

    /*Create a decoder for the built in color format*/
    decoder = lv_img_decoder_create();
    LV_ASSERT_MEM(decoder);
    if(decoder == NULL) {
        LV_LOG_WARN("lv_img_decoder_init: out of memory");
<<<<<<< HEAD
=======
        LV_ASSERT_MALLOC(decoder);
>>>>>>> 5341cb73
        return;
    }

    lv_img_decoder_set_info_cb(decoder, lv_img_decoder_built_in_info);
    lv_img_decoder_set_open_cb(decoder, lv_img_decoder_built_in_open);
    lv_img_decoder_set_read_line_cb(decoder, lv_img_decoder_built_in_read_line);
    lv_img_decoder_set_close_cb(decoder, lv_img_decoder_built_in_close);
}

/**
 * Get information about an image.
 * Try the created image decoder one by one. Once one is able to get info that info will be used.
 * @param src the image source. E.g. file name or variable.
 * @param header the image info will be stored here
 * @return LV_RES_OK: success; LV_RES_INV: wasn't able to get info about the image
 */
lv_res_t lv_img_decoder_get_info(const void * src, lv_img_header_t * header)
{
   _lv_memset_00(header, sizeof(lv_img_header_t));

    lv_res_t res = LV_RES_INV;
    lv_img_decoder_t * d;
<<<<<<< HEAD
    _LV_LL_READ(LV_GC_ROOT(_lv_img_defoder_ll), d) {
=======
    _LV_LL_READ(&LV_GC_ROOT(_lv_img_defoder_ll), d) {
        res = LV_RES_INV;
>>>>>>> 5341cb73
        if(d->info_cb) {
            res = d->info_cb(d, src, header);
            if(res == LV_RES_OK) break;
        }
    }

    return res;
}

/**
 * Open an image.
 * Try the created image decoder one by one. Once one is able to open the image that decoder is save in `dsc`
 * @param dsc describe a decoding session. Simply a pointer to an `lv_img_decoder_dsc_t` variable.
 * @param src the image source. Can be
 *  1) File name: E.g. "S:folder/img1.png" (The drivers needs to registered via `lv_fs_add_drv()`)
 *  2) Variable: Pointer to an `lv_img_dsc_t` variable
 *  3) Symbol: E.g. `LV_SYMBOL_OK`
 * @param color The color of the image with `LV_IMG_CF_ALPHA_...`
 * @return LV_RES_OK: opened the image. `dsc->img_data` and `dsc->header` are set.
 *         LV_RES_INV: none of the registered image decoders were able to open the image.
 */
lv_res_t lv_img_decoder_open(lv_img_decoder_dsc_t * dsc, const void * src, lv_color_t color)
{
    _lv_memset_00(dsc, sizeof(lv_img_decoder_dsc_t));

    dsc->color    = color;
    dsc->src_type = lv_img_src_get_type(src);

    if(dsc->src_type == LV_IMG_SRC_FILE) {
        size_t fnlen = strlen(src);
        dsc->src = lv_mem_alloc(fnlen + 1);
        LV_ASSERT_MEM(dsc->src);
        if(dsc->src == NULL) {
            LV_LOG_WARN("lv_img_decoder_open: out of memory");
            return LV_RES_INV;
        }
        strcpy((char *)dsc->src, src);
    }
    else {
        dsc->src = src;
    }

    lv_res_t res = LV_RES_INV;

    lv_img_decoder_t * d;
<<<<<<< HEAD
    _LV_LL_READ(LV_GC_ROOT(_lv_img_defoder_ll), d) {
        /*Info and Open callbacks are required*/
=======
    _LV_LL_READ(&LV_GC_ROOT(_lv_img_defoder_ll), d) {
        /*Info an Open callbacks are required*/
>>>>>>> 5341cb73
        if(d->info_cb == NULL || d->open_cb == NULL) continue;

        res = d->info_cb(d, src, &dsc->header);
        if(res != LV_RES_OK) continue;

        dsc->decoder = d;
        res = d->open_cb(d, dsc);

        /*Opened successfully. It is a good decoder to for this image source*/
        if(res == LV_RES_OK) return res;

        /*Prepare for the next loop*/
        _lv_memset_00(&dsc->header, sizeof(lv_img_header_t));

        dsc->error_msg = NULL;
        dsc->img_data  = NULL;
        dsc->user_data = NULL;
        dsc->time_to_open = 0;
    }

    if(dsc->src_type == LV_IMG_SRC_FILE)
        lv_mem_free(dsc->src);

    return res;
}

/**
 * Read a line from an opened image
 * @param dsc pointer to `lv_img_decoder_dsc_t` used in `lv_img_decoder_open`
 * @param x start X coordinate (from left)
 * @param y start Y coordinate (from top)
 * @param len number of pixels to read
 * @param buf store the data here
 * @return LV_RES_OK: success; LV_RES_INV: an error occurred
 */
lv_res_t lv_img_decoder_read_line(lv_img_decoder_dsc_t * dsc, lv_coord_t x, lv_coord_t y, lv_coord_t len, uint8_t * buf)
{
    lv_res_t res = LV_RES_INV;
    if(dsc->decoder->read_line_cb) res = dsc->decoder->read_line_cb(dsc->decoder, dsc, x, y, len, buf);

    return res;
}

/**
 * Close a decoding session
 * @param dsc pointer to `lv_img_decoder_dsc_t` used in `lv_img_decoder_open`
 */
void lv_img_decoder_close(lv_img_decoder_dsc_t * dsc)
{
    if(dsc->decoder) {
        if(dsc->decoder->close_cb) dsc->decoder->close_cb(dsc->decoder, dsc);

        if(dsc->src_type == LV_IMG_SRC_FILE) {
            lv_mem_free(dsc->src);
            dsc->src = NULL;
        }
    }
}

/**
 * Create a new image decoder
 * @return pointer to the new image decoder
 */
lv_img_decoder_t * lv_img_decoder_create(void)
{
    lv_img_decoder_t * decoder;
    decoder = _lv_ll_ins_head(&LV_GC_ROOT(_lv_img_defoder_ll));
    LV_ASSERT_MALLOC(decoder);
    if(decoder == NULL) return NULL;

    lv_memset_00(decoder, sizeof(lv_img_decoder_t));

    return decoder;
}

/**
 * Delete an image decoder
 * @param decoder pointer to an image decoder
 */
void lv_img_decoder_delete(lv_img_decoder_t * decoder)
{
    _lv_ll_remove(&LV_GC_ROOT(_lv_img_defoder_ll), decoder);
    lv_mem_free(decoder);
}

/**
 * Set a callback to get information about the image
 * @param decoder pointer to an image decoder
 * @param info_cb a function to collect info about an image (fill an `lv_img_header_t` struct)
 */
void lv_img_decoder_set_info_cb(lv_img_decoder_t * decoder, lv_img_decoder_info_f_t info_cb)
{
    decoder->info_cb = info_cb;
}

/**
 * Set a callback to open an image
 * @param decoder pointer to an image decoder
 * @param open_cb a function to open an image
 */
void lv_img_decoder_set_open_cb(lv_img_decoder_t * decoder, lv_img_decoder_open_f_t open_cb)
{
    decoder->open_cb = open_cb;
}

/**
 * Set a callback to a decoded line of an image
 * @param decoder pointer to an image decoder
 * @param read_line_cb a function to read a line of an image
 */
void lv_img_decoder_set_read_line_cb(lv_img_decoder_t * decoder, lv_img_decoder_read_line_f_t read_line_cb)
{
    decoder->read_line_cb = read_line_cb;
}

/**
 * Set a callback to close a decoding session. E.g. close files and free other resources.
 * @param decoder pointer to an image decoder
 * @param close_cb a function to close a decoding session
 */
void lv_img_decoder_set_close_cb(lv_img_decoder_t * decoder, lv_img_decoder_close_f_t close_cb)
{
    decoder->close_cb = close_cb;
}

/**
 * Get info about a built-in image
 * @param decoder the decoder where this function belongs
 * @param src the image source: pointer to an `lv_img_dsc_t` variable, a file path or a symbol
 * @param header store the image data here
 * @return LV_RES_OK: the info is successfully stored in `header`; LV_RES_INV: unknown format or other error.
 */
lv_res_t lv_img_decoder_built_in_info(lv_img_decoder_t * decoder, const void * src, lv_img_header_t * header)
{
    (void)decoder; /*Unused*/

    lv_img_src_t src_type = lv_img_src_get_type(src);
    if(src_type == LV_IMG_SRC_VARIABLE) {
        lv_img_cf_t cf = ((lv_img_dsc_t *)src)->header.cf;
        if(cf < CF_BUILT_IN_FIRST || cf > CF_BUILT_IN_LAST) return LV_RES_INV;

        header->w  = ((lv_img_dsc_t *)src)->header.w;
        header->h  = ((lv_img_dsc_t *)src)->header.h;
        header->cf = ((lv_img_dsc_t *)src)->header.cf;
    }
    else if(src_type == LV_IMG_SRC_FILE) {
<<<<<<< HEAD
        /*Support only "*.bin" files*/
        if(strcmp(lv_fs_get_ext(src), "bin")) return LV_RES_INV;

        lv_fs_file_t file;
        lv_fs_res_t res;
=======
        lv_fs_file_t * f;
>>>>>>> 5341cb73
        uint32_t rn;
        f = lv_fs_open(src, LV_FS_MODE_RD);
        if(f) {
            lv_fs_res_t res = lv_fs_read(f, header, sizeof(lv_img_header_t), &rn);
            lv_fs_close(f);
            if(res != LV_FS_RES_OK || rn != sizeof(lv_img_header_t)) {
                LV_LOG_WARN("Image get info get read file header");
                return LV_RES_INV;
            }
        }

        if(header->cf < CF_BUILT_IN_FIRST || header->cf > CF_BUILT_IN_LAST) return LV_RES_INV;
    }
    else if(src_type == LV_IMG_SRC_SYMBOL) {
        /*The size depend on the font but it is unknown here. It should be handled outside of the
         * function*/
        header->w = 1;
        header->h = 1;
        /* Symbols always have transparent parts. Important because of cover check in the draw
         * function. The actual value doesn't matter because lv_draw_label will draw it*/
        header->cf = LV_IMG_CF_ALPHA_1BIT;
    }
    else {
        LV_LOG_WARN("Image get info found unknown src type");
        return LV_RES_INV;
    }
    return LV_RES_OK;
}

/**
 * Open a built in image
 * @param decoder the decoder where this function belongs
 * @param dsc pointer to decoder descriptor. `src`, `color` are already initialized in it.
 * @return LV_RES_OK: the info is successfully stored in `header`; LV_RES_INV: unknown format or other error.
 */
lv_res_t lv_img_decoder_built_in_open(lv_img_decoder_t * decoder, lv_img_decoder_dsc_t * dsc)
{
    /*Open the file if it's a file*/
    if(dsc->src_type == LV_IMG_SRC_FILE) {
<<<<<<< HEAD
#if LV_USE_FILESYSTEM
=======
>>>>>>> 5341cb73
        /*Support only "*.bin" files*/
        if(strcmp(lv_fs_get_ext(dsc->src), "bin")) return LV_RES_INV;

        lv_fs_file_t * f = lv_fs_open(dsc->src, LV_FS_MODE_RD);
        if(f == NULL) {
            LV_LOG_WARN("Built-in image decoder can't open the file");
            return LV_RES_INV;
        }

        /*If the file was open successfully save the file descriptor*/
        if(dsc->user_data == NULL) {
            dsc->user_data = lv_mem_alloc(sizeof(lv_img_decoder_built_in_data_t));
            LV_ASSERT_MALLOC(dsc->user_data);
            if(dsc->user_data == NULL) {
                LV_LOG_ERROR("img_decoder_built_in_open: out of memory");
                lv_fs_close(&f);
                return LV_RES_INV;
            }
            lv_memset_00(dsc->user_data, sizeof(lv_img_decoder_built_in_data_t));
        }

        lv_img_decoder_built_in_data_t * user_data = dsc->user_data;
<<<<<<< HEAD
        _lv_memcpy_small(&user_data->f, &f, sizeof(f));
#else
        LV_LOG_WARN("Image built-in decoder cannot read file because LV_USE_FILESYSTEM = 0");
        return LV_RES_INV;
#endif
=======
        user_data->f = f;
>>>>>>> 5341cb73
    }
    else if(dsc->src_type == LV_IMG_SRC_VARIABLE) {
        /*The variables should have valid data*/
        if(((lv_img_dsc_t *)dsc->src)->data == NULL) {
            return LV_RES_INV;
        }
    }

    lv_img_cf_t cf = dsc->header.cf;
    /*Process true color formats*/
    if(cf == LV_IMG_CF_TRUE_COLOR || cf == LV_IMG_CF_TRUE_COLOR_ALPHA || cf == LV_IMG_CF_TRUE_COLOR_CHROMA_KEYED) {
        if(dsc->src_type == LV_IMG_SRC_VARIABLE) {
            /* In case of uncompressed formats the image stored in the ROM/RAM.
             * So simply give its pointer*/
            dsc->img_data = ((lv_img_dsc_t *)dsc->src)->data;
            return LV_RES_OK;
        }
        else {
            /*If it's a file it need to be read line by line later*/
            return LV_RES_OK;
        }
    }
    /*Process indexed images. Build a palette*/
    else if(cf == LV_IMG_CF_INDEXED_1BIT || cf == LV_IMG_CF_INDEXED_2BIT || cf == LV_IMG_CF_INDEXED_4BIT ||
            cf == LV_IMG_CF_INDEXED_8BIT) {
<<<<<<< HEAD
#if LV_IMG_CF_INDEXED
=======

>>>>>>> 5341cb73
        uint8_t px_size       = lv_img_cf_get_px_size(cf);
        uint32_t palette_size = 1 << px_size;

        /*Allocate the palette*/
        if(dsc->user_data == NULL) {
            dsc->user_data = lv_mem_alloc(sizeof(lv_img_decoder_built_in_data_t));
            LV_ASSERT_MALLOC(dsc->user_data);
            if(dsc->user_data == NULL) {
                LV_LOG_ERROR("img_decoder_built_in_open: out of memory");
                return LV_RES_INV;
            }
            lv_memset_00(dsc->user_data, sizeof(lv_img_decoder_built_in_data_t));
        }

        lv_img_decoder_built_in_data_t * user_data = dsc->user_data;
        user_data->palette                         = lv_mem_alloc(palette_size * sizeof(lv_color_t));
        LV_ASSERT_MALLOC(user_data->palette);
        user_data->opa                             = lv_mem_alloc(palette_size * sizeof(lv_opa_t));
        LV_ASSERT_MALLOC(user_data->opa);
        if(user_data->palette == NULL || user_data->opa == NULL) {
            LV_LOG_ERROR("img_decoder_built_in_open: out of memory");
            lv_img_decoder_built_in_close(decoder, dsc);
            return LV_RES_INV;
        }

        if(dsc->src_type == LV_IMG_SRC_FILE) {
            /*Read the palette from file*/
<<<<<<< HEAD
#if LV_USE_FILESYSTEM
            lv_fs_seek(&user_data->f, 4); /*Skip the header*/
=======
            lv_fs_seek(user_data->f, 4, LV_FS_SEEK_SET); /*Skip the header*/
>>>>>>> 5341cb73
            lv_color32_t cur_color;
            uint32_t i;
            for(i = 0; i < palette_size; i++) {
                lv_fs_read(&user_data->f, &cur_color, sizeof(lv_color32_t), NULL);
                user_data->palette[i] = lv_color_make(cur_color.ch.red, cur_color.ch.green, cur_color.ch.blue);
                user_data->opa[i]     = cur_color.ch.alpha;
            }
        }
        else {
            /*The palette begins in the beginning of the image data. Just point to it.*/
            lv_color32_t * palette_p = (lv_color32_t *)((lv_img_dsc_t *)dsc->src)->data;

            uint32_t i;
            for(i = 0; i < palette_size; i++) {
                user_data->palette[i] = lv_color_make(palette_p[i].ch.red, palette_p[i].ch.green, palette_p[i].ch.blue);
                user_data->opa[i]     = palette_p[i].ch.alpha;
            }
        }

        return LV_RES_OK;
<<<<<<< HEAD
#else
        LV_LOG_WARN("Indexed (palette) images are not enabled in lv_conf.h. See LV_IMG_CF_INDEXED");
        lv_img_decoder_built_in_close(decoder, dsc);
        return LV_RES_INV;
#endif
=======
>>>>>>> 5341cb73
    }
    /*Alpha indexed images. */
    else if(cf == LV_IMG_CF_ALPHA_1BIT || cf == LV_IMG_CF_ALPHA_2BIT || cf == LV_IMG_CF_ALPHA_4BIT ||
            cf == LV_IMG_CF_ALPHA_8BIT) {
<<<<<<< HEAD
#if LV_IMG_CF_ALPHA
        return LV_RES_OK; /*Nothing to process*/
#else
        LV_LOG_WARN("Alpha indexed images are not enabled in lv_conf.h. See LV_IMG_CF_ALPHA");
        lv_img_decoder_built_in_close(decoder, dsc);
        return LV_RES_INV;
#endif
=======
        dsc->img_data = NULL;
        return LV_RES_OK; /*Nothing to process*/
>>>>>>> 5341cb73
    }
    /*Unknown format. Can't decode it.*/
    else {
        /*Free the potentially allocated memories*/
        lv_img_decoder_built_in_close(decoder, dsc);

        LV_LOG_WARN("Image decoder open: unknown color format")
        return LV_RES_INV;
    }
}

/**
 * Decode `len` pixels starting from the given `x`, `y` coordinates and store them in `buf`.
 * Required only if the "open" function can't return with the whole decoded pixel array.
 * @param decoder pointer to the decoder the function associated with
 * @param dsc pointer to decoder descriptor
 * @param x start x coordinate
 * @param y start y coordinate
 * @param len number of pixels to decode
 * @param buf a buffer to store the decoded pixels
 * @return LV_RES_OK: ok; LV_RES_INV: failed
 */
lv_res_t lv_img_decoder_built_in_read_line(lv_img_decoder_t * decoder, lv_img_decoder_dsc_t * dsc, lv_coord_t x,
                                           lv_coord_t y, lv_coord_t len, uint8_t * buf)
{
    (void)decoder; /*Unused*/

    lv_res_t res = LV_RES_INV;

    if(dsc->header.cf == LV_IMG_CF_TRUE_COLOR || dsc->header.cf == LV_IMG_CF_TRUE_COLOR_ALPHA ||
       dsc->header.cf == LV_IMG_CF_TRUE_COLOR_CHROMA_KEYED) {
        /* For TRUE_COLOR images read line required only for files.
         * For variables the image data was returned in `open`*/
        if(dsc->src_type == LV_IMG_SRC_FILE) {
            res = lv_img_decoder_built_in_line_true_color(dsc, x, y, len, buf);
        }
    }
    else if(dsc->header.cf == LV_IMG_CF_ALPHA_1BIT || dsc->header.cf == LV_IMG_CF_ALPHA_2BIT ||
            dsc->header.cf == LV_IMG_CF_ALPHA_4BIT || dsc->header.cf == LV_IMG_CF_ALPHA_8BIT) {
        res = lv_img_decoder_built_in_line_alpha(dsc, x, y, len, buf);
    }
    else if(dsc->header.cf == LV_IMG_CF_INDEXED_1BIT || dsc->header.cf == LV_IMG_CF_INDEXED_2BIT ||
            dsc->header.cf == LV_IMG_CF_INDEXED_4BIT || dsc->header.cf == LV_IMG_CF_INDEXED_8BIT) {
        res = lv_img_decoder_built_in_line_indexed(dsc, x, y, len, buf);
    }
    else {
        LV_LOG_WARN("Built-in image decoder read not supports the color format");
        return LV_RES_INV;
    }

    return res;
}

/**
 * Close the pending decoding. Free resources etc.
 * @param decoder pointer to the decoder the function associated with
 * @param dsc pointer to decoder descriptor
 */
void lv_img_decoder_built_in_close(lv_img_decoder_t * decoder, lv_img_decoder_dsc_t * dsc)
{
    (void)decoder; /*Unused*/

    lv_img_decoder_built_in_data_t * user_data = dsc->user_data;
    if(user_data) {
<<<<<<< HEAD
#if LV_USE_FILESYSTEM
        if(dsc->src_type == LV_IMG_SRC_FILE)
            lv_fs_close(&user_data->f);
#endif
=======
        if(user_data->f) {
            lv_fs_close(user_data->f);
        }
>>>>>>> 5341cb73
        if(user_data->palette) lv_mem_free(user_data->palette);
        if(user_data->opa) lv_mem_free(user_data->opa);

        lv_mem_free(user_data);
        dsc->user_data = NULL;
    }
}

/**********************
 *   STATIC FUNCTIONS
 **********************/

static lv_res_t lv_img_decoder_built_in_line_true_color(lv_img_decoder_dsc_t * dsc, lv_coord_t x, lv_coord_t y,
                                                        lv_coord_t len, uint8_t * buf)
{
    lv_img_decoder_built_in_data_t * user_data = dsc->user_data;
    lv_fs_res_t res;
    uint8_t px_size = lv_img_cf_get_px_size(dsc->header.cf);

    uint32_t pos = ((y * dsc->header.w + x) * px_size) >> 3;
    pos += 4; /*Skip the header*/
<<<<<<< HEAD
    res = lv_fs_seek(&user_data->f, pos);
=======
    res = lv_fs_seek(user_data->f, pos, LV_FS_SEEK_SET);
>>>>>>> 5341cb73
    if(res != LV_FS_RES_OK) {
        LV_LOG_WARN("Built-in image decoder seek failed");
        return LV_RES_INV;
    }
    uint32_t btr = len * (px_size >> 3);
    uint32_t br  = 0;
    res = lv_fs_read(&user_data->f, buf, btr, &br);
    if(res != LV_FS_RES_OK || btr != br) {
        LV_LOG_WARN("Built-in image decoder read failed");
        return LV_RES_INV;
    }

    return LV_RES_OK;
}

static lv_res_t lv_img_decoder_built_in_line_alpha(lv_img_decoder_dsc_t * dsc, lv_coord_t x, lv_coord_t y,
                                                   lv_coord_t len, uint8_t * buf)
{
<<<<<<< HEAD
#if LV_IMG_CF_ALPHA
=======

>>>>>>> 5341cb73
    const lv_opa_t alpha1_opa_table[2]  = {0, 255};          /*Opacity mapping with bpp = 1 (Just for compatibility)*/
    const lv_opa_t alpha2_opa_table[4]  = {0, 85, 170, 255}; /*Opacity mapping with bpp = 2*/
    const lv_opa_t alpha4_opa_table[16] = {0,  17, 34,  51,  /*Opacity mapping with bpp = 4*/
                                           68, 85, 102, 119, 136, 153, 170, 187, 204, 221, 238, 255
                                          };

    /*Simply fill the buffer with the color. Later only the alpha value will be modified.*/
    lv_color_t bg_color = dsc->color;
    lv_coord_t i;
    for(i = 0; i < len; i++) {
#if LV_COLOR_DEPTH == 8 || LV_COLOR_DEPTH == 1
        buf[i * LV_IMG_PX_SIZE_ALPHA_BYTE] = bg_color.full;
#elif LV_COLOR_DEPTH == 16
        /*Because of Alpha byte 16 bit color can start on odd address which can cause crash*/
        buf[i * LV_IMG_PX_SIZE_ALPHA_BYTE] = bg_color.full & 0xFF;
        buf[i * LV_IMG_PX_SIZE_ALPHA_BYTE + 1] = (bg_color.full >> 8) & 0xFF;
#elif LV_COLOR_DEPTH == 32
        *((uint32_t *)&buf[i * LV_IMG_PX_SIZE_ALPHA_BYTE]) = bg_color.full;
#else
#error "Invalid LV_COLOR_DEPTH. Check it in lv_conf.h"
#endif
    }

    const lv_opa_t * opa_table = NULL;
    uint8_t px_size            = lv_img_cf_get_px_size(dsc->header.cf);
    uint16_t mask              = (1 << px_size) - 1; /*E.g. px_size = 2; mask = 0x03*/

    lv_coord_t w = 0;
    uint32_t ofs = 0;
    int8_t pos   = 0;
    switch(dsc->header.cf) {
        case LV_IMG_CF_ALPHA_1BIT:
            w = (dsc->header.w + 7) >> 3; /*E.g. w = 20 -> w = 2 + 1*/
            ofs += w * y + (x >> 3); /*First pixel*/
            pos = 7 - (x & 0x7);
            opa_table = alpha1_opa_table;
            break;
        case LV_IMG_CF_ALPHA_2BIT:
            w = (dsc->header.w + 3) >> 2; /*E.g. w = 13 -> w = 3 + 1 (bytes)*/
            ofs += w * y + (x >> 2); /*First pixel*/
            pos = 6 - (x & 0x3) * 2;
            opa_table = alpha2_opa_table;
            break;
        case LV_IMG_CF_ALPHA_4BIT:
            w = (dsc->header.w + 1) >> 1; /*E.g. w = 13 -> w = 6 + 1 (bytes)*/
            ofs += w * y + (x >> 1); /*First pixel*/
            pos = 4 - (x & 0x1) * 4;
            opa_table = alpha4_opa_table;
            break;
        case LV_IMG_CF_ALPHA_8BIT:
            w = dsc->header.w; /*E.g. x = 7 -> w = 7 (bytes)*/
            ofs += w * y + x;  /*First pixel*/
            pos = 0;
            break;
    }

    lv_img_decoder_built_in_data_t * user_data = dsc->user_data;
<<<<<<< HEAD
    uint8_t * fs_buf = _lv_mem_buf_get(w);
    if (fs_buf == NULL) return LV_RES_INV;
#endif
=======
    uint8_t * fs_buf = lv_mem_buf_get(w);
>>>>>>> 5341cb73

    const uint8_t * data_tmp = NULL;
    if(dsc->src_type == LV_IMG_SRC_VARIABLE) {
        const lv_img_dsc_t * img_dsc = dsc->src;

        data_tmp = img_dsc->data + ofs;
    }
    else {
<<<<<<< HEAD
#if LV_USE_FILESYSTEM
        lv_fs_seek(&user_data->f, ofs + 4); /*+4 to skip the header*/
        lv_fs_read(&user_data->f, fs_buf, w, NULL);
=======
        lv_fs_seek(user_data->f, ofs + 4, LV_FS_SEEK_SET); /*+4 to skip the header*/
        lv_fs_read(user_data->f, fs_buf, w, NULL);
>>>>>>> 5341cb73
        data_tmp = fs_buf;
    }

    for(i = 0; i < len; i++) {
        uint8_t val_act = (*data_tmp >> pos) & mask;

        buf[i * LV_IMG_PX_SIZE_ALPHA_BYTE + LV_IMG_PX_SIZE_ALPHA_BYTE - 1] =
            dsc->header.cf == LV_IMG_CF_ALPHA_8BIT ? val_act : opa_table[val_act];

        pos -= px_size;
        if(pos < 0) {
            pos = 8 - px_size;
            data_tmp++;
        }
    }
    lv_mem_buf_release(fs_buf);
    return LV_RES_OK;
<<<<<<< HEAD
#else
    LV_LOG_WARN("Image built-in alpha line reader failed because LV_IMG_CF_ALPHA is 0 in lv_conf.h");
    return LV_RES_INV;
#endif
=======
>>>>>>> 5341cb73
}

static lv_res_t lv_img_decoder_built_in_line_indexed(lv_img_decoder_dsc_t * dsc, lv_coord_t x, lv_coord_t y,
                                                     lv_coord_t len, uint8_t * buf)
{
<<<<<<< HEAD
#if LV_IMG_CF_INDEXED
=======
>>>>>>> 5341cb73
    uint8_t px_size = lv_img_cf_get_px_size(dsc->header.cf);
    uint16_t mask   = (1 << px_size) - 1; /*E.g. px_size = 2; mask = 0x03*/

    lv_coord_t w = 0;
    int8_t pos   = 0;
    uint32_t ofs = 0;
    switch(dsc->header.cf) {
        case LV_IMG_CF_INDEXED_1BIT:
            w = (dsc->header.w + 7) >> 3; /*E.g. w = 20 -> w = 2 + 1*/
            ofs += w * y + (x >> 3); /*First pixel*/
            ofs += 8;                /*Skip the palette*/
            pos = 7 - (x & 0x7);
            break;
        case LV_IMG_CF_INDEXED_2BIT:
            w = (dsc->header.w + 3) >> 2; /*E.g. w = 13 -> w = 3 + 1 (bytes)*/
            ofs += w * y + (x >> 2); /*First pixel*/
            ofs += 16;               /*Skip the palette*/
            pos = 6 - (x & 0x3) * 2;
            break;
        case LV_IMG_CF_INDEXED_4BIT:
            w = (dsc->header.w + 1) >> 1; /*E.g. w = 13 -> w = 6 + 1 (bytes)*/
            ofs += w * y + (x >> 1); /*First pixel*/
            ofs += 64;               /*Skip the palette*/
            pos = 4 - (x & 0x1) * 4;
            break;
        case LV_IMG_CF_INDEXED_8BIT:
            w = dsc->header.w; /*E.g. x = 7 -> w = 7 (bytes)*/
            ofs += w * y + x;  /*First pixel*/
            ofs += 1024;       /*Skip the palette*/
            pos = 0;
            break;
    }

    lv_img_decoder_built_in_data_t * user_data = dsc->user_data;

<<<<<<< HEAD
#if LV_USE_FILESYSTEM
    uint8_t * fs_buf = _lv_mem_buf_get(w);
    if (fs_buf == NULL) return LV_RES_INV;
#endif
=======
    uint8_t * fs_buf = lv_mem_buf_get(w);
>>>>>>> 5341cb73
    const uint8_t * data_tmp = NULL;
    if(dsc->src_type == LV_IMG_SRC_VARIABLE) {
        const lv_img_dsc_t * img_dsc = dsc->src;
        data_tmp                     = img_dsc->data + ofs;
    }
    else {
<<<<<<< HEAD
#if LV_USE_FILESYSTEM
        lv_fs_seek(&user_data->f, ofs + 4); /*+4 to skip the header*/
        lv_fs_read(&user_data->f, fs_buf, w, NULL);
=======
        lv_fs_seek(user_data->f, ofs + 4, LV_FS_SEEK_SET); /*+4 to skip the header*/
        lv_fs_read(user_data->f, fs_buf, w, NULL);
>>>>>>> 5341cb73
        data_tmp = fs_buf;
    }

    lv_coord_t i;
    for(i = 0; i < len; i++) {
        uint8_t val_act = (*data_tmp >> pos) & mask;

        lv_color_t color = user_data->palette[val_act];
#if LV_COLOR_DEPTH == 8 || LV_COLOR_DEPTH == 1
        buf[i * LV_IMG_PX_SIZE_ALPHA_BYTE] = color.full;
#elif LV_COLOR_DEPTH == 16
        /*Because of Alpha byte 16 bit color can start on odd address which can cause crash*/
        buf[i * LV_IMG_PX_SIZE_ALPHA_BYTE] = color.full & 0xFF;
        buf[i * LV_IMG_PX_SIZE_ALPHA_BYTE + 1] = (color.full >> 8) & 0xFF;
#elif LV_COLOR_DEPTH == 32
        *((uint32_t *)&buf[i * LV_IMG_PX_SIZE_ALPHA_BYTE]) = color.full;
#else
#error "Invalid LV_COLOR_DEPTH. Check it in lv_conf.h"
#endif
        buf[i * LV_IMG_PX_SIZE_ALPHA_BYTE + LV_IMG_PX_SIZE_ALPHA_BYTE - 1] = user_data->opa[val_act];

        pos -= px_size;
        if(pos < 0) {
            pos = 8 - px_size;
            data_tmp++;
        }
    }
    lv_mem_buf_release(fs_buf);
    return LV_RES_OK;
}<|MERGE_RESOLUTION|>--- conflicted
+++ resolved
@@ -22,13 +22,7 @@
  *      TYPEDEFS
  **********************/
 typedef struct {
-<<<<<<< HEAD
-#if LV_USE_FILESYSTEM
-    lv_fs_file_t f;
-#endif
-=======
     lv_fs_file_t * f;
->>>>>>> 5341cb73
     lv_color_t * palette;
     lv_opa_t * opa;
 } lv_img_decoder_built_in_data_t;
@@ -69,10 +63,6 @@
     LV_ASSERT_MEM(decoder);
     if(decoder == NULL) {
         LV_LOG_WARN("lv_img_decoder_init: out of memory");
-<<<<<<< HEAD
-=======
-        LV_ASSERT_MALLOC(decoder);
->>>>>>> 5341cb73
         return;
     }
 
@@ -95,12 +85,8 @@
 
     lv_res_t res = LV_RES_INV;
     lv_img_decoder_t * d;
-<<<<<<< HEAD
-    _LV_LL_READ(LV_GC_ROOT(_lv_img_defoder_ll), d) {
-=======
     _LV_LL_READ(&LV_GC_ROOT(_lv_img_defoder_ll), d) {
         res = LV_RES_INV;
->>>>>>> 5341cb73
         if(d->info_cb) {
             res = d->info_cb(d, src, header);
             if(res == LV_RES_OK) break;
@@ -146,13 +132,8 @@
     lv_res_t res = LV_RES_INV;
 
     lv_img_decoder_t * d;
-<<<<<<< HEAD
-    _LV_LL_READ(LV_GC_ROOT(_lv_img_defoder_ll), d) {
-        /*Info and Open callbacks are required*/
-=======
     _LV_LL_READ(&LV_GC_ROOT(_lv_img_defoder_ll), d) {
         /*Info an Open callbacks are required*/
->>>>>>> 5341cb73
         if(d->info_cb == NULL || d->open_cb == NULL) continue;
 
         res = d->info_cb(d, src, &dsc->header);
@@ -299,15 +280,11 @@
         header->cf = ((lv_img_dsc_t *)src)->header.cf;
     }
     else if(src_type == LV_IMG_SRC_FILE) {
-<<<<<<< HEAD
         /*Support only "*.bin" files*/
         if(strcmp(lv_fs_get_ext(src), "bin")) return LV_RES_INV;
 
-        lv_fs_file_t file;
         lv_fs_res_t res;
-=======
         lv_fs_file_t * f;
->>>>>>> 5341cb73
         uint32_t rn;
         f = lv_fs_open(src, LV_FS_MODE_RD);
         if(f) {
@@ -347,10 +324,6 @@
 {
     /*Open the file if it's a file*/
     if(dsc->src_type == LV_IMG_SRC_FILE) {
-<<<<<<< HEAD
-#if LV_USE_FILESYSTEM
-=======
->>>>>>> 5341cb73
         /*Support only "*.bin" files*/
         if(strcmp(lv_fs_get_ext(dsc->src), "bin")) return LV_RES_INV;
 
@@ -373,15 +346,7 @@
         }
 
         lv_img_decoder_built_in_data_t * user_data = dsc->user_data;
-<<<<<<< HEAD
-        _lv_memcpy_small(&user_data->f, &f, sizeof(f));
-#else
-        LV_LOG_WARN("Image built-in decoder cannot read file because LV_USE_FILESYSTEM = 0");
-        return LV_RES_INV;
-#endif
-=======
         user_data->f = f;
->>>>>>> 5341cb73
     }
     else if(dsc->src_type == LV_IMG_SRC_VARIABLE) {
         /*The variables should have valid data*/
@@ -407,11 +372,6 @@
     /*Process indexed images. Build a palette*/
     else if(cf == LV_IMG_CF_INDEXED_1BIT || cf == LV_IMG_CF_INDEXED_2BIT || cf == LV_IMG_CF_INDEXED_4BIT ||
             cf == LV_IMG_CF_INDEXED_8BIT) {
-<<<<<<< HEAD
-#if LV_IMG_CF_INDEXED
-=======
-
->>>>>>> 5341cb73
         uint8_t px_size       = lv_img_cf_get_px_size(cf);
         uint32_t palette_size = 1 << px_size;
 
@@ -439,12 +399,7 @@
 
         if(dsc->src_type == LV_IMG_SRC_FILE) {
             /*Read the palette from file*/
-<<<<<<< HEAD
-#if LV_USE_FILESYSTEM
-            lv_fs_seek(&user_data->f, 4); /*Skip the header*/
-=======
             lv_fs_seek(user_data->f, 4, LV_FS_SEEK_SET); /*Skip the header*/
->>>>>>> 5341cb73
             lv_color32_t cur_color;
             uint32_t i;
             for(i = 0; i < palette_size; i++) {
@@ -465,30 +420,12 @@
         }
 
         return LV_RES_OK;
-<<<<<<< HEAD
-#else
-        LV_LOG_WARN("Indexed (palette) images are not enabled in lv_conf.h. See LV_IMG_CF_INDEXED");
-        lv_img_decoder_built_in_close(decoder, dsc);
-        return LV_RES_INV;
-#endif
-=======
->>>>>>> 5341cb73
     }
     /*Alpha indexed images. */
     else if(cf == LV_IMG_CF_ALPHA_1BIT || cf == LV_IMG_CF_ALPHA_2BIT || cf == LV_IMG_CF_ALPHA_4BIT ||
             cf == LV_IMG_CF_ALPHA_8BIT) {
-<<<<<<< HEAD
-#if LV_IMG_CF_ALPHA
-        return LV_RES_OK; /*Nothing to process*/
-#else
-        LV_LOG_WARN("Alpha indexed images are not enabled in lv_conf.h. See LV_IMG_CF_ALPHA");
-        lv_img_decoder_built_in_close(decoder, dsc);
-        return LV_RES_INV;
-#endif
-=======
         dsc->img_data = NULL;
         return LV_RES_OK; /*Nothing to process*/
->>>>>>> 5341cb73
     }
     /*Unknown format. Can't decode it.*/
     else {
@@ -553,16 +490,9 @@
 
     lv_img_decoder_built_in_data_t * user_data = dsc->user_data;
     if(user_data) {
-<<<<<<< HEAD
-#if LV_USE_FILESYSTEM
-        if(dsc->src_type == LV_IMG_SRC_FILE)
-            lv_fs_close(&user_data->f);
-#endif
-=======
         if(user_data->f) {
             lv_fs_close(user_data->f);
         }
->>>>>>> 5341cb73
         if(user_data->palette) lv_mem_free(user_data->palette);
         if(user_data->opa) lv_mem_free(user_data->opa);
 
@@ -584,11 +514,7 @@
 
     uint32_t pos = ((y * dsc->header.w + x) * px_size) >> 3;
     pos += 4; /*Skip the header*/
-<<<<<<< HEAD
-    res = lv_fs_seek(&user_data->f, pos);
-=======
     res = lv_fs_seek(user_data->f, pos, LV_FS_SEEK_SET);
->>>>>>> 5341cb73
     if(res != LV_FS_RES_OK) {
         LV_LOG_WARN("Built-in image decoder seek failed");
         return LV_RES_INV;
@@ -607,11 +533,6 @@
 static lv_res_t lv_img_decoder_built_in_line_alpha(lv_img_decoder_dsc_t * dsc, lv_coord_t x, lv_coord_t y,
                                                    lv_coord_t len, uint8_t * buf)
 {
-<<<<<<< HEAD
-#if LV_IMG_CF_ALPHA
-=======
-
->>>>>>> 5341cb73
     const lv_opa_t alpha1_opa_table[2]  = {0, 255};          /*Opacity mapping with bpp = 1 (Just for compatibility)*/
     const lv_opa_t alpha2_opa_table[4]  = {0, 85, 170, 255}; /*Opacity mapping with bpp = 2*/
     const lv_opa_t alpha4_opa_table[16] = {0,  17, 34,  51,  /*Opacity mapping with bpp = 4*/
@@ -669,13 +590,7 @@
     }
 
     lv_img_decoder_built_in_data_t * user_data = dsc->user_data;
-<<<<<<< HEAD
-    uint8_t * fs_buf = _lv_mem_buf_get(w);
-    if (fs_buf == NULL) return LV_RES_INV;
-#endif
-=======
     uint8_t * fs_buf = lv_mem_buf_get(w);
->>>>>>> 5341cb73
 
     const uint8_t * data_tmp = NULL;
     if(dsc->src_type == LV_IMG_SRC_VARIABLE) {
@@ -684,14 +599,8 @@
         data_tmp = img_dsc->data + ofs;
     }
     else {
-<<<<<<< HEAD
-#if LV_USE_FILESYSTEM
-        lv_fs_seek(&user_data->f, ofs + 4); /*+4 to skip the header*/
-        lv_fs_read(&user_data->f, fs_buf, w, NULL);
-=======
         lv_fs_seek(user_data->f, ofs + 4, LV_FS_SEEK_SET); /*+4 to skip the header*/
         lv_fs_read(user_data->f, fs_buf, w, NULL);
->>>>>>> 5341cb73
         data_tmp = fs_buf;
     }
 
@@ -709,22 +618,11 @@
     }
     lv_mem_buf_release(fs_buf);
     return LV_RES_OK;
-<<<<<<< HEAD
-#else
-    LV_LOG_WARN("Image built-in alpha line reader failed because LV_IMG_CF_ALPHA is 0 in lv_conf.h");
-    return LV_RES_INV;
-#endif
-=======
->>>>>>> 5341cb73
 }
 
 static lv_res_t lv_img_decoder_built_in_line_indexed(lv_img_decoder_dsc_t * dsc, lv_coord_t x, lv_coord_t y,
                                                      lv_coord_t len, uint8_t * buf)
 {
-<<<<<<< HEAD
-#if LV_IMG_CF_INDEXED
-=======
->>>>>>> 5341cb73
     uint8_t px_size = lv_img_cf_get_px_size(dsc->header.cf);
     uint16_t mask   = (1 << px_size) - 1; /*E.g. px_size = 2; mask = 0x03*/
 
@@ -760,28 +658,15 @@
 
     lv_img_decoder_built_in_data_t * user_data = dsc->user_data;
 
-<<<<<<< HEAD
-#if LV_USE_FILESYSTEM
-    uint8_t * fs_buf = _lv_mem_buf_get(w);
-    if (fs_buf == NULL) return LV_RES_INV;
-#endif
-=======
     uint8_t * fs_buf = lv_mem_buf_get(w);
->>>>>>> 5341cb73
     const uint8_t * data_tmp = NULL;
     if(dsc->src_type == LV_IMG_SRC_VARIABLE) {
         const lv_img_dsc_t * img_dsc = dsc->src;
         data_tmp                     = img_dsc->data + ofs;
     }
     else {
-<<<<<<< HEAD
-#if LV_USE_FILESYSTEM
-        lv_fs_seek(&user_data->f, ofs + 4); /*+4 to skip the header*/
-        lv_fs_read(&user_data->f, fs_buf, w, NULL);
-=======
         lv_fs_seek(user_data->f, ofs + 4, LV_FS_SEEK_SET); /*+4 to skip the header*/
         lv_fs_read(user_data->f, fs_buf, w, NULL);
->>>>>>> 5341cb73
         data_tmp = fs_buf;
     }
 
