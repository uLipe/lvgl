--- conflicted
+++ resolved
@@ -90,7 +90,6 @@
  *   GLOBAL FUNCTIONS
  **********************/
 
-<<<<<<< HEAD
 LV_ATTRIBUTE_FAST_MEM void lv_draw_label_dsc_init(lv_draw_label_dsc_t * dsc)
 {
     _lv_memset_00(dsc, sizeof(lv_draw_label_dsc_t));
@@ -102,27 +101,15 @@
     dsc->sel_color = LV_COLOR_BLUE;
     dsc->bidi_dir = LV_BIDI_DIR_LTR;
 }
-=======
->>>>>>> 7ac9388a
 
 /**
  * Write a text
  * @param coords coordinates of the label
  * @param mask the label will be drawn only in this area
-<<<<<<< HEAD
  * @param dsc pointer to draw descriptor
  * @param txt `\0` terminated text to write
-=======
- * @param style pointer to a style
- * @param opa_scale scale down all opacities by the factor
- * @param txt 0 terminated text to write
- * @param flag settings for the text from 'txt_flag_t' enum
- * @param offset text offset in x and y direction (NULL if unused)
- * @param sel_start start index of selected area (`LV_DRAW_LABEL_NO_TXT_SEL` if none)
  * @param hint pointer to a `lv_draw_label_hint_t` variable.
  * It is managed by the drawer to speed up the drawing of very long texts (thousands of lines).
- * @param bidi_dir base direction of the text
->>>>>>> 7ac9388a
  */
 LV_ATTRIBUTE_FAST_MEM void lv_draw_label(const lv_area_t * coords, const lv_area_t * mask, lv_draw_label_dsc_t * dsc,
                                          const char * txt, lv_draw_label_hint_t * hint)
