--- conflicted
+++ resolved
@@ -95,7 +95,6 @@
 }
 
 /**
-<<<<<<< HEAD
  * Calculate the atan2 of a vector.
  * @param x
  * @param y
@@ -177,27 +176,6 @@
 }
 
 /**
- * Calculate the sqrt of an integer.
- * @param x
- * @return the sqrt of x
- */
-uint16_t lv_sqrt(uint32_t x)
-{
-    uint16_t res=0;
-    uint16_t add= 0x8000;
-    int i;
-    for(i=0;i<16;i++)
-    {
-        uint16_t temp=res | add;
-        uint32_t g2=temp*temp;
-        if (x>=g2)
-        {
-            res=temp;
-        }
-        add>>=1;
-    }
-    return res;
-=======
  * Calculate the integer square root of a number.
  * @param num
  * @return square root of 'num'
@@ -218,7 +196,6 @@
         place >>= 2;
     }
     return root;
->>>>>>> c241905d
 }
 
 /**********************
