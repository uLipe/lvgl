--- conflicted
+++ resolved
@@ -445,28 +445,10 @@
     lv_color_t ret;
 #if LV_COLOR_DEPTH != 1
     /*LV_COLOR_DEPTH == 8, 16 or 32*/
-<<<<<<< HEAD
-    ret.ch.red = (uint16_t)((uint16_t)c1.ch.red * mix + (c2.ch.red * (256 - mix))) >> 8;
-#if LV_COLOR_DEPTH == 16 && LV_COLOR_16_SWAP
-    /*If swapped Green is in 2 parts*/
-    uint16_t g_1   = (c1.ch.green_h << 3) + c1.ch.green_l;
-    uint16_t g_2   = (c2.ch.green_h << 3) + c2.ch.green_l;
-    uint16_t g_out = (uint16_t)((uint16_t)g_1 * mix + (g_2 * (256 - mix))) >> 8;
-    ret.ch.green_h = g_out >> 3;
-    ret.ch.green_l = g_out & 0x7;
-#else
-    ret.ch.green = (uint16_t)((uint16_t)c1.ch.green * mix + (c2.ch.green * (256 - mix))) >> 8;
-#endif
-    ret.ch.blue = (uint16_t)((uint16_t)c1.ch.blue * mix + (c2.ch.blue * (256 - mix))) >> 8;
-#if LV_COLOR_DEPTH == 32
-    ret.ch.alpha = 0xFF;
-#endif
-=======
     LV_COLOR_SET_R(ret, (uint16_t)((uint16_t) LV_COLOR_GET_R(c1) * mix + LV_COLOR_GET_R(c2) * (255 - mix)) >> 8);
     LV_COLOR_SET_G(ret, (uint16_t)((uint16_t) LV_COLOR_GET_G(c1) * mix + LV_COLOR_GET_G(c2) * (255 - mix)) >> 8);
     LV_COLOR_SET_B(ret, (uint16_t)((uint16_t) LV_COLOR_GET_B(c1) * mix + LV_COLOR_GET_B(c2) * (255 - mix)) >> 8);
     LV_COLOR_SET_A(ret, 0xFF);
->>>>>>> bf5ea665
 #else
     /*LV_COLOR_DEPTH == 1*/
     ret.full = mix > LV_OPA_50 ? c1.full : c2.full;
