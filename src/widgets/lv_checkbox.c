--- conflicted
+++ resolved
@@ -138,90 +138,12 @@
     }
 }
 
-<<<<<<< HEAD
 static void lv_checkbox_event(lv_obj_t * obj, lv_event_t e)
 {
     lv_res_t res;
-    /* Include the ancient signal function */
+    /*Include the ancient signal function*/
     res = lv_obj_event_base(MY_CLASS, obj, e);
     if(res != LV_RES_OK) return;
-=======
-static lv_draw_res_t lv_checkbox_draw(lv_obj_t * obj, const lv_area_t * clip_area, lv_draw_mode_t mode)
-{
-    /*A label never covers an area*/
-    if(mode == LV_DRAW_MODE_COVER_CHECK)
-        return lv_obj_draw_base(MY_CLASS, obj, clip_area, mode);
-    else if(mode == LV_DRAW_MODE_MAIN_DRAW) {
-        /*Draw the background*/
-        lv_obj_draw_base(MY_CLASS, obj, clip_area, mode);
-
-        lv_checkbox_t * cb = (lv_checkbox_t *)obj;
-
-        const lv_font_t * font = lv_obj_get_style_text_font(obj, LV_PART_MAIN);
-        lv_coord_t font_h = lv_font_get_line_height(font);
-
-        lv_coord_t bg_topp = lv_obj_get_style_pad_top(obj, LV_PART_MAIN);
-        lv_coord_t bg_leftp = lv_obj_get_style_pad_left(obj, LV_PART_MAIN);
-        lv_coord_t bg_colp = lv_obj_get_style_pad_column(obj, LV_PART_MAIN);
-
-        lv_coord_t marker_leftp = lv_obj_get_style_pad_left(obj, LV_PART_INDICATOR);
-        lv_coord_t marker_rightp = lv_obj_get_style_pad_right(obj, LV_PART_INDICATOR);
-        lv_coord_t marker_topp = lv_obj_get_style_pad_top(obj, LV_PART_INDICATOR);
-        lv_coord_t marker_bottomp = lv_obj_get_style_pad_bottom(obj, LV_PART_INDICATOR);
-
-        lv_coord_t transf_w = lv_obj_get_style_transform_width(obj, LV_PART_INDICATOR);
-        lv_coord_t transf_h = lv_obj_get_style_transform_height(obj, LV_PART_INDICATOR);
-
-        lv_draw_rect_dsc_t marker_dsc;
-        lv_draw_rect_dsc_init(&marker_dsc);
-        lv_obj_init_draw_rect_dsc(obj, LV_PART_INDICATOR, &marker_dsc);
-        lv_area_t marker_area;
-        marker_area.x1 = obj->coords.x1 + bg_leftp;
-        marker_area.x2 = marker_area.x1 + font_h + marker_leftp + marker_rightp - 1;
-        marker_area.y1 = obj->coords.y1 + bg_topp;
-        marker_area.y2 = marker_area.y1 + font_h + marker_topp + marker_bottomp - 1;
-
-        lv_area_t marker_area_transf;
-        lv_area_copy(&marker_area_transf, &marker_area);
-        marker_area_transf.x1 -= transf_w;
-        marker_area_transf.x2 += transf_w;
-        marker_area_transf.y1 -= transf_h;
-        marker_area_transf.y2 += transf_h;
-
-        lv_draw_rect(&marker_area_transf, clip_area, &marker_dsc);
-
-        lv_coord_t line_space = lv_obj_get_style_text_line_space(obj, LV_PART_MAIN);
-        lv_coord_t letter_space = lv_obj_get_style_text_letter_space(obj, LV_PART_MAIN);
-
-        lv_point_t txt_size;
-        lv_txt_get_size(&txt_size, cb->txt, font, letter_space, line_space, LV_COORD_MAX, LV_TEXT_FLAG_NONE);
-
-        lv_draw_label_dsc_t txt_dsc;
-        lv_draw_label_dsc_init(&txt_dsc);
-        lv_obj_init_draw_label_dsc(obj, LV_PART_MAIN, &txt_dsc);
-
-        lv_coord_t y_ofs = (lv_area_get_height(&marker_area) - font_h) / 2;
-        lv_area_t txt_area;
-        txt_area.x1 = marker_area.x2 + bg_colp;
-        txt_area.x2 = txt_area.x1 + txt_size.x;
-        txt_area.y1 = obj->coords.y1 + bg_topp + y_ofs;
-        txt_area.y2 = txt_area.y1 + txt_size.y;
-
-        lv_draw_label(&txt_area, clip_area, &txt_dsc, cb->txt, NULL);
-    } else {
-        lv_obj_draw_base(MY_CLASS, obj, clip_area, mode);
-    }
-
-    return LV_DRAW_RES_OK;
-}
-
-static lv_res_t lv_checkbox_signal(lv_obj_t * obj, lv_signal_t sign, void * param)
-{
-    lv_res_t res;
-    /*Include the ancient signal function*/
-    res = lv_obj_signal_base(MY_CLASS, obj, sign, param);
-    if(res != LV_RES_OK) return res;
->>>>>>> 9254a7ea
 
     if (e == LV_EVENT_GET_SELF_SIZE) {
         lv_point_t * p = lv_event_get_param();
