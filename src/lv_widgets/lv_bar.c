/**
 * @file lv_bar.c
 *
 */

/*********************
 *      INCLUDES
 *********************/
#include "lv_bar.h"
#if LV_USE_BAR != 0

#include "../lv_misc/lv_debug.h"
#include "../lv_draw/lv_draw.h"
#include "../lv_themes/lv_theme.h"
#include "../lv_misc/lv_anim.h"
#include "../lv_misc/lv_math.h"
#include <stdio.h>

/*********************
 *      DEFINES
 *********************/
#define LV_OBJX_NAME "lv_bar"

#define LV_BAR_SIZE_MIN 4 /*hor. pad and ver. pad cannot make the indicator smaller then this [px]*/

#if LV_USE_ANIMATION
    #define LV_BAR_IS_ANIMATING(anim_struct) (((anim_struct).anim_state) != LV_BAR_ANIM_STATE_INV)
    #define LV_BAR_GET_ANIM_VALUE(orig_value, anim_struct) (LV_BAR_IS_ANIMATING(anim_struct) ? ((anim_struct).anim_end) : (orig_value))
#else
    #define LV_BAR_GET_ANIM_VALUE(orig_value, anim_struct) (orig_value)
#endif
/**********************
 *      TYPEDEFS
 **********************/

/**********************
 *  STATIC PROTOTYPES
 **********************/
static void lv_bar_constructor(lv_obj_t * obj, lv_obj_t * parent, const lv_obj_t * copy);
static void lv_bar_destructor(lv_obj_t * obj);
static lv_draw_res_t lv_bar_draw(lv_obj_t * bar, const lv_area_t * clip_area, lv_draw_mode_t mode);
static lv_res_t lv_bar_signal(lv_obj_t * bar, lv_signal_t sign, void * param);
static void draw_indic(lv_obj_t * bar, const lv_area_t * clip_area);

#if LV_USE_ANIMATION
static void lv_bar_set_value_with_anim(lv_obj_t * obj, int16_t new_value, int16_t * value_ptr,
                                       lv_bar_anim_t * anim_info, lv_anim_enable_t en);
static void lv_bar_init_anim(lv_obj_t * bar, lv_bar_anim_t * bar_anim);
static void lv_bar_anim(lv_bar_anim_t * bar, lv_anim_value_t value);
static void lv_bar_anim_ready(lv_anim_t * a);
#endif

/**********************
 *  STATIC VARIABLES
 **********************/
const lv_obj_class_t lv_bar = {
    .constructor = lv_bar_constructor,
    .destructor = lv_bar_destructor,
    .signal_cb = lv_bar_signal,
    .draw_cb = lv_bar_draw,
    .instance_size = sizeof(lv_bar_t),
    .base_class = &lv_obj
};

/**********************
 *      MACROS
 **********************/

/**********************
 *   GLOBAL FUNCTIONS
 **********************/
/**
 * Create a bar objects
 * @param par pointer to an object, it will be the parent of the new bar
 * @param copy DEPRECATED, will be removed in v9.
 *             Pointer to an other bar to copy.
 * @return pointer to the created bar
 */
lv_obj_t * lv_bar_create(lv_obj_t * parent, const lv_obj_t * copy)
{
<<<<<<< HEAD
=======
    LV_LOG_TRACE("lv_bar create started");

    /*Create the ancestor basic object*/
    lv_obj_t * bar = lv_obj_create(par, copy);
    LV_ASSERT_MEM(bar);
    if(bar == NULL) return NULL;

    if(ancestor_signal == NULL) ancestor_signal = lv_obj_get_signal_cb(bar);
    if(ancestor_design_f == NULL) ancestor_design_f = lv_obj_get_design_cb(bar);

    /*Allocate the object type specific extended data*/
    lv_bar_ext_t * ext = lv_obj_allocate_ext_attr(bar, sizeof(lv_bar_ext_t));
    LV_ASSERT_MEM(ext);
    if(ext == NULL) {
        lv_obj_del(bar);
        return NULL;
    }

    ext->min_value = 0;
    ext->start_value = 0;
    ext->max_value = 100;
    ext->cur_value = 0;
#if LV_USE_ANIMATION
    ext->anim_time  = 200;
    lv_bar_init_anim(bar, &ext->cur_value_anim);
    lv_bar_init_anim(bar, &ext->start_value_anim);
#endif
    ext->type         = LV_BAR_TYPE_NORMAL;

    lv_style_list_init(&ext->style_indic);

    lv_obj_set_signal_cb(bar, lv_bar_signal);
    lv_obj_set_design_cb(bar, lv_bar_design);

    /*Init the new bar object*/
    if(copy == NULL) {

        lv_obj_set_click(bar, false);
        lv_obj_set_size(bar, LV_DPI * 2, LV_DPI / 10);
        lv_bar_set_value(bar, ext->cur_value, false);

        lv_theme_apply(bar, LV_THEME_BAR);
    }
    else {
        lv_bar_ext_t * ext_copy = lv_obj_get_ext_attr(copy);
        ext->min_value          = ext_copy->min_value;
        ext->start_value        = ext_copy->start_value;
        ext->max_value          = ext_copy->max_value;
        ext->cur_value          = ext_copy->cur_value;
        ext->type                = ext_copy->type;

        lv_style_list_copy(&ext->style_indic, &ext_copy->style_indic);
>>>>>>> eaacde67

    return lv_obj_create_from_class(&lv_bar, parent, copy);
}

/*=====================
 * Setter functions
 *====================*/

/**
 * Set a new value on the bar
 * @param bar pointer to a bar object
 * @param value new value
 * @param anim LV_ANIM_ON: set the value with an animation; LV_ANIM_OFF: change the value immediately
 */
void lv_bar_set_value(lv_obj_t * obj, int16_t value, lv_anim_enable_t anim)
{
    LV_ASSERT_OBJ(obj, LV_OBJX_NAME);
    lv_bar_t * bar = (lv_bar_t *)obj;

    if(bar->cur_value == value) return;

    value = LV_CLAMP(bar->min_value, value, bar->max_value);
    value = value < bar->start_value ? bar->start_value : value; /*Can be smaller then the left value*/

<<<<<<< HEAD

    if(bar->cur_value == value) return;
=======
    if(ext->cur_value == new_value) return;
>>>>>>> eaacde67
#if LV_USE_ANIMATION == 0
    LV_UNUSED(anim);
    bar->cur_value = value;
    lv_obj_invalidate(bar);
#else
    lv_bar_set_value_with_anim(obj, value, &bar->cur_value, &bar->cur_value_anim, anim);
#endif
}

/**
 * Set a new start value on the bar
 * @param bar pointer to a bar object
 * @param value new start value
 * @param anim LV_ANIM_ON: set the value with an animation; LV_ANIM_OFF: change the value immediately
 */
void lv_bar_set_start_value(lv_obj_t * obj, int16_t start_value, lv_anim_enable_t anim)
{
    LV_ASSERT_OBJ(obj, LV_OBJX_NAME);

    lv_bar_t * bar = (lv_bar_t *)obj;

    int16_t new_value = start_value;
    new_value = new_value > bar->max_value ? bar->max_value : new_value;
    new_value = new_value < bar->min_value ? bar->min_value : new_value;
    new_value = new_value > bar->cur_value ? bar->cur_value : new_value;

    if(bar->start_value == new_value) return;
#if LV_USE_ANIMATION == 0
    LV_UNUSED(anim);
    bar->start_value = new_value;
#else
    lv_bar_set_value_with_anim(obj, new_value, &bar->start_value, &bar->start_value_anim, anim);
#endif
}

/**
 * Set minimum and the maximum values of a bar
 * @param bar pointer to the bar object
 * @param min minimum value
 * @param max maximum value
 */
void lv_bar_set_range(lv_obj_t * obj, int16_t min, int16_t max)
{
    LV_ASSERT_OBJ(obj, LV_OBJX_NAME);

    lv_bar_t * bar = (lv_bar_t *)obj;

    if(bar->min_value == min && bar->max_value == max) return;

    bar->max_value = max;
    bar->min_value = min;

    if(lv_bar_get_type(obj) != LV_BAR_TYPE_CUSTOM)
        bar->start_value = min;

    if(bar->cur_value > max) {
        bar->cur_value = max;
        lv_bar_set_value(obj, bar->cur_value, false);
    }
    if(bar->cur_value < min) {
        bar->cur_value = min;
        lv_bar_set_value(obj, bar->cur_value, false);
    }
    lv_obj_invalidate(obj);
}

/**
 * Set the type of bar.
 * @param bar pointer to bar object
 * @param type bar type
 */
void lv_bar_set_type(lv_obj_t * obj, lv_bar_type_t type)
{
    LV_ASSERT_OBJ(obj, LV_OBJX_NAME);
    lv_bar_t * bar = (lv_bar_t *)obj;

    bar->type = type;
    if(bar->type != LV_BAR_TYPE_CUSTOM)
        bar->start_value = bar->min_value;

    lv_obj_invalidate(obj);
}

/*=====================
 * Getter functions
 *====================*/

/**
 * Get the value of a bar
 * @param bar pointer to a bar object
 * @return the value of the bar
 */
int16_t lv_bar_get_value(const lv_obj_t * obj)
{
    LV_ASSERT_OBJ(obj, LV_OBJX_NAME);
    lv_bar_t * bar = (lv_bar_t *)obj;

    return LV_BAR_GET_ANIM_VALUE(bar->cur_value, bar->cur_value_anim);
}

/**
 * Get the start value of a bar
 * @param bar pointer to a bar object
 * @return the start value of the bar
 */
int16_t lv_bar_get_start_value(const lv_obj_t * obj)
{
    LV_ASSERT_OBJ(obj, LV_OBJX_NAME);
    lv_bar_t * bar = (lv_bar_t *)obj;

    if(bar->type != LV_BAR_TYPE_CUSTOM) return bar->min_value;

    return LV_BAR_GET_ANIM_VALUE(bar->start_value, bar->start_value_anim);
}

/**
 * Get the minimum value of a bar
 * @param bar pointer to a bar object
 * @return the minimum value of the bar
 */
int16_t lv_bar_get_min_value(const lv_obj_t * obj)
{
    LV_ASSERT_OBJ(obj, LV_OBJX_NAME);
    lv_bar_t * bar = (lv_bar_t *)obj;
    return bar->min_value;
}

/**
 * Get the maximum value of a bar
 * @param bar pointer to a bar object
 * @return the maximum value of the bar
 */
int16_t lv_bar_get_max_value(const lv_obj_t * obj)
{
    LV_ASSERT_OBJ(obj, LV_OBJX_NAME);
    lv_bar_t * bar = (lv_bar_t *)obj;

    return bar->max_value;
}

/**
 * Get the type of bar.
 * @param bar pointer to bar object
 * @return bar type
 */
lv_bar_type_t lv_bar_get_type(lv_obj_t * obj)
{
    LV_ASSERT_OBJ(obj, LV_OBJX_NAME);
    lv_bar_t * bar = (lv_bar_t *)obj;

    return bar->type;
}

/**********************
 *   STATIC FUNCTIONS
 **********************/

static void lv_bar_constructor(lv_obj_t * obj, lv_obj_t * parent, const lv_obj_t * copy)
{
    LV_LOG_TRACE("lv_bar create started");

    lv_obj_construct_base(obj, parent, copy);

    lv_bar_t * bar = (lv_bar_t *)obj;
    bar->min_value = 0;
    bar->max_value = 100;
    bar->start_value = 0;
    bar->cur_value = 0;
    bar->type         = LV_BAR_TYPE_NORMAL;

#if LV_USE_ANIMATION
    lv_bar_init_anim(obj, &bar->cur_value_anim);
    lv_bar_init_anim(obj, &bar->start_value_anim);
#endif

<<<<<<< HEAD
   if(copy == NULL) {
       lv_obj_clear_flag(obj, LV_OBJ_FLAG_CHECKABLE);
       lv_obj_clear_flag(obj, LV_OBJ_FLAG_SCROLLABLE);
       lv_obj_set_size(obj, LV_DPI * 2, LV_DPI / 10);
       lv_bar_set_value(obj, 0, LV_ANIM_OFF);
   } else {
       lv_bar_t * copy_bar = (lv_bar_t *)copy;
       bar->min_value   = copy_bar->min_value;
       bar->start_value = copy_bar->start_value;
       bar->max_value   = copy_bar->max_value;
       bar->cur_value   = copy_bar->cur_value;
       bar->type        = copy_bar->type;

       lv_bar_set_value(obj, bar->cur_value, LV_ANIM_OFF);
   }
   LV_LOG_INFO("bar created");
}

static void lv_bar_destructor(lv_obj_t * obj)
{
//    lv_bar_t * bar = obj;
//
//    _lv_obj_reset_style_list_no_refr(obj, LV_PART_INDICATOR);
//#if LV_USE_ANIMATION
//    lv_anim_del(&bar->cur_value_anim, NULL);
//    lv_anim_del(&bar->start_value_anim, NULL);
//#endif

//    bar->class_p->base_p->destructor(obj);
}
=======
/**********************
 *   STATIC FUNCTIONS
 **********************/
>>>>>>> eaacde67

/**
 * Handle the drawing related tasks of the bars
 * @param bar pointer to an object
 * @param clip_area the object will be drawn only in this area
 * @param mode LV_DRAW_COVER_CHK: only check if the object fully covers the 'mask_p' area
 *                                  (return 'true' if yes)
 *             LV_DRAW_DRAW: draw the object (always return 'true')
 *             LV_DRAW_DRAW_POST: drawing after every children are drawn
 * @param return an element of `lv_draw_res_t`
 */
static lv_draw_res_t lv_bar_draw(lv_obj_t * obj, const lv_area_t * clip_area, lv_draw_mode_t mode)
{
    if(mode == LV_DRAW_MODE_COVER_CHECK) {
        /*Return false if the object is not covers the mask area*/
        return lv_obj.draw_cb(obj, clip_area, mode);
    }
    else if(mode == LV_DRAW_MODE_MAIN_DRAW) {
        /*Draw the background*/
        lv_obj.draw_cb(obj, clip_area, mode);
        draw_indic(obj, clip_area);
    }
    else if(mode == LV_DRAW_MODE_POST_DRAW) {
        lv_obj.draw_cb(obj, clip_area, mode);
    }
    return LV_DRAW_RES_OK;
}

static void draw_indic(lv_obj_t * obj, const lv_area_t * clip_area)
{
    lv_bar_t * bar = (lv_bar_t *)obj;

    lv_bidi_dir_t base_dir = lv_obj_get_base_dir(obj);

    lv_area_t bar_coords;
    lv_obj_get_coords(obj, &bar_coords);

    lv_coord_t transf_w = lv_obj_get_style_transform_width(obj, LV_PART_MAIN);
    lv_coord_t transf_h = lv_obj_get_style_transform_height(obj, LV_PART_MAIN);
    bar_coords.x1 -= transf_w;
    bar_coords.x2 += transf_w;
    bar_coords.y1 -= transf_h;
    bar_coords.y2 += transf_h;
    lv_coord_t barw = lv_area_get_width(&bar_coords);
    lv_coord_t barh = lv_area_get_height(&bar_coords);
    int32_t range = bar->max_value - bar->min_value;
    bool hor = barw >= barh ? true : false;
    bool sym = false;
    if(bar->type == LV_BAR_TYPE_SYMMETRICAL && bar->min_value < 0 && bar->max_value > 0 &&
       bar->start_value == bar->min_value) sym = true;

    /*Calculate the indicator area*/
    lv_coord_t bg_left = lv_obj_get_style_pad_left(obj,     LV_PART_MAIN);
    lv_coord_t bg_right = lv_obj_get_style_pad_right(obj,   LV_PART_MAIN);
    lv_coord_t bg_top = lv_obj_get_style_pad_top(obj,       LV_PART_MAIN);
    lv_coord_t bg_bottom = lv_obj_get_style_pad_bottom(obj, LV_PART_MAIN);
    /*Respect padding and minimum width/height too*/
    lv_area_copy(&bar->indic_area, &bar_coords);
    bar->indic_area.x1 += bg_left;
    bar->indic_area.x2 -= bg_right;
    bar->indic_area.y1 += bg_top;
    bar->indic_area.y2 -= bg_bottom;

    if(hor && lv_area_get_height(&bar->indic_area) < LV_BAR_SIZE_MIN) {
        bar->indic_area.y1 = obj->coords.y1 + (barh / 2) - (LV_BAR_SIZE_MIN / 2);
        bar->indic_area.y2 = bar->indic_area.y1 + LV_BAR_SIZE_MIN;
    }
    else if(!hor && lv_area_get_width(&bar->indic_area) < LV_BAR_SIZE_MIN) {
        bar->indic_area.x1 = obj->coords.x1 + (barw / 2) - (LV_BAR_SIZE_MIN / 2);
        bar->indic_area.x2 = bar->indic_area.x1 + LV_BAR_SIZE_MIN;
    }

    lv_coord_t indicw = lv_area_get_width(&bar->indic_area);
    lv_coord_t indich = lv_area_get_height(&bar->indic_area);

    /*Calculate the indicator length*/
    lv_coord_t anim_length = hor ? indicw : indich;

    lv_coord_t anim_cur_value_x, anim_start_value_x;

    lv_coord_t * axis1, * axis2;
    lv_coord_t (*indic_length_calc)(const lv_area_t * area);

    if(hor) {
        axis1 = &bar->indic_area.x1;
        axis2 = &bar->indic_area.x2;
        indic_length_calc = lv_area_get_width;
    }
    else {
        axis1 = &bar->indic_area.y1;
        axis2 = &bar->indic_area.y2;
        indic_length_calc = lv_area_get_height;
    }

#if LV_USE_ANIMATION
    if(LV_BAR_IS_ANIMATING(bar->start_value_anim)) {
        lv_coord_t anim_start_value_start_x =
            (int32_t)((int32_t)anim_length * (bar->start_value_anim.anim_start - bar->min_value)) / range;
        lv_coord_t anim_start_value_end_x =
            (int32_t)((int32_t)anim_length * (bar->start_value_anim.anim_end - bar->min_value)) / range;

        anim_start_value_x = (((anim_start_value_end_x - anim_start_value_start_x) * bar->start_value_anim.anim_state) /
                              LV_BAR_ANIM_STATE_END);

        anim_start_value_x += anim_start_value_start_x;
    }
    else
#endif
    {
        anim_start_value_x = (int32_t)((int32_t)anim_length * (bar->start_value - bar->min_value)) / range;
    }

#if LV_USE_ANIMATION
    if(LV_BAR_IS_ANIMATING(bar->cur_value_anim)) {
        lv_coord_t anim_cur_value_start_x =
            (int32_t)((int32_t)anim_length * (bar->cur_value_anim.anim_start - bar->min_value)) / range;
        lv_coord_t anim_cur_value_end_x =
            (int32_t)((int32_t)anim_length * (bar->cur_value_anim.anim_end - bar->min_value)) / range;

        anim_cur_value_x = anim_cur_value_start_x + (((anim_cur_value_end_x - anim_cur_value_start_x) *
                                                      bar->cur_value_anim.anim_state) /
                                                     LV_BAR_ANIM_STATE_END);
    }
    else
#endif
    {
        anim_cur_value_x = (int32_t)((int32_t)anim_length * (bar->cur_value - bar->min_value)) / range;
    }

    if(hor && base_dir == LV_BIDI_DIR_RTL) {
        /* Swap axes */
        lv_coord_t * tmp;
        tmp = axis1;
        axis1 = axis2;
        axis2 = tmp;
        anim_cur_value_x = -anim_cur_value_x;
        anim_start_value_x = -anim_start_value_x;
    }

    /* Set the indicator length */
    if(hor) {
        *axis2 = *axis1 + anim_cur_value_x;
        *axis1 += anim_start_value_x;
    }
    else {
        *axis1 = *axis2 - anim_cur_value_x;
        *axis2 -= anim_start_value_x;
    }
    if(sym) {
        lv_coord_t zero;
        zero = *axis1 + (-bar->min_value * anim_length) / range;
        if(*axis2 > zero)
            *axis1 = zero;
        else {
            *axis1 = *axis2;
            *axis2 = zero;
        }
    }

    /*Draw the indicator*/

    /*Do not draw a zero length indicator*/
    if(!sym && indic_length_calc(&bar->indic_area) <= 1) return;

    uint16_t bg_radius = lv_obj_get_style_radius(obj, LV_PART_MAIN);
    lv_coord_t short_side = LV_MIN(barw, barh);
    if(bg_radius > short_side >> 1) bg_radius = short_side >> 1;

    lv_draw_rect_dsc_t draw_indic_dsc;
    lv_draw_rect_dsc_init(&draw_indic_dsc);
    lv_obj_init_draw_rect_dsc(obj, LV_PART_INDICATOR, &draw_indic_dsc);

    lv_area_t indic_area;
    lv_area_copy(&indic_area, &bar->indic_area);

    /* Draw only the shadow if the indicator is long enough.
     * The radius of the bg and the indicator can make a strange shape where
     * it'd be very difficult to draw shadow. */
    if((hor && lv_area_get_width(&bar->indic_area) > bg_radius * 2) ||
       (!hor && lv_area_get_height(&bar->indic_area) > bg_radius * 2)) {
        lv_opa_t bg_opa = draw_indic_dsc.bg_opa;
        lv_opa_t border_opa = draw_indic_dsc.border_opa;
        lv_opa_t content_opa = draw_indic_dsc.content_opa;
        draw_indic_dsc.bg_opa = LV_OPA_TRANSP;
        draw_indic_dsc.border_opa = LV_OPA_TRANSP;
        draw_indic_dsc.content_opa = LV_OPA_TRANSP;
        lv_draw_rect(&bar->indic_area, clip_area, &draw_indic_dsc);
        draw_indic_dsc.bg_opa = bg_opa;
        draw_indic_dsc.border_opa = border_opa;
        draw_indic_dsc.content_opa = content_opa;
    }

    lv_draw_mask_radius_param_t mask_bg_param;
    lv_draw_mask_radius_init(&mask_bg_param, &bar_coords, bg_radius, false);
    int16_t mask_bg_id = lv_draw_mask_add(&mask_bg_param, NULL);

    /*Draw_only the background and the pattern*/
    lv_opa_t shadow_opa = draw_indic_dsc.shadow_opa;
    lv_opa_t border_opa = draw_indic_dsc.border_opa;
    lv_opa_t content_opa = draw_indic_dsc.content_opa;
    draw_indic_dsc.border_opa = LV_OPA_TRANSP;
    draw_indic_dsc.shadow_opa = LV_OPA_TRANSP;
    draw_indic_dsc.content_opa = LV_OPA_TRANSP;

    /*Get the max possible indicator area. The gradient should be applied on this*/
    lv_area_t mask_indic_max_area;
    lv_area_copy(&mask_indic_max_area, &bar_coords);
    mask_indic_max_area.x1 += bg_left;
    mask_indic_max_area.y1 += bg_top;
    mask_indic_max_area.x2 -= bg_right;
    mask_indic_max_area.y2 -= bg_bottom;
    if(hor && lv_area_get_height(&mask_indic_max_area) < LV_BAR_SIZE_MIN) {
        mask_indic_max_area.y1 = obj->coords.y1 + (barh / 2) - (LV_BAR_SIZE_MIN / 2);
        mask_indic_max_area.y2 = mask_indic_max_area.y1 + LV_BAR_SIZE_MIN;
    }
    else if(!hor && lv_area_get_width(&mask_indic_max_area) < LV_BAR_SIZE_MIN) {
        mask_indic_max_area.x1 = obj->coords.x1 + (barw / 2) - (LV_BAR_SIZE_MIN / 2);
        mask_indic_max_area.x2 = mask_indic_max_area.x1 + LV_BAR_SIZE_MIN;
    }

    /*Create a mask to the current indicator area to see only this part from the whole gradient.*/
    lv_draw_mask_radius_param_t mask_indic_param;
    lv_draw_mask_radius_init(&mask_indic_param, &bar->indic_area, draw_indic_dsc.radius, false);
    int16_t mask_indic_id = lv_draw_mask_add(&mask_indic_param, NULL);

    lv_draw_rect(&mask_indic_max_area, clip_area, &draw_indic_dsc);
    draw_indic_dsc.border_opa = border_opa;
    draw_indic_dsc.shadow_opa = shadow_opa;
    draw_indic_dsc.content_opa = content_opa;

    /*Draw the border*/
    draw_indic_dsc.bg_opa = LV_OPA_TRANSP;
    draw_indic_dsc.shadow_opa = LV_OPA_TRANSP;
    draw_indic_dsc.content_opa = LV_OPA_TRANSP;
    lv_draw_rect(&bar->indic_area, clip_area, &draw_indic_dsc);

    lv_draw_mask_remove_id(mask_indic_id);
    lv_draw_mask_remove_id(mask_bg_id);

    /*When not masks draw the value*/
    draw_indic_dsc.content_opa = content_opa;
    draw_indic_dsc.border_opa = LV_OPA_TRANSP;
    lv_draw_rect(&bar->indic_area, clip_area, &draw_indic_dsc);
}

/**
 * Signal function of the bar
 * @param bar pointer to a bar object
 * @param sign a signal type from lv_signal_t enum
 * @param param pointer to a signal specific variable
 * @return LV_RES_OK: the object is not deleted in the function; LV_RES_INV: the object is deleted
 */
static lv_res_t lv_bar_signal(lv_obj_t * obj, lv_signal_t sign, void * param)
{
    LV_ASSERT_OBJ(obj, LV_OBJX_NAME);
    lv_res_t res;

    /* Include the ancient signal function */
    res = lv_obj.signal_cb(obj, sign, param);
    if(res != LV_RES_OK) return res;

    if(sign == LV_SIGNAL_REFR_EXT_DRAW_PAD) {
        lv_coord_t indic_size;
        indic_size = _lv_obj_get_draw_rect_ext_pad_size(obj, LV_PART_INDICATOR);

        /*Bg size is handled by lv_obj*/
        lv_coord_t * s = param;
        *s = LV_MAX(*s, indic_size);
    }

    return res;
}

#if LV_USE_ANIMATION
static void lv_bar_anim(lv_bar_anim_t * var, lv_anim_value_t value)
{
    var->anim_state    = value;
    lv_obj_invalidate(var->bar);
}

static void lv_bar_anim_ready(lv_anim_t * a)
{
    lv_bar_anim_t * var = a->var;
    lv_obj_t * obj = (lv_obj_t *)var->bar;
    lv_bar_t * bar = (lv_bar_t *)obj;

    var->anim_state = LV_BAR_ANIM_STATE_INV;
    if(var == &bar->cur_value_anim)
        bar->cur_value = var->anim_end;
    else if(var == &bar->start_value_anim)
        bar->start_value = var->anim_end;
    lv_obj_invalidate(var->bar);
}

static void lv_bar_set_value_with_anim(lv_obj_t * obj, int16_t new_value, int16_t * value_ptr,
                                       lv_bar_anim_t * anim_info, lv_anim_enable_t en)
{
    if(en == LV_ANIM_OFF) {
        *value_ptr = new_value;
        lv_obj_invalidate((lv_obj_t*)obj);
    }
    else {
        /*No animation in progress -> simply set the values*/
        if(anim_info->anim_state == LV_BAR_ANIM_STATE_INV) {
            anim_info->anim_start = *value_ptr;
            anim_info->anim_end   = new_value;
        }
        /*Animation in progress. Start from the animation end value*/
        else {
            anim_info->anim_start = anim_info->anim_end;
            anim_info->anim_end   = new_value;
        }
        *value_ptr = new_value;
        /* Stop the previous animation if it exists */
        lv_anim_del(anim_info, NULL);

        lv_anim_t a;
        lv_anim_init(&a);
        lv_anim_set_var(&a, anim_info);
        lv_anim_set_exec_cb(&a, (lv_anim_exec_xcb_t)lv_bar_anim);
        lv_anim_set_values(&a, LV_BAR_ANIM_STATE_START, LV_BAR_ANIM_STATE_END);
        lv_anim_set_ready_cb(&a, lv_bar_anim_ready);
        lv_anim_set_time(&a, lv_obj_get_style_anim_time(obj, LV_PART_MAIN));
        lv_anim_start(&a);
    }
}

static void lv_bar_init_anim(lv_obj_t * obj, lv_bar_anim_t * bar_anim)
{
    bar_anim->bar = obj;
    bar_anim->anim_start = 0;
    bar_anim->anim_end = 0;
    bar_anim->anim_state = LV_BAR_ANIM_STATE_INV;
}
#endif

#endif<|MERGE_RESOLUTION|>--- conflicted
+++ resolved
@@ -21,7 +21,7 @@
  *********************/
 #define LV_OBJX_NAME "lv_bar"
 
-#define LV_BAR_SIZE_MIN 4 /*hor. pad and ver. pad cannot make the indicator smaller then this [px]*/
+#define LV_BAR_SIZE_MIN  4   /*hor. pad and ver. pad cannot make the indicator smaller then this [px]*/
 
 #if LV_USE_ANIMATION
     #define LV_BAR_IS_ANIMATING(anim_struct) (((anim_struct).anim_state) != LV_BAR_ANIM_STATE_INV)
@@ -78,62 +78,6 @@
  */
 lv_obj_t * lv_bar_create(lv_obj_t * parent, const lv_obj_t * copy)
 {
-<<<<<<< HEAD
-=======
-    LV_LOG_TRACE("lv_bar create started");
-
-    /*Create the ancestor basic object*/
-    lv_obj_t * bar = lv_obj_create(par, copy);
-    LV_ASSERT_MEM(bar);
-    if(bar == NULL) return NULL;
-
-    if(ancestor_signal == NULL) ancestor_signal = lv_obj_get_signal_cb(bar);
-    if(ancestor_design_f == NULL) ancestor_design_f = lv_obj_get_design_cb(bar);
-
-    /*Allocate the object type specific extended data*/
-    lv_bar_ext_t * ext = lv_obj_allocate_ext_attr(bar, sizeof(lv_bar_ext_t));
-    LV_ASSERT_MEM(ext);
-    if(ext == NULL) {
-        lv_obj_del(bar);
-        return NULL;
-    }
-
-    ext->min_value = 0;
-    ext->start_value = 0;
-    ext->max_value = 100;
-    ext->cur_value = 0;
-#if LV_USE_ANIMATION
-    ext->anim_time  = 200;
-    lv_bar_init_anim(bar, &ext->cur_value_anim);
-    lv_bar_init_anim(bar, &ext->start_value_anim);
-#endif
-    ext->type         = LV_BAR_TYPE_NORMAL;
-
-    lv_style_list_init(&ext->style_indic);
-
-    lv_obj_set_signal_cb(bar, lv_bar_signal);
-    lv_obj_set_design_cb(bar, lv_bar_design);
-
-    /*Init the new bar object*/
-    if(copy == NULL) {
-
-        lv_obj_set_click(bar, false);
-        lv_obj_set_size(bar, LV_DPI * 2, LV_DPI / 10);
-        lv_bar_set_value(bar, ext->cur_value, false);
-
-        lv_theme_apply(bar, LV_THEME_BAR);
-    }
-    else {
-        lv_bar_ext_t * ext_copy = lv_obj_get_ext_attr(copy);
-        ext->min_value          = ext_copy->min_value;
-        ext->start_value        = ext_copy->start_value;
-        ext->max_value          = ext_copy->max_value;
-        ext->cur_value          = ext_copy->cur_value;
-        ext->type                = ext_copy->type;
-
-        lv_style_list_copy(&ext->style_indic, &ext_copy->style_indic);
->>>>>>> eaacde67
-
     return lv_obj_create_from_class(&lv_bar, parent, copy);
 }
 
@@ -157,12 +101,7 @@
     value = LV_CLAMP(bar->min_value, value, bar->max_value);
     value = value < bar->start_value ? bar->start_value : value; /*Can be smaller then the left value*/
 
-<<<<<<< HEAD
-
     if(bar->cur_value == value) return;
-=======
-    if(ext->cur_value == new_value) return;
->>>>>>> eaacde67
 #if LV_USE_ANIMATION == 0
     LV_UNUSED(anim);
     bar->cur_value = value;
@@ -338,7 +277,6 @@
     lv_bar_init_anim(obj, &bar->start_value_anim);
 #endif
 
-<<<<<<< HEAD
    if(copy == NULL) {
        lv_obj_clear_flag(obj, LV_OBJ_FLAG_CHECKABLE);
        lv_obj_clear_flag(obj, LV_OBJ_FLAG_SCROLLABLE);
@@ -369,11 +307,6 @@
 
 //    bar->class_p->base_p->destructor(obj);
 }
-=======
-/**********************
- *   STATIC FUNCTIONS
- **********************/
->>>>>>> eaacde67
 
 /**
  * Handle the drawing related tasks of the bars
