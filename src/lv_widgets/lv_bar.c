/**
 * @file lv_bar.c
 *
 */

/*********************
 *      INCLUDES
 *********************/
#include "lv_bar.h"
#if LV_USE_BAR != 0

#include "../lv_misc/lv_assert.h"
#include "../lv_draw/lv_draw.h"
#include "../lv_misc/lv_anim.h"
#include "../lv_misc/lv_math.h"
#include <stdio.h>

/*********************
 *      DEFINES
 *********************/
#define MY_CLASS &lv_bar_class

/** hor. pad and ver. pad cannot make the indicator smaller then this [px]*/
#define LV_BAR_SIZE_MIN  4

#define LV_BAR_IS_ANIMATING(anim_struct) (((anim_struct).anim_state) != LV_BAR_ANIM_STATE_INV)
#define LV_BAR_GET_ANIM_VALUE(orig_value, anim_struct) (LV_BAR_IS_ANIMATING(anim_struct) ? ((anim_struct).anim_end) : (orig_value))

/** Bar animation start value. (Not the real value of the Bar just indicates process animation)*/
#define LV_BAR_ANIM_STATE_START 0

/** Bar animation end value.  (Not the real value of the Bar just indicates process animation)*/
#define LV_BAR_ANIM_STATE_END   256

/** Mark no animation is in progress */
#define LV_BAR_ANIM_STATE_INV   -1

/** log2(LV_BAR_ANIM_STATE_END) used to normalize data*/
#define LV_BAR_ANIM_STATE_NORM  8

/**********************
 *      TYPEDEFS
 **********************/

/**********************
 *  STATIC PROTOTYPES
 **********************/
static void lv_bar_constructor(lv_obj_t * obj, const lv_obj_t * copy);
static void lv_bar_destructor(lv_obj_t * obj);
static lv_draw_res_t lv_bar_draw(lv_obj_t * bar, const lv_area_t * clip_area, lv_draw_mode_t mode);
static lv_res_t lv_bar_signal(lv_obj_t * bar, lv_signal_t sign, void * param);
static void draw_indic(lv_obj_t * bar, const lv_area_t * clip_area);
static void lv_bar_set_value_with_anim(lv_obj_t * obj, int16_t new_value, int16_t * value_ptr,
                                       lv_bar_anim_t * anim_info, lv_anim_enable_t en);
static void lv_bar_init_anim(lv_obj_t * bar, lv_bar_anim_t * bar_anim);
static void lv_bar_anim(void * bar, int32_t value);
static void lv_bar_anim_ready(lv_anim_t * a);

/**********************
 *  STATIC VARIABLES
 **********************/
const lv_obj_class_t lv_bar_class = {
    .constructor_cb = lv_bar_constructor,
    .destructor_cb = lv_bar_destructor,
    .signal_cb = lv_bar_signal,
    .draw_cb = lv_bar_draw,
    .instance_size = sizeof(lv_bar_t),
    .base_class = &lv_obj_class
};

/**********************
 *      MACROS
 **********************/

/**********************
 *   GLOBAL FUNCTIONS
 **********************/

lv_obj_t * lv_bar_create(lv_obj_t * parent, const lv_obj_t * copy)
{
    LV_LOG_INFO("begin")
    return lv_obj_create_from_class(&lv_bar_class, parent, copy);
}

/*=====================
 * Setter functions
 *====================*/

void lv_bar_set_value(lv_obj_t * obj, int16_t value, lv_anim_enable_t anim)
{
    LV_ASSERT_OBJ(obj, MY_CLASS);
    lv_bar_t * bar = (lv_bar_t *)obj;

    if(bar->cur_value == value) return;

    value = LV_CLAMP(bar->min_value, value, bar->max_value);
    value = value < bar->start_value ? bar->start_value : value; /*Can't be smaller then the left value*/

    if(bar->cur_value == value) return;
    lv_bar_set_value_with_anim(obj, value, &bar->cur_value, &bar->cur_value_anim, anim);
}

void lv_bar_set_start_value(lv_obj_t * obj, int16_t value, lv_anim_enable_t anim)
{
    LV_ASSERT_OBJ(obj, MY_CLASS);

    lv_bar_t * bar = (lv_bar_t *)obj;

    value = LV_CLAMP(bar->min_value, value, bar->max_value);
    value = value > bar->cur_value ? bar->cur_value : value; /*Can't be greater then the right value*/

    if(bar->start_value == value) return;
    lv_bar_set_value_with_anim(obj, value, &bar->start_value, &bar->start_value_anim, anim);
}

void lv_bar_set_range(lv_obj_t * obj, int16_t min, int16_t max)
{
    LV_ASSERT_OBJ(obj, MY_CLASS);

    lv_bar_t * bar = (lv_bar_t *)obj;

    if(bar->min_value == min && bar->max_value == max) return;

    bar->max_value = max;
    bar->min_value = min;

    if(lv_bar_get_type(obj) != LV_BAR_TYPE_RANGE)
        bar->start_value = min;

    if(bar->cur_value > max) {
        bar->cur_value = max;
        lv_bar_set_value(obj, bar->cur_value, false);
    }
    if(bar->cur_value < min) {
        bar->cur_value = min;
        lv_bar_set_value(obj, bar->cur_value, false);
    }
    lv_obj_invalidate(obj);
}

void lv_bar_set_type(lv_obj_t * obj, lv_bar_type_t type)
{
    LV_ASSERT_OBJ(obj, MY_CLASS);
    lv_bar_t * bar = (lv_bar_t *)obj;

    bar->type = type;
    if(bar->type != LV_BAR_TYPE_RANGE) {
        bar->start_value = bar->min_value;
    }

    lv_obj_invalidate(obj);
}

/*=====================
 * Getter functions
 *====================*/

int16_t lv_bar_get_value(const lv_obj_t * obj)
{
    LV_ASSERT_OBJ(obj, MY_CLASS);
    lv_bar_t * bar = (lv_bar_t *)obj;

    return LV_BAR_GET_ANIM_VALUE(bar->cur_value, bar->cur_value_anim);
}

int16_t lv_bar_get_start_value(const lv_obj_t * obj)
{
    LV_ASSERT_OBJ(obj, MY_CLASS);
    lv_bar_t * bar = (lv_bar_t *)obj;

    if(bar->type != LV_BAR_TYPE_RANGE) return bar->min_value;

    return LV_BAR_GET_ANIM_VALUE(bar->start_value, bar->start_value_anim);
}

int16_t lv_bar_get_min_value(const lv_obj_t * obj)
{
    LV_ASSERT_OBJ(obj, MY_CLASS);
    lv_bar_t * bar = (lv_bar_t *)obj;
    return bar->min_value;
}

int16_t lv_bar_get_max_value(const lv_obj_t * obj)
{
    LV_ASSERT_OBJ(obj, MY_CLASS);
    lv_bar_t * bar = (lv_bar_t *)obj;

    return bar->max_value;
}

lv_bar_type_t lv_bar_get_type(lv_obj_t * obj)
{
    LV_ASSERT_OBJ(obj, MY_CLASS);
    lv_bar_t * bar = (lv_bar_t *)obj;

    return bar->type;
}

/**********************
 *   STATIC FUNCTIONS
 **********************/

static void lv_bar_constructor(lv_obj_t * obj, const lv_obj_t * copy)
{
    LV_TRACE_OBJ_CREATE("begin");

    lv_bar_t * bar = (lv_bar_t *)obj;
    bar->min_value = 0;
    bar->max_value = 100;
    bar->start_value = 0;
    bar->cur_value = 0;
    bar->type         = LV_BAR_TYPE_NORMAL;

    lv_bar_init_anim(obj, &bar->cur_value_anim);
    lv_bar_init_anim(obj, &bar->start_value_anim);

   if(copy == NULL) {
       lv_obj_clear_flag(obj, LV_OBJ_FLAG_CHECKABLE);
       lv_obj_clear_flag(obj, LV_OBJ_FLAG_SCROLLABLE);
       lv_obj_set_size(obj, LV_DPI_DEF * 2, LV_DPI_DEF / 10);
       lv_bar_set_value(obj, 0, LV_ANIM_OFF);
   } else {
       lv_bar_t * copy_bar = (lv_bar_t *)copy;
       bar->min_value   = copy_bar->min_value;
       bar->start_value = copy_bar->start_value;
       bar->max_value   = copy_bar->max_value;
       bar->cur_value   = copy_bar->cur_value;
       bar->type        = copy_bar->type;

       lv_bar_set_value(obj, bar->cur_value, LV_ANIM_OFF);
   }
   LV_TRACE_OBJ_CREATE("finished");
}

static void lv_bar_destructor(lv_obj_t * obj)
{
<<<<<<< HEAD
    lv_bar_t * bar = (lv_bar_t *)obj;

    lv_anim_del(&bar->cur_value_anim, NULL);
    lv_anim_del(&bar->start_value_anim, NULL);
=======
    /*Simply draw the background*/
    lv_draw_rect_dsc_t draw_dsc;
    lv_draw_rect_dsc_init(&draw_dsc);
    /*If the border is drawn later disable loading its properties*/
    if(lv_obj_get_style_border_post(bar, LV_BAR_PART_BG)) {
        draw_dsc.border_opa = LV_OPA_TRANSP;
    }

    /*value will be drawn later*/
    draw_dsc.value_opa = LV_OPA_TRANSP;
    lv_obj_init_draw_rect_dsc(bar, LV_BAR_PART_BG, &draw_dsc);

    lv_draw_rect(&bar->coords, clip_area, &draw_dsc);
>>>>>>> a4c33bb1
}

static lv_draw_res_t lv_bar_draw(lv_obj_t * obj, const lv_area_t * clip_area, lv_draw_mode_t mode)
{
    if(mode == LV_DRAW_MODE_COVER_CHECK) {
        /*Return false if the object is not covers the mask area*/
        return lv_obj_draw_base(MY_CLASS, obj, clip_area, mode);
    }
    else if(mode == LV_DRAW_MODE_MAIN_DRAW) {
        /*Draw the background*/
        lv_obj_draw_base(MY_CLASS, obj, clip_area, mode);
        draw_indic(obj, clip_area);
    }
    else if(mode == LV_DRAW_MODE_POST_DRAW) {
        lv_obj_draw_base(MY_CLASS, obj, clip_area, mode);
    }
    return LV_DRAW_RES_OK;
}

static void draw_indic(lv_obj_t * obj, const lv_area_t * clip_area)
{
    lv_bar_t * bar = (lv_bar_t *)obj;

    lv_area_t bar_coords;
    lv_obj_get_coords(obj, &bar_coords);

    lv_coord_t transf_w = lv_obj_get_style_transform_width(obj, LV_PART_MAIN);
    lv_coord_t transf_h = lv_obj_get_style_transform_height(obj, LV_PART_MAIN);
    bar_coords.x1 -= transf_w;
    bar_coords.x2 += transf_w;
    bar_coords.y1 -= transf_h;
    bar_coords.y2 += transf_h;
    lv_coord_t barw = lv_area_get_width(&bar_coords);
    lv_coord_t barh = lv_area_get_height(&bar_coords);
    int32_t range = bar->max_value - bar->min_value;
    bool hor = barw >= barh ? true : false;
    bool sym = false;
    if(bar->type == LV_BAR_TYPE_SYMMETRICAL && bar->min_value < 0 && bar->max_value > 0 &&
       bar->start_value == bar->min_value) sym = true;

    /*Calculate the indicator area*/
    lv_coord_t bg_left = lv_obj_get_style_pad_left(obj,     LV_PART_MAIN);
    lv_coord_t bg_right = lv_obj_get_style_pad_right(obj,   LV_PART_MAIN);
    lv_coord_t bg_top = lv_obj_get_style_pad_top(obj,       LV_PART_MAIN);
    lv_coord_t bg_bottom = lv_obj_get_style_pad_bottom(obj, LV_PART_MAIN);
    /*Respect padding and minimum width/height too*/
    lv_area_copy(&bar->indic_area, &bar_coords);
    bar->indic_area.x1 += bg_left;
    bar->indic_area.x2 -= bg_right;
    bar->indic_area.y1 += bg_top;
    bar->indic_area.y2 -= bg_bottom;

    if(hor && lv_area_get_height(&bar->indic_area) < LV_BAR_SIZE_MIN) {
        bar->indic_area.y1 = obj->coords.y1 + (barh / 2) - (LV_BAR_SIZE_MIN / 2);
        bar->indic_area.y2 = bar->indic_area.y1 + LV_BAR_SIZE_MIN;
    }
    else if(!hor && lv_area_get_width(&bar->indic_area) < LV_BAR_SIZE_MIN) {
        bar->indic_area.x1 = obj->coords.x1 + (barw / 2) - (LV_BAR_SIZE_MIN / 2);
        bar->indic_area.x2 = bar->indic_area.x1 + LV_BAR_SIZE_MIN;
    }

    lv_coord_t indicw = lv_area_get_width(&bar->indic_area);
    lv_coord_t indich = lv_area_get_height(&bar->indic_area);

    /*Calculate the indicator length*/
    lv_coord_t anim_length = hor ? indicw : indich;

    lv_coord_t anim_cur_value_x, anim_start_value_x;

    lv_coord_t * axis1, * axis2;
    lv_coord_t (*indic_length_calc)(const lv_area_t * area);

    if(hor) {
        axis1 = &bar->indic_area.x1;
        axis2 = &bar->indic_area.x2;
        indic_length_calc = lv_area_get_width;
    }
    else {
        axis1 = &bar->indic_area.y1;
        axis2 = &bar->indic_area.y2;
        indic_length_calc = lv_area_get_height;
    }

    if(LV_BAR_IS_ANIMATING(bar->start_value_anim)) {
        lv_coord_t anim_start_value_start_x =
            (int32_t)((int32_t)anim_length * (bar->start_value_anim.anim_start - bar->min_value)) / range;
        lv_coord_t anim_start_value_end_x =
            (int32_t)((int32_t)anim_length * (bar->start_value_anim.anim_end - bar->min_value)) / range;

        anim_start_value_x = (((anim_start_value_end_x - anim_start_value_start_x) * bar->start_value_anim.anim_state) /
                              LV_BAR_ANIM_STATE_END);

        anim_start_value_x += anim_start_value_start_x;
    }
    else
    {
        anim_start_value_x = (int32_t)((int32_t)anim_length * (bar->start_value - bar->min_value)) / range;
    }

    if(LV_BAR_IS_ANIMATING(bar->cur_value_anim)) {
        lv_coord_t anim_cur_value_start_x =
            (int32_t)((int32_t)anim_length * (bar->cur_value_anim.anim_start - bar->min_value)) / range;
        lv_coord_t anim_cur_value_end_x =
            (int32_t)((int32_t)anim_length * (bar->cur_value_anim.anim_end - bar->min_value)) / range;

        anim_cur_value_x = anim_cur_value_start_x + (((anim_cur_value_end_x - anim_cur_value_start_x) *
                                                      bar->cur_value_anim.anim_state) /
                                                     LV_BAR_ANIM_STATE_END);
    }
    else
    {
        anim_cur_value_x = (int32_t)((int32_t)anim_length * (bar->cur_value - bar->min_value)) / range;
    }

    lv_bidi_dir_t base_dir = lv_obj_get_base_dir(obj);
    if(hor && base_dir == LV_BIDI_DIR_RTL) {
        /* Swap axes */
        lv_coord_t * tmp;
        tmp = axis1;
        axis1 = axis2;
        axis2 = tmp;
        anim_cur_value_x = -anim_cur_value_x;
        anim_start_value_x = -anim_start_value_x;
    }

    /* Set the indicator length */
    if(hor) {
        *axis2 = *axis1 + anim_cur_value_x;
        *axis1 += anim_start_value_x;
    }
    else {
        *axis1 = *axis2 - anim_cur_value_x + 1;
        *axis2 -= anim_start_value_x;
    }
    if(sym) {
<<<<<<< HEAD
        lv_coord_t zero;
        zero = *axis1 + (-bar->min_value * anim_length) / range;
        if(*axis2 > zero)
            *axis1 = zero;
        else {
            *axis1 = *axis2;
            *axis2 = zero;
=======
        lv_coord_t zero, shift;
        shift = (-ext->min_value * anim_length) / range;
        if(hor) {
            zero = *axis1 + shift;
            if(*axis2 > zero)
                *axis1 = zero;
            else {
                *axis1 = *axis2;
                *axis2 = zero;
            }
        } else {
            zero = *axis2 - shift + 1;
            if(*axis1 > zero)
                *axis2 = zero;
            else {
                *axis2 = *axis1;
                *axis1 = zero;
            }
            if(*axis2 < *axis1) {
                /* swap */
                zero = *axis1;
                *axis1 = *axis2;
                *axis2 = zero;
            }
>>>>>>> a4c33bb1
        }
    }

    /*Do not draw a zero length indicator*/
    if(!sym && indic_length_calc(&bar->indic_area) <= 1) return;

    uint16_t bg_radius = lv_obj_get_style_radius(obj, LV_PART_MAIN);
    lv_coord_t short_side = LV_MIN(barw, barh);
    if(bg_radius > short_side >> 1) bg_radius = short_side >> 1;

    lv_draw_rect_dsc_t draw_indic_dsc;
    lv_draw_rect_dsc_init(&draw_indic_dsc);
    lv_obj_init_draw_rect_dsc(obj, LV_PART_INDICATOR, &draw_indic_dsc);

    lv_area_t indic_area;
    lv_area_copy(&indic_area, &bar->indic_area);

    /* Draw only the shadow if the indicator is long enough.
     * The radius of the bg and the indicator can make a strange shape where
     * it'd be very difficult to draw shadow. */
    if((hor && lv_area_get_width(&bar->indic_area) > bg_radius * 2) ||
       (!hor && lv_area_get_height(&bar->indic_area) > bg_radius * 2)) {
        lv_opa_t bg_opa = draw_indic_dsc.bg_opa;
        lv_opa_t bg_img_opa = draw_indic_dsc.bg_img_opa;
        lv_opa_t border_opa = draw_indic_dsc.border_opa;
        lv_opa_t content_opa = draw_indic_dsc.content_opa;
        draw_indic_dsc.bg_opa = LV_OPA_TRANSP;
        draw_indic_dsc.bg_img_opa = LV_OPA_TRANSP;
        draw_indic_dsc.border_opa = LV_OPA_TRANSP;
        draw_indic_dsc.content_opa = LV_OPA_TRANSP;
        lv_draw_rect(&bar->indic_area, clip_area, &draw_indic_dsc);
        draw_indic_dsc.bg_opa = bg_opa;
        draw_indic_dsc.bg_img_opa = bg_img_opa;
        draw_indic_dsc.border_opa = border_opa;
<<<<<<< HEAD
        draw_indic_dsc.content_opa = content_opa;
=======
        draw_indic_dsc.value_opa = value_opa;
        draw_indic_dsc.pattern_image = pattern_src;
>>>>>>> a4c33bb1
    }

#if LV_DRAW_COMPLEX
    lv_draw_mask_radius_param_t mask_bg_param;
<<<<<<< HEAD
    lv_draw_mask_radius_init(&mask_bg_param, &bar_coords, bg_radius, false);
=======
    lv_area_t bg_mask_area;
    bg_mask_area.x1 = bar->coords.x1 + bg_left;
    bg_mask_area.x2 = bar->coords.x2 - bg_right;
    bg_mask_area.y1 = bar->coords.y1 + bg_top;
    bg_mask_area.y2 = bar->coords.y2 - bg_bottom;

    lv_draw_mask_radius_init(&mask_bg_param, &bg_mask_area, bg_radius, false);
>>>>>>> a4c33bb1
    int16_t mask_bg_id = lv_draw_mask_add(&mask_bg_param, NULL);
#endif

    /*Draw_only the background and background image*/
    lv_opa_t shadow_opa = draw_indic_dsc.shadow_opa;
    lv_opa_t border_opa = draw_indic_dsc.border_opa;
    lv_opa_t content_opa = draw_indic_dsc.content_opa;
    draw_indic_dsc.border_opa = LV_OPA_TRANSP;
    draw_indic_dsc.shadow_opa = LV_OPA_TRANSP;
    draw_indic_dsc.content_opa = LV_OPA_TRANSP;

    /*Get the max possible indicator area. The gradient should be applied on this*/
    lv_area_t mask_indic_max_area;
    lv_area_copy(&mask_indic_max_area, &bar_coords);
    mask_indic_max_area.x1 += bg_left;
    mask_indic_max_area.y1 += bg_top;
    mask_indic_max_area.x2 -= bg_right;
    mask_indic_max_area.y2 -= bg_bottom;
    if(hor && lv_area_get_height(&mask_indic_max_area) < LV_BAR_SIZE_MIN) {
        mask_indic_max_area.y1 = obj->coords.y1 + (barh / 2) - (LV_BAR_SIZE_MIN / 2);
        mask_indic_max_area.y2 = mask_indic_max_area.y1 + LV_BAR_SIZE_MIN;
    }
    else if(!hor && lv_area_get_width(&mask_indic_max_area) < LV_BAR_SIZE_MIN) {
        mask_indic_max_area.x1 = obj->coords.x1 + (barw / 2) - (LV_BAR_SIZE_MIN / 2);
        mask_indic_max_area.x2 = mask_indic_max_area.x1 + LV_BAR_SIZE_MIN;
    }

#if LV_DRAW_COMPLEX
    /*Create a mask to the current indicator area to see only this part from the whole gradient.*/
    lv_draw_mask_radius_param_t mask_indic_param;
    lv_draw_mask_radius_init(&mask_indic_param, &bar->indic_area, draw_indic_dsc.radius, false);
    int16_t mask_indic_id = lv_draw_mask_add(&mask_indic_param, NULL);
#endif

    lv_draw_rect(&mask_indic_max_area, clip_area, &draw_indic_dsc);
    draw_indic_dsc.border_opa = border_opa;
    draw_indic_dsc.shadow_opa = shadow_opa;
    draw_indic_dsc.content_opa = content_opa;

    /*Draw the border*/
    draw_indic_dsc.bg_opa = LV_OPA_TRANSP;
    draw_indic_dsc.bg_img_opa = LV_OPA_TRANSP;
    draw_indic_dsc.shadow_opa = LV_OPA_TRANSP;
    draw_indic_dsc.content_opa = LV_OPA_TRANSP;
    lv_draw_rect(&bar->indic_area, clip_area, &draw_indic_dsc);

#if LV_DRAW_COMPLEX
    lv_draw_mask_remove_id(mask_indic_id);
    lv_draw_mask_remove_id(mask_bg_id);
#endif

    /*When not masks draw the content*/
    draw_indic_dsc.content_opa = content_opa;
    draw_indic_dsc.border_opa = LV_OPA_TRANSP;
    lv_draw_rect(&bar->indic_area, clip_area, &draw_indic_dsc);
}

static lv_res_t lv_bar_signal(lv_obj_t * obj, lv_signal_t sign, void * param)
{
    LV_ASSERT_OBJ(obj, MY_CLASS);
    lv_res_t res;

    /* Include the ancient signal function */
    res = lv_obj_signal_base(MY_CLASS, obj, sign, param);
    if(res != LV_RES_OK) return res;

    if(sign == LV_SIGNAL_REFR_EXT_DRAW_SIZE) {
        lv_coord_t indic_size;
        indic_size = lv_obj_calculate_ext_draw_size(obj, LV_PART_INDICATOR);

        /*Bg size is handled by lv_obj*/
<<<<<<< HEAD
        lv_coord_t * s = param;
        *s = LV_MAX(*s, indic_size);
=======
        bar->ext_draw_pad = LV_MATH_MAX(bar->ext_draw_pad, indic_size);

        /*Calculate the indicator area*/
        lv_style_int_t bg_left = lv_obj_get_style_pad_left(bar,     LV_BAR_PART_BG);
        lv_style_int_t bg_right = lv_obj_get_style_pad_right(bar,   LV_BAR_PART_BG);
        lv_style_int_t bg_top = lv_obj_get_style_pad_top(bar,       LV_BAR_PART_BG);
        lv_style_int_t bg_bottom = lv_obj_get_style_pad_bottom(bar, LV_BAR_PART_BG);

        lv_coord_t pad = LV_MATH_MIN4(bg_left, bg_right, bg_top, bg_bottom);
        if(pad < 0) {
            bar->ext_draw_pad = LV_MATH_MAX(bar->ext_draw_pad, -pad);
        }
    }
    if(sign == LV_SIGNAL_CLEANUP) {
        lv_obj_clean_style_list(bar, LV_BAR_PART_INDIC);
#if LV_USE_ANIMATION
        lv_bar_ext_t * ext = lv_obj_get_ext_attr(bar);
        lv_anim_del(&ext->cur_value_anim, NULL);
        lv_anim_del(&ext->start_value_anim, NULL);
#endif
>>>>>>> a4c33bb1
    }

    return res;
}

static void lv_bar_anim(void * var, int32_t value)
{
    lv_bar_anim_t * bar_anim = var;
    bar_anim->anim_state    = value;
    lv_obj_invalidate(bar_anim->bar);
}

static void lv_bar_anim_ready(lv_anim_t * a)
{
    lv_bar_anim_t * var = a->var;
    lv_obj_t * obj = (lv_obj_t *)var->bar;
    lv_bar_t * bar = (lv_bar_t *)obj;

    var->anim_state = LV_BAR_ANIM_STATE_INV;
    if(var == &bar->cur_value_anim)
        bar->cur_value = var->anim_end;
    else if(var == &bar->start_value_anim)
        bar->start_value = var->anim_end;
    lv_obj_invalidate(var->bar);
}

static void lv_bar_set_value_with_anim(lv_obj_t * obj, int16_t new_value, int16_t * value_ptr,
                                       lv_bar_anim_t * anim_info, lv_anim_enable_t en)
{
    if(en == LV_ANIM_OFF) {
        *value_ptr = new_value;
        lv_obj_invalidate((lv_obj_t*)obj);
    }
    else {
        /*No animation in progress -> simply set the values*/
        if(anim_info->anim_state == LV_BAR_ANIM_STATE_INV) {
            anim_info->anim_start = *value_ptr;
            anim_info->anim_end   = new_value;
        }
        /*Animation in progress. Start from the animation end value*/
        else {
            anim_info->anim_start = anim_info->anim_end;
            anim_info->anim_end   = new_value;
        }
        *value_ptr = new_value;
        /* Stop the previous animation if it exists */
        lv_anim_del(anim_info, NULL);

        lv_anim_t a;
        lv_anim_init(&a);
        lv_anim_set_var(&a, anim_info);
        lv_anim_set_exec_cb(&a, lv_bar_anim);
        lv_anim_set_values(&a, LV_BAR_ANIM_STATE_START, LV_BAR_ANIM_STATE_END);
        lv_anim_set_ready_cb(&a, lv_bar_anim_ready);
        lv_anim_set_time(&a, lv_obj_get_style_anim_time(obj, LV_PART_MAIN));
        lv_anim_start(&a);
    }
}

static void lv_bar_init_anim(lv_obj_t * obj, lv_bar_anim_t * bar_anim)
{
    bar_anim->bar = obj;
    bar_anim->anim_start = 0;
    bar_anim->anim_end = 0;
    bar_anim->anim_state = LV_BAR_ANIM_STATE_INV;
}

#endif<|MERGE_RESOLUTION|>--- conflicted
+++ resolved
@@ -234,26 +234,10 @@
 
 static void lv_bar_destructor(lv_obj_t * obj)
 {
-<<<<<<< HEAD
     lv_bar_t * bar = (lv_bar_t *)obj;
 
     lv_anim_del(&bar->cur_value_anim, NULL);
     lv_anim_del(&bar->start_value_anim, NULL);
-=======
-    /*Simply draw the background*/
-    lv_draw_rect_dsc_t draw_dsc;
-    lv_draw_rect_dsc_init(&draw_dsc);
-    /*If the border is drawn later disable loading its properties*/
-    if(lv_obj_get_style_border_post(bar, LV_BAR_PART_BG)) {
-        draw_dsc.border_opa = LV_OPA_TRANSP;
-    }
-
-    /*value will be drawn later*/
-    draw_dsc.value_opa = LV_OPA_TRANSP;
-    lv_obj_init_draw_rect_dsc(bar, LV_BAR_PART_BG, &draw_dsc);
-
-    lv_draw_rect(&bar->coords, clip_area, &draw_dsc);
->>>>>>> a4c33bb1
 }
 
 static lv_draw_res_t lv_bar_draw(lv_obj_t * obj, const lv_area_t * clip_area, lv_draw_mode_t mode)
@@ -389,17 +373,8 @@
         *axis2 -= anim_start_value_x;
     }
     if(sym) {
-<<<<<<< HEAD
-        lv_coord_t zero;
-        zero = *axis1 + (-bar->min_value * anim_length) / range;
-        if(*axis2 > zero)
-            *axis1 = zero;
-        else {
-            *axis1 = *axis2;
-            *axis2 = zero;
-=======
         lv_coord_t zero, shift;
-        shift = (-ext->min_value * anim_length) / range;
+        shift = (-bar->min_value * anim_length) / range;
         if(hor) {
             zero = *axis1 + shift;
             if(*axis2 > zero)
@@ -422,7 +397,6 @@
                 *axis1 = *axis2;
                 *axis2 = zero;
             }
->>>>>>> a4c33bb1
         }
     }
 
@@ -457,27 +431,18 @@
         draw_indic_dsc.bg_opa = bg_opa;
         draw_indic_dsc.bg_img_opa = bg_img_opa;
         draw_indic_dsc.border_opa = border_opa;
-<<<<<<< HEAD
         draw_indic_dsc.content_opa = content_opa;
-=======
-        draw_indic_dsc.value_opa = value_opa;
-        draw_indic_dsc.pattern_image = pattern_src;
->>>>>>> a4c33bb1
     }
 
 #if LV_DRAW_COMPLEX
     lv_draw_mask_radius_param_t mask_bg_param;
-<<<<<<< HEAD
-    lv_draw_mask_radius_init(&mask_bg_param, &bar_coords, bg_radius, false);
-=======
     lv_area_t bg_mask_area;
-    bg_mask_area.x1 = bar->coords.x1 + bg_left;
-    bg_mask_area.x2 = bar->coords.x2 - bg_right;
-    bg_mask_area.y1 = bar->coords.y1 + bg_top;
-    bg_mask_area.y2 = bar->coords.y2 - bg_bottom;
+    bg_mask_area.x1 = obj->coords.x1 + bg_left;
+    bg_mask_area.x2 = obj->coords.x2 - bg_right;
+    bg_mask_area.y1 = obj->coords.y1 + bg_top;
+    bg_mask_area.y2 = obj->coords.y2 - bg_bottom;
 
     lv_draw_mask_radius_init(&mask_bg_param, &bg_mask_area, bg_radius, false);
->>>>>>> a4c33bb1
     int16_t mask_bg_id = lv_draw_mask_add(&mask_bg_param, NULL);
 #endif
 
@@ -549,31 +514,19 @@
         indic_size = lv_obj_calculate_ext_draw_size(obj, LV_PART_INDICATOR);
 
         /*Bg size is handled by lv_obj*/
-<<<<<<< HEAD
         lv_coord_t * s = param;
         *s = LV_MAX(*s, indic_size);
-=======
-        bar->ext_draw_pad = LV_MATH_MAX(bar->ext_draw_pad, indic_size);
 
         /*Calculate the indicator area*/
-        lv_style_int_t bg_left = lv_obj_get_style_pad_left(bar,     LV_BAR_PART_BG);
-        lv_style_int_t bg_right = lv_obj_get_style_pad_right(bar,   LV_BAR_PART_BG);
-        lv_style_int_t bg_top = lv_obj_get_style_pad_top(bar,       LV_BAR_PART_BG);
-        lv_style_int_t bg_bottom = lv_obj_get_style_pad_bottom(bar, LV_BAR_PART_BG);
-
-        lv_coord_t pad = LV_MATH_MIN4(bg_left, bg_right, bg_top, bg_bottom);
+        lv_coord_t bg_left = lv_obj_get_style_pad_left(obj, LV_PART_MAIN);
+        lv_coord_t bg_right = lv_obj_get_style_pad_right(obj, LV_PART_MAIN);
+        lv_coord_t bg_top = lv_obj_get_style_pad_top(obj, LV_PART_MAIN);
+        lv_coord_t bg_bottom = lv_obj_get_style_pad_bottom(obj, LV_PART_MAIN);
+
+        lv_coord_t pad = LV_MIN4(bg_left, bg_right, bg_top, bg_bottom);
         if(pad < 0) {
-            bar->ext_draw_pad = LV_MATH_MAX(bar->ext_draw_pad, -pad);
+            *s = LV_MAX(*s, -pad);
         }
-    }
-    if(sign == LV_SIGNAL_CLEANUP) {
-        lv_obj_clean_style_list(bar, LV_BAR_PART_INDIC);
-#if LV_USE_ANIMATION
-        lv_bar_ext_t * ext = lv_obj_get_ext_attr(bar);
-        lv_anim_del(&ext->cur_value_anim, NULL);
-        lv_anim_del(&ext->start_value_anim, NULL);
-#endif
->>>>>>> a4c33bb1
     }
 
     return res;
