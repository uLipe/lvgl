/**
 * @file lv_ta.c
 *
 */

/*********************
 *      INCLUDES
 *********************/
#include "lv_textarea.h"
#if LV_USE_TEXTAREA != 0

#include <string.h>
#include "../lv_misc/lv_debug.h"
#include "../lv_core/lv_group.h"
#include "../lv_core/lv_refr.h"
#include "../lv_core/lv_indev.h"
#include "../lv_draw/lv_draw.h"
#include "../lv_themes/lv_theme.h"
#include "../lv_misc/lv_anim.h"
#include "../lv_misc/lv_txt.h"
#include "../lv_misc/lv_math.h"

/*********************
 *      DEFINES
 *********************/
#define LV_OBJX_NAME "lv_textarea"

/*Test configuration*/
#ifndef LV_TEXTAREA_DEF_CURSOR_BLINK_TIME
    #define LV_TEXTAREA_DEF_CURSOR_BLINK_TIME 400 /*ms*/
#endif

#ifndef LV_TEXTAREA_DEF_PWD_SHOW_TIME
    #define LV_TEXTAREA_DEF_PWD_SHOW_TIME 1500 /*ms*/
#endif

#define LV_TEXTAREA_DEF_WIDTH (2 * LV_DPI)
#define LV_TEXTAREA_DEF_HEIGHT (1 * LV_DPI)

#define LV_TEXTAREA_PWD_BULLET_UNICODE      0x2022

/**********************
 *      TYPEDEFS
 **********************/

/**********************
 *  STATIC PROTOTYPES
 **********************/
static lv_design_res_t lv_textarea_design(lv_obj_t * ta, const lv_area_t * clip_area, lv_design_mode_t mode);
static lv_res_t lv_textarea_signal(lv_obj_t * ta, lv_signal_t sign, void * param);
static lv_style_list_t * lv_textarea_get_style(lv_obj_t * ta, uint8_t part);
#if LV_USE_ANIMATION
    static void cursor_blink_anim(lv_obj_t * ta, lv_anim_value_t show);
    static void pwd_char_hider_anim(lv_obj_t * ta, lv_anim_value_t x);
    static void pwd_char_hider_anim_ready(lv_anim_t * a);
#endif
static void pwd_char_hider(lv_obj_t * ta);
static bool char_is_accepted(lv_obj_t * ta, uint32_t c);
static void refr_cursor_area(lv_obj_t * ta);
static void update_cursor_position_on_click(lv_obj_t * ta, lv_signal_t sign, lv_indev_t * click_source);
static lv_res_t insert_handler(lv_obj_t * ta, const char * txt);
static void draw_placeholder(lv_obj_t * ta, const lv_area_t * clip_area);
static void draw_cursor(lv_obj_t * ta, const lv_area_t * clip_area);

/**********************
 *  STATIC VARIABLES
 **********************/
static lv_design_cb_t ancestor_design;
static lv_design_cb_t scrl_design;
static lv_signal_cb_t ancestor_signal;
static lv_signal_cb_t scrl_signal;
static const char * ta_insert_replace;

/**********************
 *      MACROS
 **********************/

/**********************
 *   GLOBAL FUNCTIONS
 **********************/

/**
 * Create a text area objects
 * @param par pointer to an object, it will be the parent of the new text area
 * @param copy pointer to a text area object, if not NULL then the new object will be copied from it
 * @return pointer to the created text area
 */
lv_obj_t * lv_textarea_create(lv_obj_t * par, const lv_obj_t * copy)
{
    LV_LOG_TRACE("text area create started");

    /*Create the ancestor object*/
    lv_obj_t * ta = lv_obj_create(par, copy);
    LV_ASSERT_MEM(ta);
    if(ta == NULL) return NULL;

    if(ancestor_signal == NULL) ancestor_signal = lv_obj_get_signal_cb(ta);
    if(ancestor_design == NULL) ancestor_design = lv_obj_get_design_cb(ta);

    /*Allocate the object type specific extended data*/
    lv_textarea_ext_t * ext = lv_obj_allocate_ext_attr(ta, sizeof(lv_textarea_ext_t));
    LV_ASSERT_MEM(ext);
    if(ext == NULL) {
        lv_obj_del(ta);
        return NULL;
    }

    ext->pwd_mode          = 0;
    ext->pwd_tmp           = NULL;
    ext->pwd_show_time     = LV_TEXTAREA_DEF_PWD_SHOW_TIME;
    ext->accapted_chars    = NULL;
    ext->max_length        = 0;
    ext->cursor.state      = 1;
    ext->cursor.hidden     = 0;
    ext->cursor.blink_time = LV_TEXTAREA_DEF_CURSOR_BLINK_TIME;
    ext->cursor.pos        = 0;
    ext->cursor.click_pos  = 1;
    ext->cursor.valid_x    = 0;
    ext->one_line          = 0;
#if LV_LABEL_TEXT_SEL
    ext->text_sel_en = 0;
#endif
    ext->label       = NULL;
    ext->placeholder_txt = NULL;

    lv_style_list_init(&ext->cursor.style);
    lv_style_list_init(&ext->style_placeholder);

#if LV_USE_ANIMATION == 0
    ext->pwd_show_time     = 0;
    ext->cursor.blink_time = 0;
#endif

    lv_obj_set_signal_cb(ta, lv_textarea_signal);
    lv_obj_set_design_cb(ta, lv_textarea_design);

    /*Init the new text area object*/
    if(copy == NULL) {
        ext->label = lv_label_create(ta, NULL);
        lv_label_set_long_mode(ext->label, LV_LABEL_LONG_BREAK);
        lv_label_set_text(ext->label, "Text area");
        lv_obj_set_size(ta, LV_TEXTAREA_DEF_WIDTH, LV_TEXTAREA_DEF_HEIGHT);
        lv_theme_apply(ta, LV_THEME_TEXTAREA);

    }
    /*Copy an existing object*/
    else {
        lv_textarea_ext_t * copy_ext = lv_obj_get_ext_attr(copy);
        ext->label             = lv_label_create(ta, copy_ext->label);
        ext->pwd_mode          = copy_ext->pwd_mode;
        ext->accapted_chars    = copy_ext->accapted_chars;
        ext->max_length        = copy_ext->max_length;
        ext->cursor.pos        = copy_ext->cursor.pos;
        ext->cursor.valid_x    = copy_ext->cursor.valid_x;
        ext->cursor.hidden    = copy_ext->cursor.hidden;

        lv_style_list_copy(&ext->cursor.style, &copy_ext->cursor.style);
        lv_style_list_copy(&ext->style_placeholder, &copy_ext->style_placeholder);

        if(ext->pwd_mode != 0) pwd_char_hider(ta);

        if(copy_ext->placeholder_txt) {
            lv_textarea_set_placeholder_text(ta, copy_ext->placeholder_txt);
        }

        if(copy_ext->pwd_tmp) {
            uint32_t len = _lv_mem_get_size(copy_ext->pwd_tmp);
            ext->pwd_tmp = lv_mem_alloc(len);
            LV_ASSERT_MEM(ext->pwd_tmp);
            if(ext->pwd_tmp == NULL) return NULL;

            _lv_memcpy(ext->pwd_tmp, copy_ext->pwd_tmp, len);
        }

        if(copy_ext->one_line) lv_textarea_set_one_line(ta, true);

        /*Refresh the style with new signal function*/
        _lv_obj_refresh_style(ta, LV_OBJ_PART_ALL, LV_STYLE_PROP_ALL);
    }

#if LV_USE_ANIMATION
    if(ext->cursor.blink_time) {
        /*Create a cursor blinker animation*/
        lv_anim_path_t path;
        lv_anim_path_init(&path);
        lv_anim_path_set_cb(&path, lv_anim_path_step);

        lv_anim_t a;
        lv_anim_init(&a);
        lv_anim_set_var(&a, ta);
        lv_anim_set_exec_cb(&a, (lv_anim_exec_xcb_t)cursor_blink_anim);
        lv_anim_set_time(&a, ext->cursor.blink_time);
        lv_anim_set_playback_time(&a, ext->cursor.blink_time);
        lv_anim_set_values(&a, 0, 1);
        lv_anim_set_path(&a, &path);
        lv_anim_set_repeat_count(&a, LV_ANIM_REPEAT_INFINITE);
        lv_anim_start(&a);
    }
#endif

    LV_LOG_INFO("text area created");

    return ta;
}

/*======================
 * Add/remove functions
 *=====================*/

/**
 * Insert a character to the current cursor position.
 * To add a wide char, e.g. 'Á' use `_lv_txt_encoded_conv_wc('Á')`
 * @param ta pointer to a text area object
 * @param c a character (e.g. 'a')
 */
void lv_textarea_add_char(lv_obj_t * ta, uint32_t c)
{
    LV_ASSERT_OBJ(ta, LV_OBJX_NAME);

    lv_textarea_ext_t * ext = lv_obj_get_ext_attr(ta);

    const char * letter_buf;

    uint32_t u32_buf[2];
    u32_buf[0] = c;
    u32_buf[1] = 0;

    letter_buf = (char *)&u32_buf;

#if LV_BIG_ENDIAN_SYSTEM
    if(c != 0) while(*letter_buf == 0) ++letter_buf;
#endif

    lv_res_t res = insert_handler(ta, letter_buf);
    if(res != LV_RES_OK) return;

    if(ext->one_line && (c == '\n' || c == '\r')) {
        LV_LOG_INFO("Text area: line break ignored in one-line mode");
        return;
    }

    uint32_t c_uni = _lv_txt_encoded_next((const char *)&c, NULL);

    if(char_is_accepted(ta, c_uni) == false) {
        LV_LOG_INFO("Character is no accepted by the text area (too long text or not in the "
                    "accepted list)");
        return;
    }

<<<<<<< HEAD
=======
    /*If a new line was added it shouldn't show edge flash effect*/
    bool edge_flash_en = lv_textarea_get_edge_flash(ta);
    lv_textarea_set_edge_flash(ta, false);
>>>>>>> 540856a8

    if(ext->pwd_mode != 0) pwd_char_hider(ta); /*Make sure all the current text contains only '*'*/

    /*If the textarea is empty, invalidate it to hide the placeholder*/
    if(ext->placeholder_txt) {
        const char * txt = lv_label_get_text(ext->label);
        if(txt[0] == '\0') lv_obj_invalidate(ta);
    }

    lv_label_ins_text(ext->label, ext->cursor.pos, letter_buf); /*Insert the character*/
    lv_textarea_clear_selection(ta);                                                /*Clear selection*/

    if(ext->pwd_mode != 0) {

        ext->pwd_tmp = lv_mem_realloc(ext->pwd_tmp, strlen(ext->pwd_tmp) + 2); /*+2: the new char + \0 */
        LV_ASSERT_MEM(ext->pwd_tmp);
        if(ext->pwd_tmp == NULL) return;

        _lv_txt_ins(ext->pwd_tmp, ext->cursor.pos, (const char *)letter_buf);

#if LV_USE_ANIMATION
        /*Auto hide characters*/
        if(ext->pwd_show_time == 0) {
            pwd_char_hider(ta);
        }
        else {
            lv_anim_path_t path;
            lv_anim_path_init(&path);
            lv_anim_path_set_cb(&path, lv_anim_path_step);

            lv_anim_t a;
            lv_anim_init(&a);
            lv_anim_set_var(&a, ta);
            lv_anim_set_exec_cb(&a, (lv_anim_exec_xcb_t)pwd_char_hider_anim);
            lv_anim_set_time(&a, ext->pwd_show_time);
            lv_anim_set_values(&a, 0, 1);
            lv_anim_set_path(&a, &path);
            lv_anim_set_ready_cb(&a, pwd_char_hider_anim_ready);
            lv_anim_start(&a);
        }

#else
        pwd_char_hider(ta);
#endif
    }

    /*Move the cursor after the new character*/
    lv_textarea_set_cursor_pos(ta, lv_textarea_get_cursor_pos(ta) + 1);

    lv_event_send(ta, LV_EVENT_VALUE_CHANGED, NULL);
}

/**
 * Insert a text to the current cursor position
 * @param ta pointer to a text area object
 * @param txt a '\0' terminated string to insert
 */
void lv_textarea_add_text(lv_obj_t * ta, const char * txt)
{
    LV_ASSERT_OBJ(ta, LV_OBJX_NAME);
    LV_ASSERT_NULL(txt);

    lv_textarea_ext_t * ext = lv_obj_get_ext_attr(ta);

    if(ext->pwd_mode != 0) pwd_char_hider(ta); /*Make sure all the current text contains only '*'*/

    /*Add the character one-by-one if not all characters are accepted or there is character limit.*/
    if(lv_textarea_get_accepted_chars(ta) || lv_textarea_get_max_length(ta)) {
        uint32_t i = 0;
        while(txt[i] != '\0') {
            uint32_t c = _lv_txt_encoded_next(txt, &i);
            lv_textarea_add_char(ta, _lv_txt_unicode_to_encoded(c));
        }
        return;
    }

    lv_res_t res = insert_handler(ta, txt);
    if(res != LV_RES_OK) return;

    /*If the textarea is empty, invalidate it to hide the placeholder*/
    if(ext->placeholder_txt) {
        const char * txt_act = lv_label_get_text(ext->label);
        if(txt_act[0] == '\0') lv_obj_invalidate(ta);
    }

    /*Insert the text*/
    lv_label_ins_text(ext->label, ext->cursor.pos, txt);
    lv_textarea_clear_selection(ta);

    if(ext->pwd_mode != 0) {
        ext->pwd_tmp = lv_mem_realloc(ext->pwd_tmp, strlen(ext->pwd_tmp) + strlen(txt) + 1);
        LV_ASSERT_MEM(ext->pwd_tmp);
        if(ext->pwd_tmp == NULL) return;

        _lv_txt_ins(ext->pwd_tmp, ext->cursor.pos, txt);

#if LV_USE_ANIMATION
        /*Auto hide characters*/
        if(ext->pwd_show_time == 0) {
            pwd_char_hider(ta);
        }
        else {
            lv_anim_path_t path;
            lv_anim_path_init(&path);
            lv_anim_path_set_cb(&path, lv_anim_path_step);

            lv_anim_t a;
            lv_anim_init(&a);
            lv_anim_set_var(&a, ta);
            lv_anim_set_exec_cb(&a, (lv_anim_exec_xcb_t)pwd_char_hider_anim);
            lv_anim_set_time(&a, ext->pwd_show_time);
            lv_anim_set_values(&a, 0, 1);
            lv_anim_set_path(&a, &path);
            lv_anim_set_ready_cb(&a, pwd_char_hider_anim_ready);
            lv_anim_start(&a);
        }
#else
        pwd_char_hider(ta);
#endif
    }

    /*Move the cursor after the new text*/
    lv_textarea_set_cursor_pos(ta, lv_textarea_get_cursor_pos(ta) + _lv_txt_get_encoded_length(txt));

    lv_event_send(ta, LV_EVENT_VALUE_CHANGED, NULL);
}

/**
 * Delete a the left character from the current cursor position
 * @param ta pointer to a text area object
 */
void lv_textarea_del_char(lv_obj_t * ta)
{
    LV_ASSERT_OBJ(ta, LV_OBJX_NAME);

    lv_textarea_ext_t * ext = lv_obj_get_ext_attr(ta);
    uint32_t cur_pos  = ext->cursor.pos;

    if(cur_pos == 0) return;

    char del_buf[2]   = {LV_KEY_DEL, '\0'};

    lv_res_t res = insert_handler(ta, del_buf);
    if(res != LV_RES_OK) return;

    char * label_txt = lv_label_get_text(ext->label);

    /*Delete a character*/
    _lv_txt_cut(label_txt, ext->cursor.pos - 1, 1);
    /*Refresh the label*/
    lv_label_set_text(ext->label, label_txt);
    lv_textarea_clear_selection(ta);


    /*If the textarea became empty, invalidate it to hide the placeholder*/
    if(ext->placeholder_txt) {
        const char * txt = lv_label_get_text(ext->label);
        if(txt[0] == '\0') lv_obj_invalidate(ta);
    }

    if(ext->pwd_mode != 0) {
        uint32_t byte_pos = _lv_txt_encoded_get_byte_id(ext->pwd_tmp, ext->cursor.pos - 1);
        _lv_txt_cut(ext->pwd_tmp, ext->cursor.pos - 1, _lv_txt_encoded_size(&ext->pwd_tmp[byte_pos]));

        ext->pwd_tmp = lv_mem_realloc(ext->pwd_tmp, strlen(ext->pwd_tmp) + 1);
        LV_ASSERT_MEM(ext->pwd_tmp);
        if(ext->pwd_tmp == NULL) return;
    }

    /*Move the cursor to the place of the deleted character*/
    lv_textarea_set_cursor_pos(ta, ext->cursor.pos - 1);

    lv_event_send(ta, LV_EVENT_VALUE_CHANGED, NULL);

}

/**
 * Delete the right character from the current cursor position
 * @param ta pointer to a text area object
 */
void lv_textarea_del_char_forward(lv_obj_t * ta)
{
    LV_ASSERT_OBJ(ta, LV_OBJX_NAME);

    uint32_t cp = lv_textarea_get_cursor_pos(ta);
    lv_textarea_set_cursor_pos(ta, cp + 1);
    if(cp != lv_textarea_get_cursor_pos(ta)) lv_textarea_del_char(ta);
}

/*=====================
 * Setter functions
 *====================*/

/**
 * Set the text of a text area
 * @param ta pointer to a text area
 * @param txt pointer to the text
 */
void lv_textarea_set_text(lv_obj_t * ta, const char * txt)
{
    LV_ASSERT_OBJ(ta, LV_OBJX_NAME);
    LV_ASSERT_NULL(txt);

    lv_textarea_ext_t * ext = lv_obj_get_ext_attr(ta);

    /*Clear the existing selection*/
    lv_textarea_clear_selection(ta);

    /*Add the character one-by-one if not all characters are accepted or there is character limit.*/
    if(lv_textarea_get_accepted_chars(ta) || lv_textarea_get_max_length(ta)) {
        lv_label_set_text(ext->label, "");
        lv_textarea_set_cursor_pos(ta, LV_TEXTAREA_CURSOR_LAST);
        if(ext->pwd_mode != 0) {
            ext->pwd_tmp[0] = '\0'; /*Clear the password too*/
        }
        uint32_t i = 0;
        while(txt[i] != '\0') {
            uint32_t c = _lv_txt_encoded_next(txt, &i);
            lv_textarea_add_char(ta, _lv_txt_unicode_to_encoded(c));
        }
    }
    else {
        lv_label_set_text(ext->label, txt);
        lv_textarea_set_cursor_pos(ta, LV_TEXTAREA_CURSOR_LAST);
    }


    /*If the textarea is empty, invalidate it to hide the placeholder*/
    if(ext->placeholder_txt) {
        const char * txt_act = lv_label_get_text(ext->label);
        if(txt_act[0] == '\0') lv_obj_invalidate(ta);
    }

    if(ext->pwd_mode != 0) {
        ext->pwd_tmp = lv_mem_realloc(ext->pwd_tmp, strlen(txt) + 1);
        LV_ASSERT_MEM(ext->pwd_tmp);
        if(ext->pwd_tmp == NULL) return;
        strcpy(ext->pwd_tmp, txt);

#if LV_USE_ANIMATION
        /*Auto hide characters*/
        if(ext->pwd_show_time == 0) {
            pwd_char_hider(ta);
        }
        else {
            lv_anim_path_t path;
            lv_anim_path_init(&path);
            lv_anim_path_set_cb(&path, lv_anim_path_step);

            lv_anim_t a;
            lv_anim_init(&a);
            lv_anim_set_var(&a, ta);
            lv_anim_set_exec_cb(&a, (lv_anim_exec_xcb_t)pwd_char_hider_anim);
            lv_anim_set_time(&a, ext->pwd_show_time);
            lv_anim_set_values(&a, 0, 1);
            lv_anim_set_path(&a, &path);
            lv_anim_set_ready_cb(&a, pwd_char_hider_anim_ready);
            lv_anim_start(&a);
        }
#else
        pwd_char_hider(ta);
#endif
    }

    lv_event_send(ta, LV_EVENT_VALUE_CHANGED, NULL);
}

/**
 * Set the placeholder_txt text of a text area
 * @param ta pointer to a text area
 * @param txt pointer to the text
 */
void lv_textarea_set_placeholder_text(lv_obj_t * ta, const char * txt)
{
    LV_ASSERT_OBJ(ta, LV_OBJX_NAME);
    LV_ASSERT_NULL(txt);

    lv_textarea_ext_t * ext = lv_obj_get_ext_attr(ta);

    size_t txt_len = strlen(txt);

    if(txt_len == 0) {
        if(ext->placeholder_txt) {
            lv_mem_free(ext->placeholder_txt);
            ext->placeholder_txt = NULL;
        }
    }
    else {

        /*Allocate memory for the placeholder_txt text*/
        if(ext->placeholder_txt == NULL) {
            ext->placeholder_txt = lv_mem_alloc(txt_len + 1);
        }
        else {
            ext->placeholder_txt = lv_mem_realloc(ext->placeholder_txt, txt_len + 1);

        }
        LV_ASSERT_MEM(ext->placeholder_txt);
        if(ext->placeholder_txt == NULL) {
            LV_LOG_ERROR("lv_textarea_set_placeholder_text: couldn't allocate memory for placeholder");
            return;
        }
        strcpy(ext->placeholder_txt, txt);
    }

    lv_obj_invalidate(ta);
}

/**
 * Set the cursor position
 * @param obj pointer to a text area object
 * @param pos the new cursor position in character index
 *             < 0 : index from the end of the text
 *             LV_TEXTAREA_CURSOR_LAST: go after the last character
 */
void lv_textarea_set_cursor_pos(lv_obj_t * ta, int32_t pos)
{
    LV_ASSERT_OBJ(ta, LV_OBJX_NAME);

    lv_textarea_ext_t * ext = lv_obj_get_ext_attr(ta);
    if((uint32_t)ext->cursor.pos == (uint32_t)pos) return;

    uint32_t len = _lv_txt_get_encoded_length(lv_label_get_text(ext->label));

    if(pos < 0) pos = len + pos;

    if(pos > (int32_t)len || pos == LV_TEXTAREA_CURSOR_LAST) pos = len;

    ext->cursor.pos = pos;

    /*Position the label to make the cursor visible*/
    lv_obj_t * label_par = lv_obj_get_parent(ext->label);
    lv_point_t cur_pos;
    const lv_font_t * font = lv_obj_get_style_text_font(ta, LV_TEXTAREA_PART_MAIN);
    lv_style_int_t top = lv_obj_get_style_pad_top(ta, LV_TEXTAREA_PART_MAIN);
    lv_style_int_t bottom = lv_obj_get_style_pad_bottom(ta, LV_TEXTAREA_PART_MAIN);
    lv_area_t label_cords;
    lv_area_t ta_cords;
    lv_label_get_letter_pos(ext->label, pos, &cur_pos);
    lv_obj_get_coords(ta, &ta_cords);
    lv_obj_get_coords(ext->label, &label_cords);

    /*Check the top*/
    lv_coord_t font_h = lv_font_get_line_height(font);
    if(cur_pos.y < lv_obj_get_scroll_top(ta)) {
        lv_obj_scroll_to_y(label_par, cur_pos.y, LV_ANIM_ON);
    }

//    /*Check the bottom*/
//    if(label_cords.y1 + cur_pos.y + font_h + bottom > ta_cords.y2) {
//        lv_obj_set_y(label_par, -(cur_pos.y - lv_obj_get_height(ta) + font_h + top + bottom));
//    }
//    /*Check the left (use the font_h as general unit)*/
//    if(lv_obj_get_x(label_par) + cur_pos.x < font_h) {
//        lv_obj_set_x(label_par, -cur_pos.x + font_h);
//    }
//
//    lv_style_int_t right = lv_obj_get_style_pad_right(ta, LV_TEXTAREA_PART_MAIN);
//    lv_style_int_t left = lv_obj_get_style_pad_left(ta, LV_TEXTAREA_PART_MAIN);
//    /*Check the right (use the font_h as general unit)*/
//    if(label_cords.x1 + cur_pos.x + font_h + right > ta_cords.x2) {
//        lv_obj_set_x(label_par, -(cur_pos.x - lv_obj_get_width(ta) + font_h + left + right));
//    }

    ext->cursor.valid_x = cur_pos.x;

#if LV_USE_ANIMATION
    if(ext->cursor.blink_time) {
        /*Reset cursor blink animation*/
        lv_anim_path_t path;
        lv_anim_path_init(&path);
        lv_anim_path_set_cb(&path, lv_anim_path_step);

        lv_anim_t a;
        lv_anim_init(&a);
        lv_anim_set_var(&a, ta);
        lv_anim_set_exec_cb(&a, (lv_anim_exec_xcb_t)cursor_blink_anim);
        lv_anim_set_time(&a, ext->cursor.blink_time);
        lv_anim_set_playback_time(&a, ext->cursor.blink_time);
        lv_anim_set_values(&a, 1, 0);
        lv_anim_set_path(&a, &path);
        lv_anim_set_repeat_count(&a, LV_ANIM_REPEAT_INFINITE);
        lv_anim_start(&a);
    }
#endif

    refr_cursor_area(ta);
}

/**
 * Hide/Unhide the cursor.
 * @param ta pointer to a text area object
 * @param hide: true: hide the cursor
 */
void lv_textarea_set_cursor_hidden(lv_obj_t * ta, bool hide)
{
    LV_ASSERT_OBJ(ta, LV_OBJX_NAME);

    lv_textarea_ext_t * ext = lv_obj_get_ext_attr(ta);

    ext->cursor.hidden = hide ? 1 : 0;

    refr_cursor_area(ta);
}

/**
 * Enable/Disable the positioning of the the cursor by clicking the text on the text area.
 * @param ta pointer to a text area object
 * @param en true: enable click positions; false: disable
 */
void lv_textarea_set_cursor_click_pos(lv_obj_t * ta, bool en)
{
    LV_ASSERT_OBJ(ta, LV_OBJX_NAME);

    lv_textarea_ext_t * ext     = lv_obj_get_ext_attr(ta);
    ext->cursor.click_pos = en ? 1 : 0;
}

/**
 * Enable/Disable password mode
 * @param ta pointer to a text area object
 * @param en true: enable, false: disable
 */
void lv_textarea_set_pwd_mode(lv_obj_t * ta, bool en)
{
    LV_ASSERT_OBJ(ta, LV_OBJX_NAME);

    lv_textarea_ext_t * ext = lv_obj_get_ext_attr(ta);
    if(ext->pwd_mode == en) return;

    /*Pwd mode is now enabled*/
    if(ext->pwd_mode == 0 && en != false) {
        char * txt   = lv_label_get_text(ext->label);
        size_t len = strlen(txt);
        ext->pwd_tmp = lv_mem_alloc(len + 1);
        LV_ASSERT_MEM(ext->pwd_tmp);
        if(ext->pwd_tmp == NULL) return;

        strcpy(ext->pwd_tmp, txt);

        pwd_char_hider(ta);

        lv_textarea_clear_selection(ta);
    }
    /*Pwd mode is now disabled*/
    else if(ext->pwd_mode == 1 && en == false) {
        lv_textarea_clear_selection(ta);
        lv_label_set_text(ext->label, ext->pwd_tmp);
        lv_mem_free(ext->pwd_tmp);
        ext->pwd_tmp = NULL;
    }

    ext->pwd_mode = en == false ? 0 : 1;

    refr_cursor_area(ta);
}

/**
 * Configure the text area to one line or back to normal
 * @param ta pointer to a Text area object
 * @param en true: one line, false: normal
 */
void lv_textarea_set_one_line(lv_obj_t * ta, bool en)
{
    LV_ASSERT_OBJ(ta, LV_OBJX_NAME);

    lv_textarea_ext_t * ext = lv_obj_get_ext_attr(ta);
    if(ext->one_line == en) return;
    lv_label_align_t old_align = lv_label_get_align(ext->label);

    if(en) {
        const lv_font_t * font = lv_obj_get_style_text_font(ta, LV_TEXTAREA_PART_MAIN);
        lv_coord_t font_h              = lv_font_get_line_height(font);

        ext->one_line = 1;
        lv_obj_set_content_height(ta, font_h);
        lv_label_set_long_mode(ext->label, LV_LABEL_LONG_EXPAND);
        lv_obj_scroll_to(ta, 0, 0, LV_ANIM_OFF);
    }
    else {
        ext->one_line = 0;
        lv_label_set_long_mode(ext->label, LV_LABEL_LONG_BREAK);

        lv_obj_set_height(ta, LV_TEXTAREA_DEF_HEIGHT);
        lv_obj_scroll_to(ta, 0, 0, LV_ANIM_OFF);
    }

    /* `refr_cursor_area` is called at the end of lv_ta_set_text_align */
    lv_textarea_set_text_align(ta, old_align);
}

/**
 * Set the alignment of the text area.
 * In one line mode the text can be scrolled only with `LV_LABEL_ALIGN_LEFT`.
 * This function should be called if the size of text area changes.
 * @param ta pointer to a text are object
 * @param align the desired alignment from `lv_label_align_t`. (LV_LABEL_ALIGN_LEFT/CENTER/RIGHT)
 */
void lv_textarea_set_text_align(lv_obj_t * ta, lv_label_align_t align)
{
    LV_ASSERT_OBJ(ta, LV_OBJX_NAME);

    lv_textarea_ext_t * ext = lv_obj_get_ext_attr(ta);
    lv_obj_t * label  = lv_textarea_get_label(ta);
    if(!ext->one_line) {
        lv_label_set_align(label, align);
    }
    else {
        /*Normal left align. Just let the text expand*/
        if(align == LV_LABEL_ALIGN_LEFT) {
            lv_label_set_long_mode(label, LV_LABEL_LONG_EXPAND);
            lv_label_set_align(label, align);
        }
        /*Else use fix label width equal to the Text area width*/
        else {
            lv_label_set_long_mode(label, LV_LABEL_LONG_CROP);
            lv_obj_set_width(label, lv_obj_get_width_fit(ta));
            lv_label_set_align(label, align);
        }
    }

    refr_cursor_area(ta);
}

/**
 * Set a list of characters. Only these characters will be accepted by the text area
 * @param ta pointer to  Text Area
 * @param list list of characters. Only the pointer is saved. E.g. "+-.,0123456789"
 */
void lv_textarea_set_accepted_chars(lv_obj_t * ta, const char * list)
{
    LV_ASSERT_OBJ(ta, LV_OBJX_NAME);

    lv_textarea_ext_t * ext = lv_obj_get_ext_attr(ta);

    ext->accapted_chars = list;
}

/**
 * Set max length of a Text Area.
 * @param ta pointer to  Text Area
 * @param num the maximal number of characters can be added (`lv_textarea_set_text` ignores it)
 */
void lv_textarea_set_max_length(lv_obj_t * ta, uint32_t num)
{
    LV_ASSERT_OBJ(ta, LV_OBJX_NAME);

    lv_textarea_ext_t * ext = lv_obj_get_ext_attr(ta);

    ext->max_length = num;
}

/**
 * In `LV_EVENT_INSERT` the text which planned to be inserted can be replaced by an other text.
 * It can be used to add automatic formatting to the text area.
 * @param ta pointer to a text area.
 * @param txt pointer to a new string to insert. If `""` no text will be added.
 *            The variable must be live after the `event_cb` exists. (Should be `global` or
 * `static`)
 */
void lv_textarea_set_insert_replace(lv_obj_t * ta, const char * txt)
{
    LV_ASSERT_OBJ(ta, LV_OBJX_NAME);

    (void)ta; /*Unused*/
    ta_insert_replace = txt;
}

/**
 * Enable/disable selection mode.
 * @param ta pointer to a text area object
 * @param en true or false to enable/disable selection mode
 */
void lv_textarea_set_text_sel(lv_obj_t * ta, bool en)
{
    LV_ASSERT_OBJ(ta, LV_OBJX_NAME);

#if LV_LABEL_TEXT_SEL
    lv_textarea_ext_t * ext = lv_obj_get_ext_attr(ta);

    ext->text_sel_en = en;

    if(!en) lv_textarea_clear_selection(ta);
#else
    (void)ta; /*Unused*/
    (void)en; /*Unused*/
#endif
}

/**
 * Set how long show the password before changing it to '*'
 * @param ta pointer to Text area
 * @param time show time in milliseconds. 0: hide immediately.
 */
void lv_textarea_set_pwd_show_time(lv_obj_t * ta, uint16_t time)
{
    LV_ASSERT_OBJ(ta, LV_OBJX_NAME);

#if LV_USE_ANIMATION == 0
    time = 0;
#endif

    lv_textarea_ext_t * ext  = lv_obj_get_ext_attr(ta);
    ext->pwd_show_time = time;
}

/**
 * Set cursor blink animation time
 * @param ta pointer to Text area
 * @param time blink period. 0: disable blinking
 */
void lv_textarea_set_cursor_blink_time(lv_obj_t * ta, uint16_t time)
{
    LV_ASSERT_OBJ(ta, LV_OBJX_NAME);

#if LV_USE_ANIMATION == 0
    time = 0;
#endif

    lv_textarea_ext_t * ext      = lv_obj_get_ext_attr(ta);
    ext->cursor.blink_time = time;

#if LV_USE_ANIMATION
    if(ext->cursor.blink_time) {
        /*Reset cursor blink animation*/
        lv_anim_path_t path;
        lv_anim_path_init(&path);
        lv_anim_path_set_cb(&path, lv_anim_path_step);

        lv_anim_t a;
        lv_anim_init(&a);
        lv_anim_set_var(&a, ta);
        lv_anim_set_exec_cb(&a, (lv_anim_exec_xcb_t)cursor_blink_anim);
        lv_anim_set_time(&a, ext->cursor.blink_time);
        lv_anim_set_playback_time(&a, ext->cursor.blink_time);
        lv_anim_set_values(&a, 1, 0);
        lv_anim_set_path(&a, &path);
        lv_anim_start(&a);
    }
    else {
        lv_anim_del(ta, (lv_anim_exec_xcb_t)cursor_blink_anim);
        ext->cursor.state = 1;
    }
#else
    ext->cursor.state = 1;
#endif
}

/*=====================
 * Getter functions
 *====================*/

/**
 * Get the text of a text area. In password mode it gives the real text (not '*'s).
 * @param ta pointer to a text area object
 * @return pointer to the text
 */
const char * lv_textarea_get_text(const lv_obj_t * ta)
{
    LV_ASSERT_OBJ(ta, LV_OBJX_NAME);

    lv_textarea_ext_t * ext = lv_obj_get_ext_attr(ta);

    const char * txt;
    if(ext->pwd_mode == 0) {
        txt = lv_label_get_text(ext->label);
    }
    else {
        txt = ext->pwd_tmp;
    }

    return txt;
}

/**
 * Get the placeholder_txt text of a text area
 * @param ta pointer to a text area object
 * @return pointer to the text
 */
const char * lv_textarea_get_placeholder_text(lv_obj_t * ta)
{
    LV_ASSERT_OBJ(ta, LV_OBJX_NAME);

    lv_textarea_ext_t * ext = lv_obj_get_ext_attr(ta);
    if(ext->placeholder_txt) return ext->placeholder_txt;
    else return "";
}

/**
 * Get the label of a text area
 * @param ta pointer to a text area object
 * @return pointer to the label object
 */
lv_obj_t * lv_textarea_get_label(const lv_obj_t * ta)
{
    LV_ASSERT_OBJ(ta, LV_OBJX_NAME);

    lv_textarea_ext_t * ext = lv_obj_get_ext_attr(ta);
    return ext->label;
}

/**
 * Get the current cursor position in character index
 * @param ta pointer to a text area object
 * @return the cursor position
 */
uint32_t lv_textarea_get_cursor_pos(const lv_obj_t * ta)
{
    LV_ASSERT_OBJ(ta, LV_OBJX_NAME);

    lv_textarea_ext_t * ext = lv_obj_get_ext_attr(ta);
    return ext->cursor.pos;
}

/**
 * Get whether the cursor is hidden or not
 * @param ta pointer to a text area object
 * @return true: the cursor is hidden
 */
bool lv_textarea_get_cursor_hidden(const lv_obj_t * ta)
{
    LV_ASSERT_OBJ(ta, LV_OBJX_NAME);

    lv_textarea_ext_t * ext = lv_obj_get_ext_attr(ta);
    return ext->cursor.hidden ? true : false;
}

/**
 * Get whether the cursor click positioning is enabled or not.
 * @param ta pointer to a text area object
 * @return true: enable click positions; false: disable
 */
bool lv_textarea_get_cursor_click_pos(lv_obj_t * ta)
{
    LV_ASSERT_OBJ(ta, LV_OBJX_NAME);

    lv_textarea_ext_t * ext = lv_obj_get_ext_attr(ta);
    return ext->cursor.click_pos ? true : false;
}

/**
 * Get the password mode attribute
 * @param ta pointer to a text area object
 * @return true: password mode is enabled, false: disabled
 */
bool lv_textarea_get_pwd_mode(const lv_obj_t * ta)
{
    LV_ASSERT_OBJ(ta, LV_OBJX_NAME);

    lv_textarea_ext_t * ext = lv_obj_get_ext_attr(ta);
    return ext->pwd_mode == 0 ? false : true;
}

/**
 * Get the one line configuration attribute
 * @param ta pointer to a text area object
 * @return true: one line configuration is enabled, false: disabled
 */
bool lv_textarea_get_one_line(const lv_obj_t * ta)
{
    LV_ASSERT_OBJ(ta, LV_OBJX_NAME);

    lv_textarea_ext_t * ext = lv_obj_get_ext_attr(ta);
    return ext->one_line == 0 ? false : true;
}

/**
 * Get a list of accepted characters.
 * @param ta pointer to  Text Area
 * @return list of accented characters.
 */
const char * lv_textarea_get_accepted_chars(lv_obj_t * ta)
{
    LV_ASSERT_OBJ(ta, LV_OBJX_NAME);

    lv_textarea_ext_t * ext = lv_obj_get_ext_attr(ta);

    return ext->accapted_chars;
}

/**
 * Set max length of a Text Area.
 * @param ta pointer to  Text Area
 * @return the maximal number of characters to be add
 */
uint32_t lv_textarea_get_max_length(lv_obj_t * ta)
{
    LV_ASSERT_OBJ(ta, LV_OBJX_NAME);

    lv_textarea_ext_t * ext = lv_obj_get_ext_attr(ta);
    return ext->max_length;
}

/**
 * Find whether text is selected or not.
 * @param ta Text area object
 * @return whether text is selected or not
 */
bool lv_textarea_text_is_selected(const lv_obj_t * ta)
{
    LV_ASSERT_OBJ(ta, LV_OBJX_NAME);

#if LV_LABEL_TEXT_SEL
    lv_textarea_ext_t * ext = lv_obj_get_ext_attr(ta);

    if((lv_label_get_text_sel_start(ext->label) == LV_DRAW_LABEL_NO_TXT_SEL ||
        lv_label_get_text_sel_end(ext->label) == LV_DRAW_LABEL_NO_TXT_SEL)) {
        return true;
    }
    else {
        return false;
    }
#else
    (void)ta; /*Unused*/
    return false;
#endif
}

/**
 * Find whether selection mode is enabled.
 * @param ta pointer to a text area object
 * @return true: selection mode is enabled, false: disabled
 */
bool lv_textarea_get_text_sel_en(lv_obj_t * ta)
{
    LV_ASSERT_OBJ(ta, LV_OBJX_NAME);

#if LV_LABEL_TEXT_SEL
    lv_textarea_ext_t * ext = lv_obj_get_ext_attr(ta);
    return ext->text_sel_en;
#else
    (void)ta; /*Unused*/
    return false;
#endif
}

/**
 * Set how long show the password before changing it to '*'
 * @param ta pointer to Text area
 * @return show time in milliseconds. 0: hide immediately.
 */
uint16_t lv_textarea_get_pwd_show_time(lv_obj_t * ta)
{
    LV_ASSERT_OBJ(ta, LV_OBJX_NAME);

    lv_textarea_ext_t * ext = lv_obj_get_ext_attr(ta);

    return ext->pwd_show_time;
}

/**
 * Set cursor blink animation time
 * @param ta pointer to Text area
 * @return time blink period. 0: disable blinking
 */
uint16_t lv_textarea_get_cursor_blink_time(lv_obj_t * ta)
{
    LV_ASSERT_OBJ(ta, LV_OBJX_NAME);

    lv_textarea_ext_t * ext = lv_obj_get_ext_attr(ta);
    return ext->cursor.blink_time;
}

/*=====================
 * Other functions
 *====================*/

/**
 * Clear the selection on the text area.
 * @param ta Text area object
 */
void lv_textarea_clear_selection(lv_obj_t * ta)
{
    LV_ASSERT_OBJ(ta, LV_OBJX_NAME);

#if LV_LABEL_TEXT_SEL
    lv_textarea_ext_t * ext = lv_obj_get_ext_attr(ta);

    if(lv_label_get_text_sel_start(ext->label) != LV_DRAW_LABEL_NO_TXT_SEL ||
       lv_label_get_text_sel_end(ext->label) != LV_DRAW_LABEL_NO_TXT_SEL) {
        lv_label_set_text_sel_start(ext->label, LV_DRAW_LABEL_NO_TXT_SEL);
        lv_label_set_text_sel_end(ext->label, LV_DRAW_LABEL_NO_TXT_SEL);
    }
#else
    (void)ta; /*Unused*/
#endif
}

/**
 * Move the cursor one character right
 * @param ta pointer to a text area object
 */
void lv_textarea_cursor_right(lv_obj_t * ta)
{
    LV_ASSERT_OBJ(ta, LV_OBJX_NAME);

    uint32_t cp = lv_textarea_get_cursor_pos(ta);
    cp++;
    lv_textarea_set_cursor_pos(ta, cp);
}

/**
 * Move the cursor one character left
 * @param ta pointer to a text area object
 */
void lv_textarea_cursor_left(lv_obj_t * ta)
{
    LV_ASSERT_OBJ(ta, LV_OBJX_NAME);

    uint32_t cp = lv_textarea_get_cursor_pos(ta);
    if(cp > 0) {
        cp--;
        lv_textarea_set_cursor_pos(ta, cp);
    }
}

/**
 * Move the cursor one line down
 * @param ta pointer to a text area object
 */
void lv_textarea_cursor_down(lv_obj_t * ta)
{
    LV_ASSERT_OBJ(ta, LV_OBJX_NAME);

    lv_textarea_ext_t * ext = lv_obj_get_ext_attr(ta);
    lv_point_t pos;

    /*Get the position of the current letter*/
    lv_label_get_letter_pos(ext->label, lv_textarea_get_cursor_pos(ta), &pos);

    /*Increment the y with one line and keep the valid x*/

    lv_style_int_t line_space = lv_obj_get_style_text_line_space(ta, LV_TEXTAREA_PART_MAIN);
    const lv_font_t * font = lv_obj_get_style_text_font(ta, LV_TEXTAREA_PART_MAIN);
    lv_coord_t font_h              = lv_font_get_line_height(font);
    pos.y += font_h + line_space + 1;
    pos.x = ext->cursor.valid_x;

    /*Do not go below the last line*/
    if(pos.y < lv_obj_get_height(ext->label)) {
        /*Get the letter index on the new cursor position and set it*/
        uint32_t new_cur_pos = lv_label_get_letter_on(ext->label, &pos);

        lv_coord_t cur_valid_x_tmp = ext->cursor.valid_x; /*Cursor position set overwrites the valid position */
        lv_textarea_set_cursor_pos(ta, new_cur_pos);
        ext->cursor.valid_x = cur_valid_x_tmp;
    }
}

/**
 * Move the cursor one line up
 * @param ta pointer to a text area object
 */
void lv_textarea_cursor_up(lv_obj_t * ta)
{
    LV_ASSERT_OBJ(ta, LV_OBJX_NAME);

    lv_textarea_ext_t * ext = lv_obj_get_ext_attr(ta);
    lv_point_t pos;

    /*Get the position of the current letter*/
    lv_label_get_letter_pos(ext->label, lv_textarea_get_cursor_pos(ta), &pos);

    /*Decrement the y with one line and keep the valid x*/
    lv_style_int_t line_space = lv_obj_get_style_text_line_space(ta, LV_TEXTAREA_PART_MAIN);
    const lv_font_t * font = lv_obj_get_style_text_font(ta, LV_TEXTAREA_PART_MAIN);
    lv_coord_t font_h              = lv_font_get_line_height(font);
    pos.y -= font_h + line_space - 1;
    pos.x = ext->cursor.valid_x;

    /*Get the letter index on the new cursor position and set it*/
    uint32_t new_cur_pos       = lv_label_get_letter_on(ext->label, &pos);
    lv_coord_t cur_valid_x_tmp = ext->cursor.valid_x; /*Cursor position set overwrites the valid position */
    lv_textarea_set_cursor_pos(ta, new_cur_pos);
    ext->cursor.valid_x = cur_valid_x_tmp;
}

/**********************
 *   STATIC FUNCTIONS
 **********************/

/**
 * Handle the drawing related tasks of the text areas
 * @param ta pointer to an object
 * @param clip_area the object will be drawn only in this area
 * @param mode LV_DESIGN_COVER_CHK: only check if the object fully covers the 'mask_p' area
 *                                  (return 'true' if yes)
 *             LV_DESIGN_DRAW_MAIN: draw the object (always return 'true')
 *             LV_DESIGN_DRAW_POST: drawing after every children are drawn
 * @param return an element of `lv_design_res_t`
 */
static lv_design_res_t lv_textarea_design(lv_obj_t * ta, const lv_area_t * clip_area, lv_design_mode_t mode)
{
    if(mode == LV_DESIGN_COVER_CHK) {
        /*Return false if the object is not covers the mask_p area*/
        return ancestor_design(ta, clip_area, mode);
    }
    else if(mode == LV_DESIGN_DRAW_MAIN) {
        /*Draw the object*/
        ancestor_design(ta, clip_area, mode);
        draw_placeholder(ta, clip_area);

    }
    else if(mode == LV_DESIGN_DRAW_POST) {
        ancestor_design(ta, clip_area, mode);
        draw_cursor(ta, clip_area);
    }
    return LV_DESIGN_RES_OK;
}

/**
 * Signal function of the text area
 * @param ta pointer to a text area object
 * @param sign a signal type from lv_signal_t enum
 * @param param pointer to a signal specific variable
 * @return LV_RES_OK: the object is not deleted in the function; LV_RES_INV: the object is deleted
 */
static lv_res_t lv_textarea_signal(lv_obj_t * ta, lv_signal_t sign, void * param)
{
    lv_res_t res;
    /* Include the ancient signal function */
    res = ancestor_signal(ta, sign, param);
    if(res != LV_RES_OK) return res;

    lv_textarea_ext_t * ext = lv_obj_get_ext_attr(ta);

    if(sign == LV_SIGNAL_GET_TYPE) {
        return _lv_obj_handle_get_type_signal(param, LV_OBJX_NAME);
    }
    else if(sign == LV_SIGNAL_GET_STYLE) {
        lv_get_style_info_t * info = param;
        info->result = lv_textarea_get_style(ta, info->part);
        if(info->result != NULL) return LV_RES_OK;
    }
    else if(sign == LV_SIGNAL_CLEANUP) {
        if(ext->pwd_tmp != NULL) lv_mem_free(ext->pwd_tmp);
        if(ext->placeholder_txt != NULL) lv_mem_free(ext->placeholder_txt);

        ext->pwd_tmp = NULL;
        ext->placeholder_txt = NULL;

        _lv_obj_reset_style_list_no_refr(ta, LV_TEXTAREA_PART_CURSOR);
        _lv_obj_reset_style_list_no_refr(ta, LV_TEXTAREA_PART_PLACEHOLDER);

        /* (The created label will be deleted automatically) */
    }
    else if(sign == LV_SIGNAL_STYLE_CHG) {
        if(ext->label) {
            if(ext->one_line) {
                lv_style_int_t top = lv_obj_get_style_pad_top(ta, LV_TEXTAREA_PART_MAIN);
                lv_style_int_t bottom = lv_obj_get_style_pad_bottom(ta, LV_TEXTAREA_PART_MAIN);
                const lv_font_t * font = lv_obj_get_style_text_font(ta, LV_TEXTAREA_PART_MAIN);

                /*In one line mode refresh the Text Area height because 'vpad' can modify it*/
                lv_coord_t font_h              = lv_font_get_line_height(font);
                lv_obj_set_height(ext->label, font_h);
                lv_obj_set_height(ta, font_h + top + bottom);
            }
            else {
                /*In not one line mode refresh the Label width because 'hpad' can modify it*/
                lv_obj_set_width(ext->label, lv_obj_get_width_fit(ta));
                lv_obj_set_pos(ext->label, 0, 0); /*Be sure the Label is in the correct position*/

            }
            lv_label_set_text(ext->label, NULL);
            refr_cursor_area(ta);
        }
    }
    else if(sign == LV_SIGNAL_COORD_CHG) {
        /*Set the label width according to the text area width*/
        if(ext->label) {
            if(lv_obj_get_width(ta) != lv_area_get_width(param) || lv_obj_get_height(ta) != lv_area_get_height(param)) {
                lv_obj_set_width(ext->label, lv_obj_get_width_fit(ta));
                lv_obj_set_pos(ext->label, 0, 0);
                lv_label_set_text(ext->label, NULL); /*Refresh the label*/

                refr_cursor_area(ta);
            }
        }
    }
    else if(sign == LV_SIGNAL_CONTROL) {
#if LV_USE_GROUP
        uint32_t c = *((uint32_t *)param); /*uint32_t because can be UTF-8*/
        if(c == LV_KEY_RIGHT)
            lv_textarea_cursor_right(ta);
        else if(c == LV_KEY_LEFT)
            lv_textarea_cursor_left(ta);
        else if(c == LV_KEY_UP)
            lv_textarea_cursor_up(ta);
        else if(c == LV_KEY_DOWN)
            lv_textarea_cursor_down(ta);
        else if(c == LV_KEY_BACKSPACE)
            lv_textarea_del_char(ta);
        else if(c == LV_KEY_DEL)
            lv_textarea_del_char_forward(ta);
        else if(c == LV_KEY_HOME)
            lv_textarea_set_cursor_pos(ta, 0);
        else if(c == LV_KEY_END)
            lv_textarea_set_cursor_pos(ta, LV_TEXTAREA_CURSOR_LAST);
        else if(c == LV_KEY_ENTER && lv_textarea_get_one_line(ta))
            lv_event_send(ta, LV_EVENT_APPLY, NULL);
        else {
            lv_textarea_add_char(ta, c);
        }
#endif
    }
    else if(sign == LV_SIGNAL_GET_EDITABLE) {
#if LV_USE_GROUP
        bool * editable = (bool *)param;
        *editable       = true;
#endif
    }
    else if(sign == LV_SIGNAL_PRESSED || sign == LV_SIGNAL_PRESSING || sign == LV_SIGNAL_PRESS_LOST ||
            sign == LV_SIGNAL_RELEASED) {
        update_cursor_position_on_click(ta, sign, (lv_indev_t *)param);
    }
    return res;
}

/**
 * Get the style descriptor of a part of the object
 * @param page pointer the object
 * @param part the part from `lv_textarea_part_t`. (LV_TEXTAREA_PART_...)
 * @return pointer to the style descriptor of the specified part
 */
static lv_style_list_t * lv_textarea_get_style(lv_obj_t * ta, uint8_t part)
{
    LV_ASSERT_OBJ(ta, LV_OBJX_NAME);

    lv_textarea_ext_t * ext = lv_obj_get_ext_attr(ta);
    lv_style_list_t * style_dsc_p;

    switch(part) {
        case LV_TEXTAREA_PART_MAIN:
            style_dsc_p = &ta->style_list;
            break;
        case LV_TEXTAREA_PART_CURSOR:
            style_dsc_p = &ext->cursor.style;
            break;
        case LV_TEXTAREA_PART_PLACEHOLDER:
            style_dsc_p = &ext->style_placeholder;
            break;
        default:
            style_dsc_p = NULL;
    }

    return style_dsc_p;
}

#if LV_USE_ANIMATION

/**
 * Called to blink the cursor
 * @param ta pointer to a text area
 * @param hide 1: hide the cursor, 0: show it
 */
static void cursor_blink_anim(lv_obj_t * ta, lv_anim_value_t show)
{
    lv_textarea_ext_t * ext = lv_obj_get_ext_attr(ta);
    if(show != ext->cursor.state) {
        ext->cursor.state = show == 0 ? 0 : 1;
        if(ext->cursor.hidden == 0) {
            lv_area_t area_tmp;
            lv_area_copy(&area_tmp, &ext->cursor.area);
            area_tmp.x1 += ext->label->coords.x1;
            area_tmp.y1 += ext->label->coords.y1;
            area_tmp.x2 += ext->label->coords.x1;
            area_tmp.y2 += ext->label->coords.y1;
            lv_obj_invalidate_area(ta, &area_tmp);
        }
    }
}

/**
 * Dummy function to animate char hiding in pwd mode.
 * Does nothing, but a function is required in car hiding anim.
 * (pwd_char_hider callback do the real job)
 * @param ta unused
 * @param x unused
 */
static void pwd_char_hider_anim(lv_obj_t * ta, lv_anim_value_t x)
{
    (void)ta;
    (void)x;
}

/**
 * Call when an animation is ready to convert all characters to '*'
 * @param a pointer to the animation
 */
static void pwd_char_hider_anim_ready(lv_anim_t * a)
{
    lv_obj_t * ta = a->var;
    pwd_char_hider(ta);
}
#endif

/**
 * Hide all characters (convert them to '*')
 * @param ta: pointer to text area object
 */
static void pwd_char_hider(lv_obj_t * ta)
{
    lv_textarea_ext_t * ext = lv_obj_get_ext_attr(ta);
    if(ext->pwd_mode != 0) {
        char * txt  = lv_label_get_text(ext->label);
        int32_t enc_len = _lv_txt_get_encoded_length(txt);
        if(enc_len == 0) return;

        /*If the textarea's font has "bullet" character use it else fallback to "*"*/
        const lv_font_t * font = lv_obj_get_style_text_font(ta, LV_TEXTAREA_PART_MAIN);
        lv_font_glyph_dsc_t g;
        bool has_bullet;
        has_bullet = lv_font_get_glyph_dsc(font, &g, LV_TEXTAREA_PWD_BULLET_UNICODE, 0);
        const char * bullet;
        if(has_bullet) bullet = LV_SYMBOL_BULLET;
        else bullet = "*";

        size_t bullet_len = strlen(bullet);
        char * txt_tmp = _lv_mem_buf_get(enc_len * bullet_len + 1);
        int32_t i;
        for(i = 0; i < enc_len; i++) {
            _lv_memcpy(&txt_tmp[i * bullet_len], bullet, bullet_len);
        }

        txt_tmp[i * bullet_len] = '\0';

        lv_label_set_text(ext->label, txt_tmp);
        _lv_mem_buf_release(txt_tmp);
    }
}

/**
 * Test an unicode character if it is accepted or not. Checks max length and accepted char list.
 * @param ta pointer to a test area object
 * @param c an unicode character
 * @return true: accepted; false: rejected
 */
static bool char_is_accepted(lv_obj_t * ta, uint32_t c)
{
    lv_textarea_ext_t * ext = lv_obj_get_ext_attr(ta);

    /*If no restriction accept it*/
    if(ext->accapted_chars == NULL && ext->max_length == 0) return true;

    /*Too many characters?*/
    if(ext->max_length > 0 && _lv_txt_get_encoded_length(lv_textarea_get_text(ta)) >= ext->max_length) {
        return false;
    }

    /*Accepted character?*/
    if(ext->accapted_chars) {
        uint32_t i = 0;

        while(ext->accapted_chars[i] != '\0') {
            uint32_t a = _lv_txt_encoded_next(ext->accapted_chars, &i);
            if(a == c) return true; /*Accepted*/
        }

        return false; /*The character wasn't in the list*/
    }
    else {
        return true; /*If the accepted char list in not specified the accept the character*/
    }
}


static void refr_cursor_area(lv_obj_t * ta)
{
    lv_textarea_ext_t * ext = lv_obj_get_ext_attr(ta);

    const lv_font_t * font = lv_obj_get_style_text_font(ta, LV_TEXTAREA_PART_MAIN);
    lv_style_int_t line_space = lv_obj_get_style_text_line_space(ta, LV_TEXTAREA_PART_MAIN);

    uint32_t cur_pos = lv_textarea_get_cursor_pos(ta);
    const char * txt = lv_label_get_text(ext->label);

    uint32_t byte_pos;
    byte_pos = _lv_txt_encoded_get_byte_id(txt, cur_pos);

    uint32_t letter = _lv_txt_encoded_next(&txt[byte_pos], NULL);

    lv_coord_t letter_h = lv_font_get_line_height(font);

    /*Set letter_w (set not 0 on non printable but valid chars)*/
    lv_coord_t letter_w;
    if(letter == '\0' || letter == '\n' || letter == '\r') {
        letter_w = lv_font_get_glyph_width(font, ' ', '\0');
    }
    else {
        /*`letter_next` parameter is '\0' to ignore kerning*/
        letter_w = lv_font_get_glyph_width(font, letter, '\0');
    }

    lv_point_t letter_pos;
    lv_label_get_letter_pos(ext->label, cur_pos, &letter_pos);

    /*If the cursor is out of the text (most right) draw it to the next line*/
    if(letter_pos.x + ext->label->coords.x1 + letter_w > ext->label->coords.x2 && ext->one_line == 0 &&
       lv_label_get_align(ext->label) != LV_LABEL_ALIGN_RIGHT) {
        letter_pos.x = 0;
        letter_pos.y += letter_h + line_space;

        if(letter != '\0') {
            byte_pos += _lv_txt_encoded_size(&txt[byte_pos]);
            letter = _lv_txt_encoded_next(&txt[byte_pos], NULL);
        }

        if(letter == '\0' || letter == '\n' || letter == '\r') {
            letter_w = lv_font_get_glyph_width(font, ' ', '\0');
        }
        else {
            letter_w = lv_font_get_glyph_width(font, letter, '\0');
        }
    }

    /*Save the byte position. It is required to draw `LV_CURSOR_BLOCK`*/
    ext->cursor.txt_byte_pos = byte_pos;

    /*Calculate the cursor according to its type*/
    lv_style_int_t top = lv_obj_get_style_pad_top(ta, LV_TEXTAREA_PART_CURSOR);
    lv_style_int_t bottom = lv_obj_get_style_pad_bottom(ta, LV_TEXTAREA_PART_CURSOR);
    lv_style_int_t left = lv_obj_get_style_pad_left(ta, LV_TEXTAREA_PART_CURSOR);
    lv_style_int_t right = lv_obj_get_style_pad_right(ta, LV_TEXTAREA_PART_CURSOR);

    lv_area_t cur_area;
    cur_area.x1 = letter_pos.x - left;
    cur_area.y1 = letter_pos.y - top;
    cur_area.x2 = letter_pos.x + right + letter_w;
    cur_area.y2 = letter_pos.y + bottom + letter_h;

    /*Save the new area*/
    lv_area_t area_tmp;
    lv_area_copy(&area_tmp, &ext->cursor.area);
    area_tmp.x1 += ext->label->coords.x1;
    area_tmp.y1 += ext->label->coords.y1;
    area_tmp.x2 += ext->label->coords.x1;
    area_tmp.y2 += ext->label->coords.y1;
    lv_obj_invalidate_area(ta, &area_tmp);

    lv_area_copy(&ext->cursor.area, &cur_area);

    lv_area_copy(&area_tmp, &ext->cursor.area);
    area_tmp.x1 += ext->label->coords.x1;
    area_tmp.y1 += ext->label->coords.y1;
    area_tmp.x2 += ext->label->coords.x1;
    area_tmp.y2 += ext->label->coords.y1;
    lv_obj_invalidate_area(ta, &area_tmp);
}

static void update_cursor_position_on_click(lv_obj_t * ta, lv_signal_t sign, lv_indev_t * click_source)
{
    if(click_source == NULL) return;

    lv_textarea_ext_t * ext = lv_obj_get_ext_attr(ta);
    if(ext->cursor.click_pos == 0) return;
    if(ext->cursor.hidden) return;

    if(lv_indev_get_type(click_source) == LV_INDEV_TYPE_KEYPAD ||
       lv_indev_get_type(click_source) == LV_INDEV_TYPE_ENCODER) {
        return;
    }

    lv_area_t label_coords;
    lv_obj_get_coords(ext->label, &label_coords);

    lv_point_t point_act, vect_act;
    lv_indev_get_point(click_source, &point_act);
    lv_indev_get_vect(click_source, &vect_act);

    if(point_act.x < 0 || point_act.y < 0) return; /*Ignore event from keypad*/
    lv_point_t rel_pos;
    rel_pos.x = point_act.x - label_coords.x1;
    rel_pos.y = point_act.y - label_coords.y1;

    lv_coord_t label_width = lv_obj_get_width(ext->label);

    uint16_t char_id_at_click;

#if LV_LABEL_TEXT_SEL
    lv_label_ext_t * ext_label = lv_obj_get_ext_attr(ext->label);
    bool click_outside_label;
    /*Check if the click happened on the left side of the area outside the label*/
    if(rel_pos.x < 0) {
        char_id_at_click = 0;
        click_outside_label       = true;
    }
    /*Check if the click happened on the right side of the area outside the label*/
    else if(rel_pos.x >= label_width) {
        char_id_at_click = LV_TEXTAREA_CURSOR_LAST;
        click_outside_label       = true;
    }
    else {
        char_id_at_click = lv_label_get_letter_on(ext->label, &rel_pos);
        click_outside_label       = !lv_label_is_char_under_pos(ext->label, &rel_pos);
    }

    if(ext->text_sel_en) {
        if(!ext->text_sel_in_prog && !click_outside_label && sign == LV_SIGNAL_PRESSED) {
            /*Input device just went down. Store the selection start position*/
            ext->sel_start    = char_id_at_click;
            ext->sel_end      = LV_LABEL_TEXT_SEL_OFF;
            ext->text_sel_in_prog = 1;
            lv_obj_set_drag(lv_page_get_scrollable(ta), false);
        }
        else if(ext->text_sel_in_prog && sign == LV_SIGNAL_PRESSING) {
            /*Input device may be moving. Store the end position */
            ext->sel_end = char_id_at_click;
        }
        else if(ext->text_sel_in_prog && (sign == LV_SIGNAL_PRESS_LOST || sign == LV_SIGNAL_RELEASED)) {
            /*Input device is released. Check if anything was selected.*/
            lv_obj_set_drag(lv_page_get_scrollable(ta), true);
        }
    }

    if(ext->text_sel_in_prog || sign == LV_SIGNAL_PRESSED) lv_textarea_set_cursor_pos(ta, char_id_at_click);

    if(ext->text_sel_in_prog) {
        /*If the selected area has changed then update the real values and*/

        /*Invalidate the text area.*/
        if(ext->sel_start > ext->sel_end) {
            if(ext_label->sel_start != ext->sel_end || ext_label->sel_end != ext->sel_start) {
                ext_label->sel_start = ext->sel_end;
                ext_label->sel_end   = ext->sel_start;
                lv_obj_invalidate(ta);
            }
        }
        else if(ext->sel_start < ext->sel_end) {
            if(ext_label->sel_start != ext->sel_start || ext_label->sel_end != ext->sel_end) {
                ext_label->sel_start = ext->sel_start;
                ext_label->sel_end   = ext->sel_end;
                lv_obj_invalidate(ta);
            }
        }
        else {
            if(ext_label->sel_start != LV_DRAW_LABEL_NO_TXT_SEL || ext_label->sel_end != LV_DRAW_LABEL_NO_TXT_SEL) {
                ext_label->sel_start = LV_DRAW_LABEL_NO_TXT_SEL;
                ext_label->sel_end   = LV_DRAW_LABEL_NO_TXT_SEL;
                lv_obj_invalidate(ta);
            }
        }
        /*Finish selection if necessary */
        if(sign == LV_SIGNAL_PRESS_LOST || sign == LV_SIGNAL_RELEASED) {
            ext->text_sel_in_prog = 0;
        }
    }
#else
    /*Check if the click happened on the left side of the area outside the label*/
    if(rel_pos.x < 0) {
        char_id_at_click = 0;
    }
    /*Check if the click happened on the right side of the area outside the label*/
    else if(rel_pos.x >= label_width) {
        char_id_at_click = LV_TEXTAREA_CURSOR_LAST;
    }
    else {
        char_id_at_click = lv_label_get_letter_on(ext->label, &rel_pos);
    }

    if(sign == LV_SIGNAL_PRESSED) lv_textarea_set_cursor_pos(ta, char_id_at_click);
#endif
}

static lv_res_t insert_handler(lv_obj_t * ta, const char * txt)
{
    ta_insert_replace = NULL;
    lv_event_send(ta, LV_EVENT_INSERT, txt);
    if(ta_insert_replace) {
        if(ta_insert_replace[0] == '\0') return LV_RES_INV; /*Drop this text*/

        /*Add the replaced text directly it's different from the original*/
        if(strcmp(ta_insert_replace, txt)) {
            lv_textarea_add_text(ta, ta_insert_replace);
            return LV_RES_INV;
        }
    }

    return LV_RES_OK;
}

static void draw_placeholder(lv_obj_t * ta, const lv_area_t * clip_area)
{
    lv_textarea_ext_t * ext = lv_obj_get_ext_attr(ta);
    const char * txt = lv_label_get_text(ext->label);

    /*Draw the place holder*/
    if(txt[0] == '\0' && ext->placeholder_txt && ext->placeholder_txt[0] != 0) {
        lv_draw_label_dsc_t ph_dsc;
        lv_draw_label_dsc_init(&ph_dsc);
        lv_obj_init_draw_label_dsc(ta, LV_TEXTAREA_PART_PLACEHOLDER, &ph_dsc);
        switch(lv_label_get_align(ext->label)) {
        case LV_LABEL_ALIGN_CENTER:
            ph_dsc.flag |= LV_TXT_FLAG_CENTER;
            break;
        case LV_LABEL_ALIGN_RIGHT:
            ph_dsc.flag |= LV_TXT_FLAG_RIGHT;
            break;
        default:
            break;
        }

        if(ext->one_line) ph_dsc.flag |= LV_TXT_FLAG_EXPAND;

        lv_draw_label(&ta->coords, clip_area, &ph_dsc, ext->placeholder_txt, NULL);
    }
}

static void draw_cursor(lv_obj_t * ta, const lv_area_t * clip_area)
{
    lv_textarea_ext_t * ext = lv_obj_get_ext_attr(ta);
    const char * txt = lv_label_get_text(ext->label);

    /*Draw the cursor*/
    if(ext->cursor.hidden || ext->cursor.state == 0) {
        return; /*The cursor is not visible now*/
    }

    lv_draw_rect_dsc_t cur_dsc;
    lv_draw_rect_dsc_init(&cur_dsc);
    lv_obj_init_draw_rect_dsc(ta, LV_TEXTAREA_PART_CURSOR, &cur_dsc);

    /*Draw he cursor according to the type*/
    lv_area_t cur_area;
    lv_area_copy(&cur_area, &ext->cursor.area);

    cur_area.x1 += ext->label->coords.x1;
    cur_area.y1 += ext->label->coords.y1;
    cur_area.x2 += ext->label->coords.x1;
    cur_area.y2 += ext->label->coords.y1;

    lv_draw_rect(&cur_area, clip_area, &cur_dsc);

    char letter_buf[8] = {0};
    _lv_memcpy(letter_buf, &txt[ext->cursor.txt_byte_pos], _lv_txt_encoded_size(&txt[ext->cursor.txt_byte_pos]));

    if(cur_dsc.bg_opa == LV_OPA_COVER) {
        lv_style_int_t left = lv_obj_get_style_pad_left(ta, LV_TEXTAREA_PART_CURSOR);
        lv_style_int_t top = lv_obj_get_style_pad_top(ta, LV_TEXTAREA_PART_CURSOR);
        cur_area.x1 += left;
        cur_area.y1 += top;

        lv_draw_label_dsc_t cur_label_dsc;
        lv_draw_label_dsc_init(&cur_label_dsc);
        lv_obj_init_draw_label_dsc(ta, LV_TEXTAREA_PART_CURSOR, &cur_label_dsc);
        lv_draw_label(&cur_area, clip_area, &cur_label_dsc, letter_buf, NULL);
    }
}

#endif<|MERGE_RESOLUTION|>--- conflicted
+++ resolved
@@ -246,13 +246,6 @@
                     "accepted list)");
         return;
     }
-
-<<<<<<< HEAD
-=======
-    /*If a new line was added it shouldn't show edge flash effect*/
-    bool edge_flash_en = lv_textarea_get_edge_flash(ta);
-    lv_textarea_set_edge_flash(ta, false);
->>>>>>> 540856a8
 
     if(ext->pwd_mode != 0) pwd_char_hider(ta); /*Make sure all the current text contains only '*'*/
 
