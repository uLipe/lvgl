--- conflicted
+++ resolved
@@ -101,7 +101,7 @@
  *                 the number and order of the individual buttons (i.e. excludes
  *                 newline entries).
  *                 An element of the map should look like e.g.:
- *                 `ctrl_map[0] = width | LV_BTNMATRIX_CTRL_NO_REPEAT | LV_BTNMATRIX_CTRL_TGL_ENABLE`
+ *                 `ctrl_map[0] = width | LV_BTNMATRIX_CTRL_NO_REPEAT |  LV_BTNMATRIX_CTRL_TGL_ENABLE`
  */
 void lv_btnmatrix_set_ctrl_map(lv_obj_t * btnm, const lv_btnmatrix_ctrl_t ctrl_map[]);
 
@@ -190,7 +190,7 @@
  * Get the index of the lastly "activated" button by the user (pressed, released etc)
  * Useful in the `event_cb` to get the text of the button, check if hidden etc.
  * @param btnm pointer to button matrix object
- * @return index of the last released button (LV_BTNMATRIX_BTN_NONE: if unset)
+ * @return  index of the last released button (LV_BTNMATRIX_BTN_NONE: if unset)
  */
 uint16_t lv_btnmatrix_get_active_btn(const lv_obj_t * btnm);
 
@@ -205,7 +205,7 @@
 /**
  * Get the focused button's index.
  * @param btnm pointer to button matrix object
- * @return index of the focused button (LV_BTNMATRIX_BTN_NONE: if unset)
+ * @return  index of the focused button (LV_BTNMATRIX_BTN_NONE: if unset)
  */
 uint16_t lv_btnmatrix_get_focused_btn(const lv_obj_t * btnm);
 
@@ -214,7 +214,7 @@
  * @param btnm pointer to button matrix object
  * @param btn_id the index a button not counting new line characters. (The return value of
  * lv_btnmatrix_get_pressed/released)
- * @return text of btn_index` button
+ * @return  text of btn_index` button
  */
 const char * lv_btnmatrix_get_btn_text(const lv_obj_t * btnm, uint16_t btn_id);
 
@@ -235,15 +235,6 @@
  */
 bool lv_btnmatrix_get_one_checked(const lv_obj_t * btnm);
 
-<<<<<<< HEAD
-=======
-/**
- * Get the align attribute
- * @param btnm pointer to a btnmatrix object
- * @return LV_LABEL_ALIGN_LEFT, LV_LABEL_ALIGN_RIGHT or LV_LABEL_ALIGN_CENTER
- */
-lv_label_align_t lv_btnmatrix_get_align(const lv_obj_t * btnm);
->>>>>>> eaacde67
 
 /**********************
  *      MACROS
